--- conflicted
+++ resolved
@@ -6,10 +6,6 @@
 import java.io.IOException;
 import java.security.GeneralSecurityException;
 import java.security.MessageDigest;
-<<<<<<< HEAD
-import java.security.NoSuchAlgorithmException;
-=======
->>>>>>> 56d50906
 import java.security.Provider;
 import java.util.Arrays;
 
@@ -192,20 +188,13 @@
 	}
 	static {
 		try {
-<<<<<<< HEAD
-			final Class clazz = ClientCHKBlock.class;
-=======
 			final Class<ClientCHKBlock> clazz = ClientCHKBlock.class;
->>>>>>> 56d50906
 			final String algo = "HmacSHA256";
 			final Provider sun = JceLoader.SunJCE;
 			SecretKeySpec dummyKey = new SecretKeySpec(new byte[Node.SYMMETRIC_KEY_LENGTH], algo);
 			Mac hmac = Mac.getInstance(algo);
 			hmac.init(dummyKey); // resolve provider
-<<<<<<< HEAD
-=======
 			boolean logMINOR = Logger.shouldLog(Logger.LogLevel.MINOR, clazz);
->>>>>>> 56d50906
 			if (sun != null) {
 				// SunJCE provider is faster (in some configurations)
 				try {
@@ -216,15 +205,10 @@
 						long time_sun = benchmark(sun_hmac);
 						System.out.println(algo + " (" + hmac.getProvider() + "): " + time_def + "ns");
 						System.out.println(algo + " (" + sun_hmac.getProvider() + "): " + time_sun + "ns");
-<<<<<<< HEAD
-						Logger.minor(clazz, algo + "/" + hmac.getProvider() + ": " + time_def + "ns");
-						Logger.minor(clazz, algo + "/" + sun_hmac.getProvider() + ": " + time_sun + "ns");
-=======
 						if(logMINOR) {
 							Logger.minor(clazz, algo + "/" + hmac.getProvider() + ": " + time_def + "ns");
 							Logger.minor(clazz, algo + "/" + sun_hmac.getProvider() + ": " + time_sun + "ns");
 						}
->>>>>>> 56d50906
 						if (time_sun < time_def) {
 							hmac = sun_hmac;
 						}
