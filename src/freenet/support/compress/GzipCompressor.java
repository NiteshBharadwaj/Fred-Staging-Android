package freenet.support.compress;

import java.io.BufferedInputStream;
import java.io.BufferedOutputStream;
import java.io.ByteArrayInputStream;
import java.io.ByteArrayOutputStream;
import java.io.IOException;
import java.io.InputStream;
import java.io.OutputStream;
import java.util.zip.GZIPInputStream;
import java.util.zip.GZIPOutputStream;

import freenet.support.Logger;
import freenet.support.api.Bucket;
import freenet.support.api.BucketFactory;
import freenet.support.io.CountedOutputStream;

// WARNING: THIS CLASS IS STORED IN DB4O -- THINK TWICE BEFORE ADD/REMOVE/RENAME FIELDS
public class GzipCompressor implements Compressor {

	public Bucket compress(Bucket data, BucketFactory bf, long maxReadLength, long maxWriteLength) throws IOException, CompressionOutputSizeException {
		Bucket output = bf.makeBucket(maxWriteLength);
		InputStream is = null;
		OutputStream os = null;
		try {
			is = data.getInputStream();
			os = output.getOutputStream();
			compress(is, os, maxReadLength, maxWriteLength);
		} finally {
			if(is != null) is.close();
			if(os != null) os.close();
		}
		return output;
	}
	
	public long compress(InputStream is, OutputStream os, long maxReadLength, long maxWriteLength) throws IOException, CompressionOutputSizeException {
		if(maxReadLength < 0)
			throw new IllegalArgumentException();
		is = new BufferedInputStream(is, 32768);
		GZIPOutputStream gos = null;
		os = new BufferedOutputStream(os, 32768);
		CountedOutputStream cos = new CountedOutputStream(os);
		try {
			gos = new GZIPOutputStream(cos);
			long read = 0;
			// Bigger input buffer, so can compress all at once.
			// Won't hurt on I/O either, although most OSs will only return a page at a time.
			byte[] buffer = new byte[32768];
			while(true) {
				int l = (int) Math.min(buffer.length, maxReadLength - read);
				int x = l == 0 ? -1 : is.read(buffer, 0, l);
				if(x <= -1) break;
				if(x == 0) throw new IOException("Returned zero from read()");
				gos.write(buffer, 0, x);
				read += x;
				if(cos.written() > maxWriteLength)
					throw new CompressionOutputSizeException();
			}
			gos.flush();
			gos.finish();
			cos.flush();
			gos = null;
			return cos.written();
		} finally {
			if(gos != null) {
				gos.flush();
				gos.finish();
			}
		}
	}

<<<<<<< HEAD
	public long decompress(InputStream is, OutputStream os, long maxLength, long maxCheckSizeBytes) throws IOException, CompressionOutputSizeException {
		GZIPInputStream gis = new GZIPInputStream(is);
=======
	public Bucket decompress(Bucket data, BucketFactory bf, long maxLength, long maxCheckSizeLength, Bucket preferred) throws IOException, CompressionOutputSizeException {
		Bucket output;
		if(preferred != null)
			output = preferred;
		else
			output = bf.makeBucket(maxLength);
		InputStream is = null;
		OutputStream os = null;
		try {
		is = data.getInputStream();
		os = output.getOutputStream();
		decompress(is, os, maxLength, maxCheckSizeLength);
		os.close(); os = null;
		is.close(); is = null;
		return output;
		} finally {
			if(is != null) Closer.close(is);
			if(os != null) Closer.close(os);
		}
	}

	public long decompress(InputStream is, OutputStream os, long maxLength, long maxCheckSizeBytes) throws IOException, CompressionOutputSizeException {
		GZIPInputStream gis = new GZIPInputStream(new BufferedInputStream(is, 32768));
		os = new BufferedOutputStream(os, 32768);
>>>>>>> 29adae47
		long written = 0;
		byte[] buffer = new byte[4096];
		while(true) {
			int l = (int) Math.min(buffer.length, maxLength - written);
			// We can over-read to determine whether we have over-read.
			// We enforce maximum size this way.
			// FIXME there is probably a better way to do this!
			int x = gis.read(buffer, 0, buffer.length);
			if(l < x) {
				Logger.normal(this, "l="+l+", x="+x+", written="+written+", maxLength="+maxLength+" throwing a CompressionOutputSizeException");
				if(maxCheckSizeBytes > 0) {
					written += x;
					while(true) {
						l = (int) Math.min(buffer.length, maxLength + maxCheckSizeBytes - written);
						x = gis.read(buffer, 0, l);
						if(x <= -1) throw new CompressionOutputSizeException(written);
						if(x == 0) throw new IOException("Returned zero from read()");
						written += x;
					}
				}
				throw new CompressionOutputSizeException();
			}
			if(x <= -1) {
				os.flush();
				return written;
			}
			if(x == 0) throw new IOException("Returned zero from read()");
			os.write(buffer, 0, x);
			written += x;
		}
	}

	public int decompress(byte[] dbuf, int i, int j, byte[] output) throws CompressionOutputSizeException {
		// Didn't work with Inflater.
		// FIXME fix sometimes to use Inflater - format issue?
		ByteArrayInputStream bais = new ByteArrayInputStream(dbuf, i, j);
		ByteArrayOutputStream baos = new ByteArrayOutputStream(output.length);
		int bytes = 0;
		try {
			decompress(bais, baos, output.length, -1);
			bytes = baos.size();
		} catch (IOException e) {
			// Impossible
			throw new Error("Got IOException: " + e.getMessage(), e);
		}
		byte[] buf = baos.toByteArray();
		System.arraycopy(buf, 0, output, 0, bytes);
		return bytes;
	}
}<|MERGE_RESOLUTION|>--- conflicted
+++ resolved
@@ -13,6 +13,7 @@
 import freenet.support.Logger;
 import freenet.support.api.Bucket;
 import freenet.support.api.BucketFactory;
+import freenet.support.io.Closer;
 import freenet.support.io.CountedOutputStream;
 
 // WARNING: THIS CLASS IS STORED IN DB4O -- THINK TWICE BEFORE ADD/REMOVE/RENAME FIELDS
@@ -69,35 +70,9 @@
 		}
 	}
 
-<<<<<<< HEAD
-	public long decompress(InputStream is, OutputStream os, long maxLength, long maxCheckSizeBytes) throws IOException, CompressionOutputSizeException {
-		GZIPInputStream gis = new GZIPInputStream(is);
-=======
-	public Bucket decompress(Bucket data, BucketFactory bf, long maxLength, long maxCheckSizeLength, Bucket preferred) throws IOException, CompressionOutputSizeException {
-		Bucket output;
-		if(preferred != null)
-			output = preferred;
-		else
-			output = bf.makeBucket(maxLength);
-		InputStream is = null;
-		OutputStream os = null;
-		try {
-		is = data.getInputStream();
-		os = output.getOutputStream();
-		decompress(is, os, maxLength, maxCheckSizeLength);
-		os.close(); os = null;
-		is.close(); is = null;
-		return output;
-		} finally {
-			if(is != null) Closer.close(is);
-			if(os != null) Closer.close(os);
-		}
-	}
-
 	public long decompress(InputStream is, OutputStream os, long maxLength, long maxCheckSizeBytes) throws IOException, CompressionOutputSizeException {
 		GZIPInputStream gis = new GZIPInputStream(new BufferedInputStream(is, 32768));
 		os = new BufferedOutputStream(os, 32768);
->>>>>>> 29adae47
 		long written = 0;
 		byte[] buffer = new byte[4096];
 		while(true) {
