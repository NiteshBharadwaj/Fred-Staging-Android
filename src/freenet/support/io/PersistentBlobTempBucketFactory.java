--- conflicted
+++ resolved
@@ -189,8 +189,7 @@
 				Logger.error(this, "Tag for index "+tag.index+" is over MAXINT yet the file length is not?!");
 				continue;
 			}
-<<<<<<< HEAD
-			if(tag.index > blocks) {
+			if(tag.index >= freeBlocksCache.getSize()) {
 				if(tag.isFree) {
 					if(tag.bucket != null) {
 						Logger.error(this, "Block is marked free, is beyond the end of the file, yet has a bucket!! Freeing anyway...");
@@ -215,11 +214,6 @@
 				container.delete(tag.bucket);
 				container.delete(tag);
 				continue;
-=======
-			if(tag.index >= freeBlocksCache.getSize()) {
-				Logger.error(this, "Block is occupied yet beyond the length of the file: "+tag.index);
-				freeBlocksCache.setSize((int)tag.index);
->>>>>>> 55ab1bc3
 			}
 			freeBlocksCache.setBit((int)tag.index, true);
 		}
