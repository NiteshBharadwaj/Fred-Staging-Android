--- conflicted
+++ resolved
@@ -1925,18 +1925,12 @@
 		for(int i=0;i<dataBuckets.length;i++) {
 			MinimalSplitfileBlock block = dataBuckets[i];
 			if(block == null) continue;
-<<<<<<< HEAD
-			if(block.data != null) {
-				// We only free the data blocks at the last minute.
-				block.data.free();
-=======
 			if(persistent) container.activate(block, 1);
 			Bucket data = block.getData();
 			if(data != null) {
 				// We only free the data blocks at the last minute.
 				if(persistent) container.activate(data, 1);
 				data.free();
->>>>>>> 719942bb
 			}
 			if(persistent) block.removeFrom(container);
 			dataBuckets[i] = null;
@@ -1944,18 +1938,12 @@
 		for(int i=0;i<checkBuckets.length;i++) {
 			MinimalSplitfileBlock block = checkBuckets[i];
 			if(block == null) continue;
-<<<<<<< HEAD
-			if(block.data != null) {
-				Logger.error(this, "Check block "+i+" still present in removeFrom()! on "+this);
-				block.data.free();
-=======
 			if(persistent) container.activate(block, 1);
 			Bucket data = block.getData();
 			if(data != null) {
 				Logger.error(this, "Check block "+i+" still present in removeFrom()! on "+this);
 				if(persistent) container.activate(data, 1);
 				data.free();
->>>>>>> 719942bb
 			}
 			if(persistent) block.removeFrom(container);
 			checkBuckets[i] = null;
