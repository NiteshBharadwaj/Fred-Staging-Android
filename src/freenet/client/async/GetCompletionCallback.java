/* This code is part of Freenet. It is distributed under the GNU General
 * Public License, version 2 (or at your option any later version). See
 * http://www.gnu.org/ for further details of the GPL. */
package freenet.client.async;

import java.util.List;

import com.db4o.ObjectContainer;

import freenet.client.FetchException;
import freenet.client.FetchResult;
<<<<<<< HEAD
import freenet.support.compress.Compressor;
=======
import freenet.crypt.HashResult;
>>>>>>> 73d6b4a8

/**
 * Callback called when part of a get request completes - either with a 
 * Bucket full of data, or with an error.
 */
public interface GetCompletionCallback {

	public void onSuccess(FetchResult result, List<? extends Compressor> decompressors, ClientGetState state, ObjectContainer container, ClientContext context);
	
	public void onFailure(FetchException e, ClientGetState state, ObjectContainer container, ClientContext context);
	
	/** Called when the ClientGetState knows that it knows about
	 * all the blocks it will need to fetch.
	 */
	public void onBlockSetFinished(ClientGetState state, ObjectContainer container, ClientContext context);

	public void onTransition(ClientGetState oldState, ClientGetState newState, ObjectContainer container);

	public void onExpectedSize(long size, ObjectContainer container, ClientContext context);
	
	public void onExpectedMIME(String mime, ObjectContainer container, ClientContext context) throws FetchException;
	
	public void onFinalizedMetadata(ObjectContainer container);
	
	public void onExpectedTopSize(long size, long compressed, int blocksReq, int blocksTotal, ObjectContainer container, ClientContext context);
	
	public void onSplitfileCompatibilityMode(long min, long max, ObjectContainer container, ClientContext context);

	public void onHashes(HashResult[] hashes, ObjectContainer container, ClientContext context);
}<|MERGE_RESOLUTION|>--- conflicted
+++ resolved
@@ -9,11 +9,8 @@
 
 import freenet.client.FetchException;
 import freenet.client.FetchResult;
-<<<<<<< HEAD
 import freenet.support.compress.Compressor;
-=======
 import freenet.crypt.HashResult;
->>>>>>> 73d6b4a8
 
 /**
  * Callback called when part of a get request completes - either with a 
