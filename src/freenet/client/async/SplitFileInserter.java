--- conflicted
+++ resolved
@@ -65,15 +65,11 @@
 	private boolean forceEncode;
 	private final long decompressedLength;
 	final boolean persistent;
-<<<<<<< HEAD
 	final HashResult[] hashes;
-=======
 	
 	public final long topSize;
 	public final long topCompressedSize;
 
->>>>>>> 4f7e07ad
-
 	// A persistent hashCode is helpful in debugging, and also means we can put
 	// these objects into sets etc when we need to.
 
@@ -84,11 +80,7 @@
 		return hashCode;
 	}
 
-<<<<<<< HEAD
-	public SplitFileInserter(BaseClientPutter put, PutCompletionCallback cb, Bucket data, COMPRESSOR_TYPE bestCodec, long decompressedLength, ClientMetadata clientMetadata, InsertContext ctx, boolean getCHKOnly, boolean isMetadata, Object token, ARCHIVE_TYPE archiveType, boolean freeData, boolean persistent, ObjectContainer container, ClientContext context, HashResult[] hashes) throws InsertException {
-=======
-	public SplitFileInserter(BaseClientPutter put, PutCompletionCallback cb, Bucket data, COMPRESSOR_TYPE bestCodec, long decompressedLength, ClientMetadata clientMetadata, InsertContext ctx, boolean getCHKOnly, boolean isMetadata, Object token, ARCHIVE_TYPE archiveType, boolean freeData, boolean persistent, ObjectContainer container, ClientContext context, long origTopSize, long origTopCompressedSize) throws InsertException {
->>>>>>> 4f7e07ad
+	public SplitFileInserter(BaseClientPutter put, PutCompletionCallback cb, Bucket data, COMPRESSOR_TYPE bestCodec, long decompressedLength, ClientMetadata clientMetadata, InsertContext ctx, boolean getCHKOnly, boolean isMetadata, Object token, ARCHIVE_TYPE archiveType, boolean freeData, boolean persistent, ObjectContainer container, ClientContext context, HashResult[] hashes, long origTopSize, long origTopCompressedSize) throws InsertException {
 		hashCode = super.hashCode();
 		if(put == null) throw new NullPointerException();
 		this.parent = put;
@@ -103,12 +95,9 @@
 		this.ctx = ctx;
 		this.decompressedLength = decompressedLength;
 		this.dataLength = data.size();
-<<<<<<< HEAD
 		this.hashes = hashes;
-=======
 		this.topSize = origTopSize;
 		this.topCompressedSize = origTopCompressedSize;
->>>>>>> 4f7e07ad
 		Bucket[] dataBuckets;
 		context.jobRunner.setCommitThisTransaction();
 		try {
@@ -218,11 +207,8 @@
 		this.cb = cb;
 		this.ctx = ctx;
 		this.persistent = parent.persistent();
-<<<<<<< HEAD
 		this.hashes = null;
-=======
 		this.deductBlocksFromSegments = 0;
->>>>>>> 4f7e07ad
 		context.jobRunner.setCommitThisTransaction();
 		// Don't read finished, wait for the segmentFinished()'s.
 		String length = fs.get("DataLength");
@@ -503,7 +489,7 @@
 					data = topSize;
 					compressed = topCompressedSize;
 				}
-				m = new Metadata(splitfileAlgorithm, dataURIs, checkURIs, segmentSize, checkSegmentSize, deductBlocksFromSegments, meta, dataLength, archiveType, compressionCodec, decompressedLength, isMetadata, data, compressed, req, total);
+				m = new Metadata(splitfileAlgorithm, dataURIs, checkURIs, segmentSize, checkSegmentSize, deductBlocksFromSegments, meta, dataLength, archiveType, compressionCodec, decompressedLength, isMetadata, hashes, data, compressed, req, total);
 			}
 			haveSentMetadata = true;
 		}
