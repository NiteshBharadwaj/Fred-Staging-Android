package freenet.client.async;

import java.util.ArrayDeque;
import java.util.ArrayList;
import java.util.Random;

import freenet.support.math.MersenneTwister;

import com.db4o.ObjectContainer;
import com.db4o.ObjectSet;
import com.db4o.query.Query;

import freenet.keys.Key;
import freenet.keys.KeyBlock;
import freenet.keys.NodeSSK;
import freenet.node.LowLevelGetException;
import freenet.node.Node;
import freenet.node.PrioRunnable;
import freenet.node.RequestStarter;
import freenet.node.SendableGet;
import freenet.support.Executor;
import freenet.support.LogThresholdCallback;
import freenet.support.Logger;
import freenet.support.Logger.LogLevel;
import freenet.support.io.NativeThread;

/**
 * @author Matthew Toseland <toad@amphibian.dyndns.org> (0xE43DA450)
 */
public class DatastoreChecker implements PrioRunnable {

	// Setting these to 1, 3 kills 1/3rd of datastore checks.
	// 2, 5 gives 40% etc.
	// In normal operation KILL_BLOCKS should be 0 !!!!
	static final int KILL_BLOCKS = 0;
	static final int RESET_COUNTER = 100;
	
	private static volatile boolean logMINOR;

	static {
		Logger.registerLogThresholdCallback(new LogThresholdCallback() {

			@Override
			public void shouldUpdate() {
				logMINOR = Logger.shouldLog(LogLevel.MINOR, this);
			}
		});
	}

	static final int MAX_PERSISTENT_KEYS = 1024;

	private static class QueueItem {
		/** Request which we will call finishRegister() for when we have
		 *  checked the keys lists. Deactivated (if persistent). */
		final SendableGet getter;
		QueueItem(SendableGet getter) {
			this.getter = getter;
		}
		public boolean equals(Object o) {
			if(!(o instanceof QueueItem)) return false; // equals() should not throw ClassCastException
			return this.getter == ((QueueItem)o).getter;
		}
	}
	private static final class PersistentItem extends QueueItem {
		/** Arrays of keys to check. */
		Key[] keys;
		final ClientRequestScheduler scheduler;
		final DatastoreCheckerItem checkerItem;
		final BlockSet blockSet;
		PersistentItem(Key[] keys, SendableGet getter, ClientRequestScheduler scheduler, DatastoreCheckerItem checkerItem, BlockSet blockSet) {
			super(getter);
			this.keys = keys;
			this.scheduler = scheduler;
			this.checkerItem = checkerItem;
			this.blockSet = blockSet;
		}
	}
	/** List of persistent requests information. PARTIAL:
	 * When we run out we will look up some more DatastoreCheckerItem's. */
	private final ArrayDeque<PersistentItem>[] persistentQueue;

	private static final class TransientItem extends QueueItem {
		/** Arrays of keys to check. */
		Key[] keys;
		final BlockSet blockSet;
		TransientItem(Key[] keys, SendableGet getter, BlockSet blockSet) {
			super(getter);
			this.keys = keys;
			this.blockSet = blockSet;
		}
	}
	/** List of transient requests information. */
	private final ArrayDeque<TransientItem>[] transientQueue;

	private ClientContext context;
	private final Node node;

	public synchronized void setContext(ClientContext context) {
		this.context = context;
	}

	@SuppressWarnings("unchecked")
    public DatastoreChecker(Node node) {
		this.node = node;
		int priorities = RequestStarter.NUMBER_OF_PRIORITY_CLASSES;
		persistentQueue = new ArrayDeque[priorities];
		for(int i=0;i<priorities;i++)
			persistentQueue[i] = new ArrayDeque<PersistentItem>();
		transientQueue = new ArrayDeque[priorities];
		for(int i=0;i<priorities;i++)
			transientQueue[i] = new ArrayDeque<TransientItem>();
	}

	private final DBJob loader =  new DBJob() {

		@Override
		public boolean run(ObjectContainer container, ClientContext context) {
			loadPersistentRequests(container, context);
			return false;
		}
		
		@Override
		public String toString() {
			return "DatastoreCheckerPersistentRequestLoader";
		}

	};

    public void loadPersistentRequests(ObjectContainer container, final ClientContext context) {
		int totalSize = 0;
		synchronized(this) {
			for(ArrayDeque<PersistentItem> queue: persistentQueue) {
				for(PersistentItem item: queue) {
					totalSize += item.keys.length;
				}
			}
			if(totalSize > MAX_PERSISTENT_KEYS) {
				if(logMINOR) Logger.minor(this, "Persistent datastore checker queue already full");
				return;
			}
		}
		for(short p = RequestStarter.MAXIMUM_PRIORITY_CLASS; p <= RequestStarter.MINIMUM_PRIORITY_CLASS; p++) {
			final short prio = p;
			Query query = container.query();
			query.constrain(DatastoreCheckerItem.class);
			query.descend("nodeDBHandle").constrain(context.nodeDBHandle).
				and(query.descend("prio").constrain(prio));
			@SuppressWarnings("unchecked")
			ObjectSet<DatastoreCheckerItem> results = query.execute();
			for(DatastoreCheckerItem item : results) {
				if(item.chosenBy == context.bootID) continue;
				SendableGet getter = item.getter;
				if(getter == null || !container.ext().isStored(getter)) {
					if(logMINOR) Logger.minor(this, "Ignoring DatastoreCheckerItem because the SendableGet has already been deleted from the database");
					container.delete(item);
					continue;
				}
				try {
					BlockSet blocks = item.blocks;
					container.activate(getter, 1);
					if(getter.isStorageBroken(container)) {
						Logger.error(this, "Getter is broken as stored: "+getter);
						container.delete(getter);
						container.delete(item);
						continue;
					}
					ClientRequestScheduler sched = getter.getScheduler(container, context);
					PersistentItem persist = new PersistentItem(
									null, getter, sched, item, blocks);
					Key[] keys = getter.listKeys(container);
					// FIXME check the store bloom filter using store.probablyInStore().
					item.chosenBy = context.bootID;
					container.store(item);
					ArrayList<Key> finalKeysToCheck = new ArrayList<Key>(keys.length);
					for(Key key : keys) {
						key = key.cloneKey();
						finalKeysToCheck.add(key);
					}
					Key[] finalKeys = finalKeysToCheck.toArray(new Key[finalKeysToCheck.size()]);
					persist.keys = finalKeys;
					synchronized(this) {
						if(persistentQueue[prio].contains(persist)) continue;
						persistentQueue[prio].add(persist);
						if(totalSize == 0)
							notifyAll();
						totalSize += finalKeys.length;
						if(totalSize > MAX_PERSISTENT_KEYS) {
							boolean full = trimPersistentQueue(prio, container);
							notifyAll();
							if(full) return;
						} else {
							notifyAll();
						}
					}
					container.deactivate(getter, 1);
				} catch (NullPointerException e) {
					Logger.error(this, "NPE for getter in DatastoreChecker: "+e+" - probably leftover data from an incomplete deletion", e);
					try {
						Logger.error(this, "Getter: "+getter);
					} catch (Throwable t) {
						// Ignore
					}
				}
			}
		}
	}

	/**
	 * Trim the queue of persistent requests until it is just over the limit.
	 * @param minPrio Only drop from priorities lower than this one.
	 * @return True unless the queue is under the limit.
	 */
	private boolean trimPersistentQueue(short prio, ObjectContainer container) {
		synchronized(this) {
			int preQueueSize = 0;
			for(int i=0;i<prio;i++) {
				for(PersistentItem item: persistentQueue[i]) {
					preQueueSize += item.keys.length;
				}
			}
			if(preQueueSize > MAX_PERSISTENT_KEYS) {
				// Dump everything
				for(int i=prio+1;i<persistentQueue.length;i++) {
					for(PersistentItem item : persistentQueue[i]) {
						item.checkerItem.chosenBy = 0;
						container.store(item.checkerItem);
					}
<<<<<<< HEAD
					persistentCheckerItems[i].clear();
					persistentSchedulers[i].clear();
					persistentGetters[i].clear();
					persistentKeys[i].clear();
					persistentBlockSets[i].clear();
=======
					persistentQueue[i].clear();
>>>>>>> 56d50906
				}
				return true;
			} else {
				int postQueueSize = 0;
				for(int i=prio+1;i<persistentQueue.length;i++) {
					for(PersistentItem item: persistentQueue[i]) {
						postQueueSize += item.keys.length;
					}
				}
				if(postQueueSize + preQueueSize < MAX_PERSISTENT_KEYS)
					return false;
				// Need to dump some stuff.
				for(int i=persistentQueue.length-1;i>prio;i--) {
					PersistentItem item;
					while((item = persistentQueue[i].pollLast()) != null) {
						item.checkerItem.chosenBy = 0;
						container.store(item.checkerItem);
						postQueueSize -= item.keys.length;
						if(postQueueSize + preQueueSize < MAX_PERSISTENT_KEYS) {
							return false;
						}
					}
				}
				// Still over the limit.
				return true;
			}
		}
	}

	public void queueTransientRequest(SendableGet getter, BlockSet blocks) {
		Key[] checkKeys = getter.listKeys(null);
		short prio = getter.getPriorityClass(null);
		if(logMINOR) Logger.minor(this, "Queueing transient request "+getter+" priority "+prio+" keys "+checkKeys.length);
		// FIXME check using store.probablyInStore
		ArrayList<Key> finalKeysToCheck = new ArrayList<Key>(checkKeys.length);
		// Add it to the list of requests running here, so that priority changes while the data is on the store checker queue will work.
		ClientRequester requestor = getter.getClientRequest();
		requestor.addToRequests(getter, null);
		synchronized(this) {
			for(Key key : checkKeys) {
				finalKeysToCheck.add(key);
			}
			TransientItem queueItem = new TransientItem(
					finalKeysToCheck.toArray(new Key[finalKeysToCheck.size()]),
					getter, blocks);
			if(logMINOR && transientQueue[prio].contains(queueItem)) {
				Logger.error(this, "Transient request "+getter+" is already queued!");
				return;
			}
			transientQueue[prio].add(queueItem);
			notifyAll();
		}
	}

	/**
	 * Queue a persistent request. We will store a DatastoreCheckerItem, then
	 * check the datastore (on the datastore checker thread), and then call
	 * finishRegister() (on the database thread). Caller must have already
	 * stored and registered the HasKeyListener if any.
	 * @param getter
	 */
	public void queuePersistentRequest(SendableGet getter, BlockSet blocks, ObjectContainer container, ClientContext context) {
		if(getter.isCancelled(container)) { // We do not care about cooldowns here; we will check all keys regardless, so only ask isCancelled().
			if(logMINOR) Logger.minor(this, "Request is empty, not checking store: "+getter);
			return;
		}
		Key[] checkKeys = getter.listKeys(container);
		short prio = getter.getPriorityClass(container);
		ClientRequestScheduler sched = getter.getScheduler(container, context);
		DatastoreCheckerItem item = new DatastoreCheckerItem(getter, context.nodeDBHandle, prio, blocks);
		container.store(item);
		container.activate(blocks, 5);
		// Add it to the list of requests running here, so that priority changes while the data is on the store checker queue will work.
		ClientRequester requestor = getter.getClientRequest();
		container.activate(requestor, 1);
		requestor.addToRequests(getter, container);
		synchronized(this) {
			// FIXME only add if queue not full.
			int queueSize = 0;
			// Only count queued keys at no higher priority than this request.
			for(short p = 0;p<=prio;p++) {
				for(PersistentItem persist: persistentQueue[p]) {
					queueSize += persist.keys.length;
				}
			}
			// Item is stored, we will get to it eventually.
			if(queueSize > MAX_PERSISTENT_KEYS) return;
			item.chosenBy = context.bootID;
			container.store(item);
			// FIXME check using store.probablyInStore
			ArrayList<Key> finalKeysToCheck = new ArrayList<Key>(checkKeys.length);
			for(Key key : checkKeys) {
				finalKeysToCheck.add(key);
			}
			PersistentItem queueItem = new PersistentItem(
					finalKeysToCheck.toArray(new Key[finalKeysToCheck.size()]),
					getter,	sched, item, blocks);
			// Paranoid check on heavy logging.
			if(logMINOR && persistentQueue[prio].contains(queueItem)) {
				Logger.error(this, "Persistent request "+getter+" is already queued!");
				return;
			}
			persistentQueue[prio].add(queueItem);
			trimPersistentQueue(prio, container);
			notifyAll();
		}
	}

	@Override
	public void run() {
		while(true) {
			try {
				realRun();
			} catch (Throwable t) {
				Logger.error(this, "Caught "+t+" in datastore checker thread", t);
			}
		}
	}

	private void realRun() {
		Random random;
		if(KILL_BLOCKS != 0)
			random = new MersenneTwister();
		else
			random = null;
		Key[] keys = null;
		SendableGet getter = null;
		boolean persistent = false;
		ClientRequestScheduler sched = null;
		DatastoreCheckerItem item = null;
		BlockSet blocks = null;
		// If the queue is too large, don't check any more blocks. It is possible
		// that we can check the datastore faster than we can handle the resulting
		// blocks, this will cause OOM.
		int queueSize = context.jobRunner.getQueueSize(ClientRequestScheduler.TRIP_PENDING_PRIORITY);
		// If it's over 100, don't check blocks from persistent requests.
		boolean notPersistent = queueSize > 100;
		// FIXME: Ideally, for really big queues, we wouldn't datastore check transient keys that are also wanted by persistent requests.
		// Looking it up in the bloom filters is trivial. But I am not sure it is safe to take the CRSBase lock inside the DatastoreChecker lock,
		// especially given that sometimes SendableGet methods get called within it, and sometimes those call back here.
		// Maybe we can separate the lock for the Bloom filters from that for everything else?
		// Checking whether keys are wanted by persistent requests outside the lock would likely result in busy-looping.
		boolean waited = false;
		synchronized(this) {
			while(true) {
				for(short prio = 0;prio<transientQueue.length;prio++) {
					TransientItem trans;
					PersistentItem persist;
					if((trans = transientQueue[prio].pollFirst()) != null) {
						keys = trans.keys;
						getter = trans.getter;
						persistent = false;
						// sched assigned out of loop
						item = null;
						blocks = trans.blockSet;
						if(logMINOR)
							Logger.minor(this, "Checking transient request "+getter+" prio "+prio+" of "+transientQueue[prio].size());
						break;
					} else if((!notPersistent) && (persist = persistentQueue[prio].pollFirst()) != null) {
						keys = persist.keys;
						getter = persist.getter;
						persistent = true;
						sched = persist.scheduler;
						item = persist.checkerItem;
						blocks = persist.blockSet;
						if(logMINOR)
							Logger.minor(this, "Checking persistent request at prio "+prio);
						break;
					}
				}
				if(keys != null)
					break;
				if(!notPersistent) {
					try {
						context.jobRunner.queue(loader, NativeThread.HIGH_PRIORITY, true);
					} catch (DatabaseDisabledException e1) {
						// Ignore
					}
					if(logMINOR) Logger.minor(this, "Waiting for more persistent or transient requests");
				} else {
					if(logMINOR) Logger.minor(this, "Waiting for more transient requests");
				}
				if(waited && notPersistent) return; // Re-check queueSize after a failed wait.
				waited = true;
				try {
					// Wait for anything.
					wait(100*1000);
				} catch (InterruptedException e) {
					// Ok
				}
			}
		}
		if(!persistent) {
			sched = getter.getScheduler(null, context);
		}
		boolean anyValid = false;
		for(Key key : keys) {
			if(random != null) {
				if(random.nextInt(RESET_COUNTER) < KILL_BLOCKS) {
					anyValid = true;
					continue;
				}
			}
			KeyBlock block;
			if(blocks != null)
				block = blocks.get(key);
			else
				block = node.fetch(key, true, true, false, false, null);
			if(block != null) {
				if(logMINOR) Logger.minor(this, "Found key");
				if(key instanceof NodeSSK)
					sched.tripPendingKey(block);
				else // CHK
					sched.tripPendingKey(block);
			} else {
				anyValid = true;
			}
//			synchronized(this) {
//				keysToCheck[priority].remove(key);
//			}
		}
		if(logMINOR) Logger.minor(this, "Checked "+keys.length+" keys");
		if(persistent)
			try {
				context.jobRunner.queue(loader, NativeThread.HIGH_PRIORITY, true);
			} catch (DatabaseDisabledException e) {
				// Ignore
			}
		if(persistent) {
			final SendableGet get = getter;
			final ClientRequestScheduler scheduler = sched;
			final boolean valid = anyValid;
			final DatastoreCheckerItem it = item;
			try {
				context.jobRunner.queue(new DBJob() {

					@Override
					public boolean run(ObjectContainer container, ClientContext context) {
						if(container.ext().isActive(get)) {
							Logger.warning(this, "ALREADY ACTIVATED: "+get);
						}
						if(!container.ext().isStored(get)) {
							// Completed and deleted already.
							if(logMINOR)
								Logger.minor(this, "Already deleted from database");
							container.delete(it);
							return false;
						}
						container.activate(get, 1);
						try {
							scheduler.finishRegister(new SendableGet[] { get }, true, container, valid, it);
						} catch (Throwable t) {
							Logger.error(this, "Failed to register "+get+": "+t, t);
							try {
								get.onFailure(new LowLevelGetException(LowLevelGetException.INTERNAL_ERROR, "Internal error: "+t, t), null, container, context);
							} catch (Throwable t1) {
								Logger.error(this, "Failed to fail: "+t, t);
							}
						}
						container.deactivate(get, 1);
						loader.run(container, context);
						return false;
					}
					
					@Override
					public String toString() {
						return "DatastoreCheckerFinishRegister";
					}

				}, NativeThread.NORM_PRIORITY, false);
			} catch (DatabaseDisabledException e) {
				// Impossible
			}
		} else {
			sched.finishRegister(new SendableGet[] { getter }, false, null, anyValid, item);
		}
	}

	synchronized void wakeUp() {
		notifyAll();
	}

	public void start(Executor executor, String name) {
		try {
			context.jobRunner.queue(loader, NativeThread.HIGH_PRIORITY-1, true);
		} catch (DatabaseDisabledException e) {
			// Ignore
		}
		executor.execute(this, name);
	}

	@Override
	public int getPriority() {
		return NativeThread.NORM_PRIORITY;
	}

	public boolean objectCanNew(ObjectContainer container) {
		Logger.error(this, "Not storing DatastoreChecker in database", new Exception("error"));
		return false;
	}

	@SuppressWarnings("unchecked")
	public void removeRequest(SendableGet request, boolean persistent, ObjectContainer container, ClientContext context, short prio) {
		if(logMINOR) Logger.minor(this, "Removing request prio="+prio+" persistent="+persistent);
		QueueItem requestMatcher = new QueueItem(request);
		if(!persistent) {
			synchronized(this) {
				if(!transientQueue[prio].remove(requestMatcher)) return;
			}
			if(logMINOR) Logger.minor(this, "Removed transient request");
		} else {
			synchronized(this) {
				persistentQueue[prio].remove(requestMatcher);
			}
			// Find and delete the old item.
			Query query =
				container.query();
			query.constrain(DatastoreCheckerItem.class);
			query.descend("getter").constrain(request).identity();
			ObjectSet<DatastoreCheckerItem> results = query.execute();
			int deleted = 0;
			for(DatastoreCheckerItem item : results) {
				if(item.nodeDBHandle != context.nodeDBHandle) continue;
				if(deleted == 1) {
					try {
						Logger.error(this, "Multiple DatastoreCheckerItem's for "+request);
					} catch (Throwable e) {
						// Ignore, toString() error
						Logger.error(this, "Multiple DatastoreCheckerItem's for request");
					}
				}
				deleted++;
				container.delete(item);
			}
		}
	}

}<|MERGE_RESOLUTION|>--- conflicted
+++ resolved
@@ -225,15 +225,7 @@
 						item.checkerItem.chosenBy = 0;
 						container.store(item.checkerItem);
 					}
-<<<<<<< HEAD
-					persistentCheckerItems[i].clear();
-					persistentSchedulers[i].clear();
-					persistentGetters[i].clear();
-					persistentKeys[i].clear();
-					persistentBlockSets[i].clear();
-=======
 					persistentQueue[i].clear();
->>>>>>> 56d50906
 				}
 				return true;
 			} else {
