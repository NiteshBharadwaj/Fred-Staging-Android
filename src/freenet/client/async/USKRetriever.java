--- conflicted
+++ resolved
@@ -77,10 +77,9 @@
 		}
 	}
 
-<<<<<<< HEAD
-	public void onSuccess(StreamGenerator streamGenerator, ClientMetadata clientMetadata, List<? extends Compressor> decompressors, ClientGetState state, ObjectContainer container, ClientContext context) {
+	public void onSuccess(StreamGenerator streamGenerator, ClientMetadata clientMetadata, List<? extends Compressor> decompressors, final ClientGetState state, ObjectContainer container, ClientContext context) {
 		if(Logger.shouldLog(LogLevel.MINOR, this))
-			Logger.minor(this, "Success on "+this+" from "+state+" :"+" mime type "+clientMetadata.getMIMEType());
+			Logger.minor(this, "Success on "+this+" from "+state+" : mime type "+clientMetadata.getMIMEType());
 		DecompressorThreadManager decompressorManager = null;
 		OutputStream output = null;
 		Bucket finalResult = null;
@@ -142,13 +141,8 @@
 			Closer.close(pipeOut);
 		}
 
-		FetchResult result = new FetchResult(clientMetadata, finalResult);
+		final FetchResult result = new FetchResult(clientMetadata, finalResult);
 		cb.onFound(origUSK, state.getToken(), result);
-=======
-	public void onSuccess(final FetchResult result, final ClientGetState state, ObjectContainer container, ClientContext context) {
-		if(Logger.shouldLog(LogLevel.MINOR, this))
-			Logger.minor(this, "Success on "+this+" from "+state+" : length "+result.size()+" mime type "+result.getMimeType());
->>>>>>> 5f4faa83
 		context.uskManager.updateKnownGood(origUSK, state.getToken(), context);
 		context.mainExecutor.execute(new PrioRunnable() {
 
