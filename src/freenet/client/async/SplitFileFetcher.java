/* This code is part of Freenet. It is distributed under the GNU General
 * Public License, version 2 (or at your option any later version). See
 * http://www.gnu.org/ for further details of the GPL. */
package freenet.client.async;

import java.io.File;
import java.io.IOException;
import java.io.OutputStream;
import java.util.List;

import com.db4o.ObjectContainer;

import freenet.client.ArchiveContext;
import freenet.client.ClientMetadata;
import freenet.client.FetchContext;
import freenet.client.FetchException;
import freenet.client.FetchResult;
import freenet.client.Metadata;
import freenet.client.MetadataParseException;
import freenet.keys.CHKBlock;
import freenet.keys.ClientCHK;
import freenet.keys.NodeCHK;
import freenet.node.SendableGet;
import freenet.support.BloomFilter;
import freenet.support.Fields;
import freenet.support.Logger;
import freenet.support.OOMHandler;
import freenet.support.api.Bucket;
import freenet.support.compress.CompressionOutputSizeException;
import freenet.support.compress.Compressor;

/**
 * Fetch a splitfile, decompress it if need be, and return it to the GetCompletionCallback.
 * Most of the work is done by the segments, and we do not need a thread.
 */
public class SplitFileFetcher implements ClientGetState, HasKeyListener {

	final FetchContext fetchContext;
	final ArchiveContext archiveContext;
	final List decompressors;
	final ClientMetadata clientMetadata;
	final ClientRequester parent;
	final GetCompletionCallback cb;
	final int recursionLevel;
	/** The splitfile type. See the SPLITFILE_ constants on Metadata. */
	final short splitfileType;
	/** The segment length. -1 means not segmented and must get everything to decode. */
	final int blocksPerSegment;
	/** The segment length in check blocks. */
	final int checkBlocksPerSegment;
	/** Total number of segments */
	final int segmentCount;
	/** The detailed information on each segment */
	final SplitFileFetcherSegment[] segments;
	/** Maximum temporary length */
	final long maxTempLength;
	/** Have all segments finished? Access synchronized. */
	private boolean allSegmentsFinished;
	/** Override length. If this is positive, truncate the splitfile to this length. */
	private final long overrideLength;
	/** Preferred bucket to return data in */
	private final Bucket returnBucket;
	private boolean finished;
	private long token;
	final boolean persistent;
	private FetchException otherFailure;
	
	// A persistent hashCode is helpful in debugging, and also means we can put
	// these objects into sets etc when we need to.
	
	private final int hashCode;
	
	public int hashCode() {
		return hashCode;
	}
	
	// Bloom filter stuff
	/** The main bloom filter, which includes every key in the segment, is stored
	 * in this file. It is a counting filter and is updated when a key is found. */
	File mainBloomFile;
	/** The per-segment bloom filters are kept in this (slightly larger) file,
	 * appended one after the next. */
	File altBloomFile;
	/** Size of the main Bloom filter in bytes. */
	final int mainBloomFilterSizeBytes;
	/** Default mainBloomElementsPerKey. False positives is approx 
	 * 0.6185^[this number], so 19 gives us 0.01% false positives, which should
	 * be acceptable even if there are thousands of splitfiles on the queue. */
	static final int DEFAULT_MAIN_BLOOM_ELEMENTS_PER_KEY = 19;
	/** Number of hashes for the main filter. */
	final int mainBloomK;
	/** What proportion of false positives is acceptable for the per-segment
	 * Bloom filters? This is divided by the number of segments, so it is (roughly)
	 * an overall probability of any false positive given that we reach the 
	 * per-segment filters. IMHO 1 in 100 is adequate. */
	static final double ACCEPTABLE_BLOOM_FALSE_POSITIVES_ALL_SEGMENTS = 0.01;
	/** Size of per-segment bloom filter in bytes. This is calculated from the
	 * above constant and the number of segments, and rounded up. */
	final int perSegmentBloomFilterSizeBytes;
	/** Number of hashes for the per-segment bloom filters. */
	final int perSegmentK;
	private int keyCount;
	/** Salt used in the secondary Bloom filters if the primary matches. 
	 * The primary Bloom filters use the already-salted saltedKey. */
	private final byte[] localSalt;
	/** Reference set on the first call to makeKeyListener().
	 * NOTE: db4o DOES NOT clear transient variables on deactivation.
	 * So as long as this is paged in (i.e. there is a reference to it, i.e. the
	 * KeyListener), it will remain valid, once it is set by the first call
	 * during resuming. */
	private transient SplitFileFetcherKeyListener tempListener;
	
	public SplitFileFetcher(Metadata metadata, GetCompletionCallback rcb, ClientRequester parent2,
			FetchContext newCtx, List decompressors2, ClientMetadata clientMetadata, 
			ArchiveContext actx, int recursionLevel, Bucket returnBucket, long token2, ObjectContainer container, ClientContext context) throws FetchException, MetadataParseException {
		this.persistent = parent2.persistent();
		if(Logger.shouldLog(Logger.MINOR, this))
			Logger.minor(this, "Persistence = "+persistent+" from "+parent2, new Exception("debug"));
		this.hashCode = super.hashCode();
		this.finished = false;
		this.returnBucket = returnBucket;
		this.fetchContext = newCtx;
		if(newCtx == null)
			throw new NullPointerException();
		this.archiveContext = actx;
		this.decompressors = decompressors2;
		if(decompressors.size() > 1) {
			Logger.error(this, "Multiple decompressors: "+decompressors.size()+" - this is almost certainly a bug", new Exception("debug"));
		}
		this.clientMetadata = clientMetadata;
		this.cb = rcb;
		this.recursionLevel = recursionLevel + 1;
		this.parent = parent2;
		localSalt = new byte[32];
		context.random.nextBytes(localSalt);
		if(parent2.isCancelled())
			throw new FetchException(FetchException.CANCELLED);
		overrideLength = metadata.dataLength();
		this.splitfileType = metadata.getSplitfileType();
		ClientCHK[] splitfileDataBlocks = metadata.getSplitfileDataKeys();
		ClientCHK[] splitfileCheckBlocks = metadata.getSplitfileCheckKeys();
		for(int i=0;i<splitfileDataBlocks.length;i++)
			if(splitfileDataBlocks[i] == null) throw new MetadataParseException("Null: data block "+i+" of "+splitfileDataBlocks.length);
		for(int i=0;i<splitfileCheckBlocks.length;i++)
			if(splitfileCheckBlocks[i] == null) throw new MetadataParseException("Null: check block "+i+" of "+splitfileCheckBlocks.length);
		long finalLength = 1L * splitfileDataBlocks.length * CHKBlock.DATA_LENGTH;
		if(finalLength > overrideLength) {
			if(finalLength - overrideLength > CHKBlock.DATA_LENGTH)
				throw new FetchException(FetchException.INVALID_METADATA, "Splitfile is "+finalLength+" but length is "+finalLength);
			finalLength = overrideLength;
		}
		long eventualLength = Math.max(overrideLength, metadata.uncompressedDataLength());
		boolean wasActive = true;
		if(persistent) {
			wasActive = container.ext().isActive(cb);
			if(!wasActive)
				container.activate(cb, 1);
		}
		cb.onExpectedSize(eventualLength, container);
		String mimeType = metadata.getMIMEType();
		if(mimeType != null)
			cb.onExpectedMIME(mimeType, container);
		if(metadata.uncompressedDataLength() > 0)
			cb.onFinalizedMetadata(container);
		if(!wasActive)
			container.deactivate(cb, 1);
		if(eventualLength > 0 && newCtx.maxOutputLength > 0 && eventualLength > newCtx.maxOutputLength)
			throw new FetchException(FetchException.TOO_BIG, eventualLength, true, clientMetadata.getMIMEType());
		
		this.token = token2;
		
		if(splitfileType == Metadata.SPLITFILE_NONREDUNDANT) {
			// Don't need to do much - just fetch everything and piece it together.
			blocksPerSegment = -1;
			checkBlocksPerSegment = -1;
			segmentCount = 1;
			if(splitfileCheckBlocks.length > 0) {
				Logger.error(this, "Splitfile type is SPLITFILE_NONREDUNDANT yet "+splitfileCheckBlocks.length+" check blocks found!! : "+this);
				throw new FetchException(FetchException.INVALID_METADATA, "Splitfile type is non-redundant yet have "+splitfileCheckBlocks.length+" check blocks");
			}
		} else if(splitfileType == Metadata.SPLITFILE_ONION_STANDARD) {
			byte[] params = metadata.splitfileParams();
			if((params == null) || (params.length < 8))
				throw new MetadataParseException("No splitfile params");
			blocksPerSegment = Fields.bytesToInt(params, 0);
			int checkBlocks = Fields.bytesToInt(params, 4);
			
			// FIXME remove this eventually. Will break compat with a few files inserted between 1135 and 1136.
			// Work around a bug around build 1135.
			// We were splitting as (128,255), but we were then setting the checkBlocksPerSegment to 64.
			// Detect this.
			if(checkBlocks == 64 && blocksPerSegment == 128 &&
					splitfileCheckBlocks.length == splitfileDataBlocks.length - (splitfileDataBlocks.length / 128)) {
				Logger.normal(this, "Activating 1135 wrong check blocks per segment workaround for "+this);
				checkBlocks = 127;
			}
			checkBlocksPerSegment = checkBlocks;
			
			if((blocksPerSegment > fetchContext.maxDataBlocksPerSegment)
					|| (checkBlocksPerSegment > fetchContext.maxCheckBlocksPerSegment))
				throw new FetchException(FetchException.TOO_MANY_BLOCKS_PER_SEGMENT, "Too many blocks per segment: "+blocksPerSegment+" data, "+checkBlocksPerSegment+" check");
			segmentCount = (splitfileDataBlocks.length / blocksPerSegment) +
				(splitfileDataBlocks.length % blocksPerSegment == 0 ? 0 : 1);
			// Onion, 128/192.
			// Will be segmented.
		} else throw new MetadataParseException("Unknown splitfile format: "+splitfileType);
		this.maxTempLength = fetchContext.maxTempLength;
		if(Logger.shouldLog(Logger.MINOR, this))
			Logger.minor(this, "Algorithm: "+splitfileType+", blocks per segment: "+blocksPerSegment+
					", check blocks per segment: "+checkBlocksPerSegment+", segments: "+segmentCount+
					", data blocks: "+splitfileDataBlocks.length+", check blocks: "+splitfileCheckBlocks.length);
		segments = new SplitFileFetcherSegment[segmentCount]; // initially null on all entries
		
		// Setup bloom parameters.
		if(persistent) {
			// FIXME: Should this be encrypted? It's protected to some degree by the salt...
			// Since it isn't encrypted, it's likely to be very sparse; we should name
			// it appropriately...
			try {
				mainBloomFile = context.persistentFG.makeRandomFile();
				altBloomFile = context.persistentFG.makeRandomFile();
			} catch (IOException e) {
				throw new FetchException(FetchException.BUCKET_ERROR, "Unable to create Bloom filter files", e);
			}
		} else {
			// Not persistent, keep purely in RAM.
			mainBloomFile = null;
			altBloomFile = null;
		}
		int mainElementsPerKey = DEFAULT_MAIN_BLOOM_ELEMENTS_PER_KEY;
		int origSize = splitfileDataBlocks.length + splitfileCheckBlocks.length;
		mainBloomK = (int) (mainElementsPerKey * 0.7);
		long elementsLong = origSize * mainElementsPerKey;
		// REDFLAG: SIZE LIMIT: 3.36TB limit!
		if(elementsLong > Integer.MAX_VALUE)
			throw new FetchException(FetchException.TOO_BIG, "Cannot fetch splitfiles with more than "+(Integer.MAX_VALUE/mainElementsPerKey)+" keys! (approx 3.3TB)");
		int mainSizeBits = (int)elementsLong; // counting filter
		if((mainSizeBits & 7) != 0)
			mainSizeBits += (8 - (mainSizeBits & 7));
		mainBloomFilterSizeBytes = mainSizeBits / 8 * 2; // counting filter
		double acceptableFalsePositives = ACCEPTABLE_BLOOM_FALSE_POSITIVES_ALL_SEGMENTS / segments.length;
		int perSegmentBitsPerKey = (int) Math.ceil(Math.log(acceptableFalsePositives) / Math.log(0.6185));
		int segBlocks = blocksPerSegment + checkBlocksPerSegment;
		if(segBlocks > origSize)
			segBlocks = origSize;
		int perSegmentSize = perSegmentBitsPerKey * segBlocks;
		if((perSegmentSize & 7) != 0)
			perSegmentSize += (8 - (perSegmentSize & 7));
		perSegmentBloomFilterSizeBytes = perSegmentSize / 8;
		perSegmentK = BloomFilter.optimialK(perSegmentSize, segBlocks);
		keyCount = origSize;
		// Now create it.
		if(Logger.shouldLog(Logger.MINOR, this))
			Logger.minor(this, "Creating block filter for "+this+": keys="+(splitfileDataBlocks.length+splitfileCheckBlocks.length)+" main bloom size "+mainBloomFilterSizeBytes+" bytes, K="+mainBloomK+", filename="+mainBloomFile+" alt bloom filter: filename="+altBloomFile+" segments: "+segments.length+" each is "+perSegmentBloomFilterSizeBytes+" bytes k="+perSegmentK);
		try {
			tempListener = new SplitFileFetcherKeyListener(this, keyCount, mainBloomFile, altBloomFile, mainBloomFilterSizeBytes, mainBloomK, !fetchContext.cacheLocalRequests, localSalt, segments.length, perSegmentBloomFilterSizeBytes, perSegmentK, persistent, true);
		} catch (IOException e) {
			throw new FetchException(FetchException.BUCKET_ERROR, "Unable to write Bloom filters for splitfile");
		}
		
		if(persistent)
			container.store(this);
		
		if(segmentCount == 1) {
			// splitfile* will be overwritten, this is bad
			// so copy them
			ClientCHK[] newSplitfileDataBlocks = new ClientCHK[splitfileDataBlocks.length];
			ClientCHK[] newSplitfileCheckBlocks = new ClientCHK[splitfileCheckBlocks.length];
			System.arraycopy(splitfileDataBlocks, 0, newSplitfileDataBlocks, 0, splitfileDataBlocks.length);
			if(splitfileCheckBlocks.length > 0)
				System.arraycopy(splitfileCheckBlocks, 0, newSplitfileCheckBlocks, 0, splitfileCheckBlocks.length);
			segments[0] = new SplitFileFetcherSegment(splitfileType, newSplitfileDataBlocks, newSplitfileCheckBlocks, 
<<<<<<< HEAD
					this, archiveContext, fetchContext, maxTempLength, recursionLevel, parent, 0);
			for(int i=0;i<newSplitfileDataBlocks.length;i++) {
				if(Logger.shouldLog(Logger.MINOR, this)) Logger.minor(this, "Added data block "+i+" : "+newSplitfileDataBlocks[i].getNodeKey());
				tempListener.addKey(newSplitfileDataBlocks[i].getNodeKey(), 0, context);
			}
			for(int i=0;i<newSplitfileCheckBlocks.length;i++) {
				if(Logger.shouldLog(Logger.MINOR, this)) Logger.minor(this, "Added check block "+i+" : "+newSplitfileCheckBlocks[i].getNodeKey());
				tempListener.addKey(newSplitfileCheckBlocks[i].getNodeKey(), 0, context);
			}
			if(persistent) {
				container.store(segments[0]);
				segments[0].deactivateKeys(container);
				container.deactivate(segments[0], 1);
			}
=======
					this, archiveContext, fetchContext, maxTempLength, recursionLevel, true);
>>>>>>> 86f87ce7
		} else {
			int dataBlocksPtr = 0;
			int checkBlocksPtr = 0;
			for(int i=0;i<segments.length;i++) {
				// Create a segment. Give it its keys.
				int copyDataBlocks = Math.min(splitfileDataBlocks.length - dataBlocksPtr, blocksPerSegment);
				int copyCheckBlocks = Math.min(splitfileCheckBlocks.length - checkBlocksPtr, checkBlocksPerSegment);
				ClientCHK[] dataBlocks = new ClientCHK[copyDataBlocks];
				ClientCHK[] checkBlocks = new ClientCHK[copyCheckBlocks];
				if(copyDataBlocks > 0)
					System.arraycopy(splitfileDataBlocks, dataBlocksPtr, dataBlocks, 0, copyDataBlocks);
				if(copyCheckBlocks > 0)
					System.arraycopy(splitfileCheckBlocks, checkBlocksPtr, checkBlocks, 0, copyCheckBlocks);
				segments[i] = new SplitFileFetcherSegment(splitfileType, dataBlocks, checkBlocks, this, archiveContext, 
						fetchContext, maxTempLength, recursionLevel+1, parent, i);
				for(int j=0;j<dataBlocks.length;j++)
					tempListener.addKey(dataBlocks[j].getNodeKey(), i, context);
				for(int j=0;j<checkBlocks.length;j++)
					tempListener.addKey(checkBlocks[j].getNodeKey(), i, context);
				if(persistent) {
					container.store(segments[i]);
					segments[i].deactivateKeys(container);
					container.deactivate(segments[i], 1);
					for(int x=dataBlocksPtr;x<dataBlocksPtr+copyDataBlocks;x++)
						splitfileDataBlocks[x] = null;
					for(int x=checkBlocksPtr;x<checkBlocksPtr+copyCheckBlocks;x++)
						splitfileCheckBlocks[x] = null;
				}
				dataBlocksPtr += copyDataBlocks;
				checkBlocksPtr += copyCheckBlocks;
<<<<<<< HEAD
=======
				segments[i] = new SplitFileFetcherSegment(splitfileType, dataBlocks, checkBlocks, this, archiveContext, 
						fetchContext, maxTempLength, recursionLevel+1, i == segments.length-1);
>>>>>>> 86f87ce7
			}
			if(dataBlocksPtr != splitfileDataBlocks.length)
				throw new FetchException(FetchException.INVALID_METADATA, "Unable to allocate all data blocks to segments - buggy or malicious inserter");
			if(checkBlocksPtr != splitfileCheckBlocks.length)
				throw new FetchException(FetchException.INVALID_METADATA, "Unable to allocate all check blocks to segments - buggy or malicious inserter");
		}
		parent.addBlocks(splitfileDataBlocks.length + splitfileCheckBlocks.length, container);
		parent.addMustSucceedBlocks(splitfileDataBlocks.length, container);
		parent.notifyClients(container, context);
		
		try {
			tempListener.writeFilters();
		} catch (IOException e) {
			throw new FetchException(FetchException.BUCKET_ERROR, "Unable to write Bloom filters for splitfile");
		}
	}

	/** Return the final status of the fetch. Throws an exception, or returns a 
	 * Bucket containing the fetched data.
	 * @throws FetchException If the fetch failed for some reason.
	 */
	private Bucket finalStatus(ObjectContainer container, ClientContext context) throws FetchException {
		boolean logMINOR = Logger.shouldLog(Logger.MINOR, this);
		long finalLength = 0;
		for(int i=0;i<segments.length;i++) {
			SplitFileFetcherSegment s = segments[i];
			if(persistent)
				container.activate(s, 1);
			if(!s.succeeded()) {
				throw new IllegalStateException("Not all finished");
			}
			s.throwError();
			// If still here, it succeeded
			long sz = s.decodedLength(container);
			finalLength += sz;
			if(logMINOR)
				Logger.minor(this, "Segment "+i+" decoded length "+sz+" total length now "+finalLength+" for "+s.dataBuckets.length+" blocks which should be "+(s.dataBuckets.length * NodeCHK.BLOCK_SIZE));
			// Healing is done by Segment
		}
		if(finalLength > overrideLength) {
			if(finalLength - overrideLength > CHKBlock.DATA_LENGTH)
				throw new FetchException(FetchException.INVALID_METADATA, "Splitfile is "+finalLength+" but length is "+finalLength);
			finalLength = overrideLength;
		}
		
		long bytesWritten = 0;
		OutputStream os = null;
		Bucket output;
		if(persistent) {
			container.activate(decompressors, 5);
			if(returnBucket != null)
				container.activate(returnBucket, 5);
		}
		try {
			if((returnBucket != null) && decompressors.isEmpty()) {
				output = returnBucket;
			} else
				output = context.getBucketFactory(parent.persistent()).makeBucket(finalLength);
			os = output.getOutputStream();
			for(int i=0;i<segments.length;i++) {
				SplitFileFetcherSegment s = segments[i];
				long max = (finalLength < 0 ? 0 : (finalLength - bytesWritten));
				bytesWritten += s.writeDecodedDataTo(os, max);
			}
		} catch (IOException e) {
			throw new FetchException(FetchException.BUCKET_ERROR, e);
		} finally {
			if(os != null) {
				try {
					os.close();
				} catch (IOException e) {
					// If it fails to close it may return corrupt data.
					throw new FetchException(FetchException.BUCKET_ERROR, e);
				}
			}
		}
		if(finalLength != output.size()) {
			Logger.error(this, "Final length is supposed to be "+finalLength+" but only written "+output.size());
		}
		return output;
	}

	public void segmentFinished(SplitFileFetcherSegment segment, ObjectContainer container, ClientContext context) {
		if(persistent)
			container.activate(this, 1);
		boolean logMINOR = Logger.shouldLog(Logger.MINOR, this);
		if(logMINOR) Logger.minor(this, "Finished segment: "+segment);
		boolean finish = false;
		synchronized(this) {
			boolean allDone = true;
			for(int i=0;i<segments.length;i++) {
				if(persistent)
					container.activate(segments[i], 1);
				if(!segments[i].succeeded()) {
					if(logMINOR) Logger.minor(this, "Segment "+segments[i]+" is not finished");
					allDone = false;
				}
			}
			if(allDone) {
				if(allSegmentsFinished) {
					Logger.error(this, "Was already finished! (segmentFinished("+segment+ ')', new Exception("debug"));
				} else {
					allSegmentsFinished = true;
					finish = true;
				}
			} else {
				for(int i=0;i<segments.length;i++) {
					if(segments[i] == segment) continue;
					if(persistent)
						container.deactivate(segments[i], 1);
				}
			}
			notifyAll();
		}
		if(persistent) container.store(this);
		if(finish) finish(container, context);
	}

	private void finish(ObjectContainer container, ClientContext context) {
		if(persistent) {
			container.activate(cb, 1);
		}
		context.getChkFetchScheduler().removePendingKeys(this, true);
		boolean cbWasActive = true;
		try {
			synchronized(this) {
				if(otherFailure != null) throw otherFailure;
				if(finished) {
					Logger.error(this, "Was already finished");
					return;
				}
				finished = true;
			}
			if(persistent)
				container.store(this);
			Bucket data = finalStatus(container, context);
			// Decompress
			if(persistent) {
				container.activate(decompressors, 5);
				container.activate(returnBucket, 5);
				cbWasActive = container.ext().isActive(cb);
				if(!cbWasActive)
					container.activate(cb, 1);
				container.activate(fetchContext, 1);
				if(fetchContext == null) {
					Logger.error(this, "Fetch context is null");
					if(!container.ext().isActive(fetchContext)) {
						Logger.error(this, "Fetch context is null and splitfile is not activated", new Exception("error"));
						container.activate(this, 1);
						container.activate(decompressors, 5);
						container.activate(returnBucket, 5);
						container.activate(fetchContext, 1);
					} else {
						Logger.error(this, "Fetch context is null and splitfile IS activated", new Exception("error"));
					}
				}
				container.activate(fetchContext, 1);
			}
			int count = 0;
			while(!decompressors.isEmpty()) {
				Compressor c = (Compressor) decompressors.remove(decompressors.size()-1);
				if(Logger.shouldLog(Logger.MINOR, this))
					Logger.minor(this, "Decompressing with "+c);
				long maxLen = Math.max(fetchContext.maxTempLength, fetchContext.maxOutputLength);
				try {
					Bucket out = returnBucket;
					if(!decompressors.isEmpty()) out = null;
					data = c.decompress(data, context.getBucketFactory(parent.persistent()), maxLen, maxLen * 4, out);
				} catch (IOException e) {
					if(e.getMessage().equals("Not in GZIP format") && count == 1) {
						Logger.error(this, "Attempting to decompress twice, failed, returning first round data: "+this);
						break;
					}
					cb.onFailure(new FetchException(FetchException.BUCKET_ERROR, e), this, container, context);
					return;
				} catch (CompressionOutputSizeException e) {
					if(Logger.shouldLog(Logger.MINOR, this))
						Logger.minor(this, "Too big: maxSize = "+fetchContext.maxOutputLength+" maxTempSize = "+fetchContext.maxTempLength);
					cb.onFailure(new FetchException(FetchException.TOO_BIG, e.estimatedSize, false /* FIXME */, clientMetadata.getMIMEType()), this, container, context);
					return;
				}
				count++;
			}
			cb.onSuccess(new FetchResult(clientMetadata, data), this, container, context);
		} catch (FetchException e) {
			cb.onFailure(e, this, container, context);
		} catch (OutOfMemoryError e) {
			OOMHandler.handleOOM(e);
			System.err.println("Failing above attempted fetch...");
			cb.onFailure(new FetchException(FetchException.INTERNAL_ERROR, e), this, container, context);
		} catch (Throwable t) {
			Logger.error(this, "Caught "+t, t);
			cb.onFailure(new FetchException(FetchException.INTERNAL_ERROR, t), this, container, context);
		}
		if(!cbWasActive)
			container.deactivate(cb, 1);
	}

	public void schedule(ObjectContainer container, ClientContext context) throws KeyListenerConstructionException {
		if(persistent)
			container.activate(this, 1);
		boolean logMINOR = Logger.shouldLog(Logger.MINOR, this);
		if(logMINOR) Logger.minor(this, "Scheduling "+this);
		SendableGet[] getters = new SendableGet[segments.length];
		for(int i=0;i<segments.length;i++) {
			if(logMINOR)
				Logger.minor(this, "Scheduling segment "+i+" : "+segments[i]);
			if(persistent)
				container.activate(segments[i], 1);
			getters[i] = segments[i].schedule(container, context);
			if(persistent)
				container.deactivate(segments[i], 1);
		}
		BlockSet blocks = fetchContext.blocks;
		context.getChkFetchScheduler().register(this, getters, persistent, true, container, blocks, false);
	}

	public void cancel(ObjectContainer container, ClientContext context) {
		if(persistent)
			container.activate(this, 1);
		boolean logMINOR = Logger.shouldLog(Logger.MINOR, this);
		for(int i=0;i<segments.length;i++) {
			if(logMINOR)
				Logger.minor(this, "Cancelling segment "+i);
			if(persistent)
				container.activate(segments[i], 1);
			segments[i].cancel(container, context);
		}
	}

	public long getToken() {
		return token;
	}

	/**
	 * Make our SplitFileFetcherKeyListener. Returns the one we created in the
	 * constructor if possible, otherwise makes a new one. We must have already
	 * constructed one at some point, maybe before a restart.
	 * @throws FetchException 
	 */
	public KeyListener makeKeyListener(ObjectContainer container, ClientContext context) throws KeyListenerConstructionException {
		synchronized(this) {
			if(finished) return null;
			if(tempListener != null) {
				// Recently constructed
				return tempListener;
			}
			File main;
			File alt;
			boolean cacheLocalRequests;
			if(persistent) {
				container.activate(mainBloomFile, 5);
				container.activate(altBloomFile, 5);
				main = new File(mainBloomFile.getPath());
				alt = new File(altBloomFile.getPath());
				container.deactivate(mainBloomFile, 1);
				container.deactivate(altBloomFile, 1);
				container.activate(fetchContext, 1);
				cacheLocalRequests = fetchContext.cacheLocalRequests;
				container.deactivate(fetchContext, 1);
			} else {
				main = null;
				alt = null;
				cacheLocalRequests = fetchContext.cacheLocalRequests;
			}
			try {
				if(Logger.shouldLog(Logger.MINOR, this))
					Logger.minor(this, "Attempting to read Bloom filter for "+this+" main file="+main+" alt file="+alt);
				tempListener =
					new SplitFileFetcherKeyListener(this, keyCount, main, alt, mainBloomFilterSizeBytes, mainBloomK, !cacheLocalRequests, localSalt, segments.length, perSegmentBloomFilterSizeBytes, perSegmentK, persistent, false);
			} catch (IOException e) {
				Logger.error(this, "Unable to read Bloom filter for "+this+" attempting to reconstruct...", e);
				main.delete();
				alt.delete();
				try {
					mainBloomFile = context.fg.makeRandomFile();
					altBloomFile = context.fg.makeRandomFile();
					if(persistent)
						container.store(this);
				} catch (IOException e1) {
					throw new KeyListenerConstructionException(new FetchException(FetchException.BUCKET_ERROR, "Unable to create Bloom filter files in reconstruction", e1));
				}

				try {
					tempListener = 
						new SplitFileFetcherKeyListener(this, keyCount, mainBloomFile, altBloomFile, mainBloomFilterSizeBytes, mainBloomK, !fetchContext.cacheLocalRequests, localSalt, segments.length, perSegmentBloomFilterSizeBytes, perSegmentK, persistent, true);
				} catch (IOException e1) {
					throw new KeyListenerConstructionException(new FetchException(FetchException.BUCKET_ERROR, "Unable to reconstruct Bloom filters: "+e1, e1));
				}
			}
			return tempListener;
		}
	}

	public synchronized boolean isCancelled(ObjectContainer container) {
		return finished;
	}

	public SplitFileFetcherSegment getSegment(int i) {
		return segments[i];
	}

	public void removeMyPendingKeys(SplitFileFetcherSegment segment, ObjectContainer container, ClientContext context) {
		keyCount = tempListener.killSegment(segment, container, context);
	}

	void setKeyCount(int keyCount2, ObjectContainer container) {
		this.keyCount = keyCount2;
		if(persistent)
			container.store(this);
	}

	public void onFailed(KeyListenerConstructionException e, ObjectContainer container, ClientContext context) {
		otherFailure = e.getFetchException();
		cancel(container, context);
	}

}<|MERGE_RESOLUTION|>--- conflicted
+++ resolved
@@ -270,8 +270,7 @@
 			if(splitfileCheckBlocks.length > 0)
 				System.arraycopy(splitfileCheckBlocks, 0, newSplitfileCheckBlocks, 0, splitfileCheckBlocks.length);
 			segments[0] = new SplitFileFetcherSegment(splitfileType, newSplitfileDataBlocks, newSplitfileCheckBlocks, 
-<<<<<<< HEAD
-					this, archiveContext, fetchContext, maxTempLength, recursionLevel, parent, 0);
+					this, archiveContext, fetchContext, maxTempLength, recursionLevel, parent, 0, true);
 			for(int i=0;i<newSplitfileDataBlocks.length;i++) {
 				if(Logger.shouldLog(Logger.MINOR, this)) Logger.minor(this, "Added data block "+i+" : "+newSplitfileDataBlocks[i].getNodeKey());
 				tempListener.addKey(newSplitfileDataBlocks[i].getNodeKey(), 0, context);
@@ -285,9 +284,6 @@
 				segments[0].deactivateKeys(container);
 				container.deactivate(segments[0], 1);
 			}
-=======
-					this, archiveContext, fetchContext, maxTempLength, recursionLevel, true);
->>>>>>> 86f87ce7
 		} else {
 			int dataBlocksPtr = 0;
 			int checkBlocksPtr = 0;
@@ -302,7 +298,7 @@
 				if(copyCheckBlocks > 0)
 					System.arraycopy(splitfileCheckBlocks, checkBlocksPtr, checkBlocks, 0, copyCheckBlocks);
 				segments[i] = new SplitFileFetcherSegment(splitfileType, dataBlocks, checkBlocks, this, archiveContext, 
-						fetchContext, maxTempLength, recursionLevel+1, parent, i);
+						fetchContext, maxTempLength, recursionLevel+1, parent, i, i == segments.length-1);
 				for(int j=0;j<dataBlocks.length;j++)
 					tempListener.addKey(dataBlocks[j].getNodeKey(), i, context);
 				for(int j=0;j<checkBlocks.length;j++)
@@ -318,11 +314,6 @@
 				}
 				dataBlocksPtr += copyDataBlocks;
 				checkBlocksPtr += copyCheckBlocks;
-<<<<<<< HEAD
-=======
-				segments[i] = new SplitFileFetcherSegment(splitfileType, dataBlocks, checkBlocks, this, archiveContext, 
-						fetchContext, maxTempLength, recursionLevel+1, i == segments.length-1);
->>>>>>> 86f87ce7
 			}
 			if(dataBlocksPtr != splitfileDataBlocks.length)
 				throw new FetchException(FetchException.INVALID_METADATA, "Unable to allocate all data blocks to segments - buggy or malicious inserter");
