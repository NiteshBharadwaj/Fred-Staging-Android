--- conflicted
+++ resolved
@@ -303,11 +303,7 @@
 				SingleBlockInserter dataPutter = new SingleBlockInserter(parent, data, codecNumber, persistent ? FreenetURI.EMPTY_CHK_URI.clone() : FreenetURI.EMPTY_CHK_URI, ctx, cb, metadata, (int)origSize, -1, getCHKOnly, true, true, token, container, context, persistent, shouldFreeData, forSplitfile ? ctx.extraInsertsSplitfileHeaderBlock : ctx.extraInsertsSingleBlock);
 				if(logMINOR)
 					Logger.minor(this, "Inserting with metadata: "+dataPutter+" for "+this);
-<<<<<<< HEAD
-				Metadata meta = makeMetadata(archiveType, dataPutter.getURI(container, context), hashes);
-=======
-				Metadata meta = makeMetadata(archiveType, dataPutter.getURI(container, context), container);
->>>>>>> 4f7e07ad
+				Metadata meta = makeMetadata(archiveType, dataPutter.getURI(container, context), hashes, container);
 				cb.onMetadata(meta, this, container, context);
 				cb.onTransition(this, dataPutter, container);
 				dataPutter.schedule(container, context);
@@ -320,11 +316,7 @@
 				SingleBlockInserter dataPutter = new SingleBlockInserter(parent, data, codecNumber, persistent ? FreenetURI.EMPTY_CHK_URI.clone() : FreenetURI.EMPTY_CHK_URI, ctx, mcb, metadata, (int)origSize, -1, getCHKOnly, true, false, token, container, context, persistent, shouldFreeData, forSplitfile ? ctx.extraInsertsSplitfileHeaderBlock : ctx.extraInsertsSingleBlock);
 				if(logMINOR)
 					Logger.minor(this, "Inserting data: "+dataPutter+" for "+this);
-<<<<<<< HEAD
-				Metadata meta = makeMetadata(archiveType, dataPutter.getURI(container, context), hashes);
-=======
-				Metadata meta = makeMetadata(archiveType, dataPutter.getURI(container, context), container);
->>>>>>> 4f7e07ad
+				Metadata meta = makeMetadata(archiveType, dataPutter.getURI(container, context), hashes, container);
 				Bucket metadataBucket;
 				try {
 					metadataBucket = BucketTools.makeImmutableBucket(context.getBucketFactory(persistent), meta.writeToByteArray());
@@ -368,7 +360,7 @@
 		// insert it. Then when the splitinserter has finished, and the
 		// metadata insert has finished too, tell the master callback.
 		if(reportMetadataOnly) {
-			SplitFileInserter sfi = new SplitFileInserter(parent, cb, data, bestCodec, origSize, block.clientMetadata, ctx, getCHKOnly, metadata, token, archiveType, shouldFreeData, persistent, container, context, origDataLength, origCompressedDataLength);
+			SplitFileInserter sfi = new SplitFileInserter(parent, cb, data, bestCodec, origSize, block.clientMetadata, ctx, getCHKOnly, metadata, token, archiveType, shouldFreeData, persistent, container, context, hashes, origDataLength, origCompressedDataLength);
 			if(logMINOR)
 				Logger.minor(this, "Inserting as splitfile: "+sfi+" for "+this);
 			cb.onTransition(this, sfi, container);
@@ -387,7 +379,7 @@
 			boolean allowSizes = (ctx.compatibilityMode == 0 || ctx.compatibilityMode >= InsertContext.COMPAT_1254);
 			if(metadata) allowSizes = false;
 			SplitHandler sh = new SplitHandler(origSize, compressedDataSize, allowSizes);
-			SplitFileInserter sfi = new SplitFileInserter(parent, sh, data, bestCodec, origSize, block.clientMetadata, ctx, getCHKOnly, metadata, token, archiveType, shouldFreeData, persistent, container, context, origDataLength, origCompressedDataLength);
+			SplitFileInserter sfi = new SplitFileInserter(parent, sh, data, bestCodec, origSize, block.clientMetadata, ctx, getCHKOnly, metadata, token, archiveType, shouldFreeData, persistent, container, context, hashes, origDataLength, origCompressedDataLength);
 			sh.sfi = sfi;
 			if(logMINOR)
 				Logger.minor(this, "Inserting as splitfile: "+sfi+" for "+sh+" for "+this);
@@ -465,7 +457,7 @@
 		
 		// We always want SHA256, even for small files.
 		long wantHashes = 0;
-		if((ctx.compatibilityMode == 0 || ctx.compatibilityMode > InsertContext.COMPAT_1251) && (!metadata)) {
+		if((ctx.compatibilityMode == 0 || ctx.compatibilityMode >= InsertContext.COMPAT_HASHES) && (!metadata)) {
 			// We verify this. We want it for *all* files.
 			wantHashes |= HashType.SHA256.bitmask;
 			// FIXME: If the user requests it, calculate the others for small files.
@@ -502,7 +494,7 @@
 		}
 	}
 	
-	private Metadata makeMetadata(ARCHIVE_TYPE archiveType, FreenetURI uri, ObjectContainer container) {
+	private Metadata makeMetadata(ARCHIVE_TYPE archiveType, FreenetURI uri, HashResult[] hashes, ObjectContainer container) {
 		Metadata meta = null;
 		boolean allowTopBlocks = origDataLength != 0;
 		int req = 0;
