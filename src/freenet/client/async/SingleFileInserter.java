package freenet.client.async;

import java.io.IOException;
import java.net.MalformedURLException;
import java.util.HashMap;

import freenet.client.InsertBlock;
import freenet.client.InsertContext;
import freenet.client.InsertException;
import freenet.client.Metadata;
import freenet.client.MetadataUnresolvedException;
import freenet.client.events.FinishedCompressionEvent;
import freenet.client.events.StartedCompressionEvent;
import freenet.keys.BaseClientKey;
import freenet.keys.CHKBlock;
import freenet.keys.FreenetURI;
import freenet.keys.SSKBlock;
import freenet.support.Logger;
import freenet.support.OOMHandler;
import freenet.support.SimpleFieldSet;
import freenet.support.api.Bucket;
import freenet.support.compress.CompressionOutputSizeException;
import freenet.support.compress.Compressor;
import freenet.support.io.BucketTools;

/**
 * Attempt to insert a file. May include metadata.
 * 
 * This stage:
 * Attempt to compress the file. Off-thread if it will take a while.
 * Then hand it off to SimpleFileInserter.
 */
class SingleFileInserter implements ClientPutState {

	// Config option???
	private static final long COMPRESS_OFF_THREAD_LIMIT = 65536;
	
	private static boolean logMINOR;
	final BaseClientPutter parent;
	final InsertBlock block;
	final InsertContext ctx;
	final boolean metadata;
	final PutCompletionCallback cb;
	final boolean getCHKOnly;
	final boolean insertAsArchiveManifest;
	/** If true, we are not the top level request, and should not
	 * update our parent to point to us as current put-stage. */
	private final boolean reportMetadataOnly;
	public final Object token;
	private final boolean freeData; // this is being set, but never read ???
	private final String targetFilename;
	private final boolean earlyEncode;

	/**
	 * @param parent
	 * @param cb
	 * @param block
	 * @param metadata
	 * @param ctx
	 * @param dontCompress
	 * @param getCHKOnly
	 * @param reportMetadataOnly If true, don't insert the metadata, just report it.
	 * @param insertAsArchiveManifest If true, insert the metadata as an archive manifest.
	 * @param freeData If true, free the data when possible.
	 * @param targetFilename 
	 * @param earlyEncode If true, try to get a URI as quickly as possible.
	 * @throws InsertException
	 */
	SingleFileInserter(BaseClientPutter parent, PutCompletionCallback cb, InsertBlock block, 
			boolean metadata, InsertContext ctx, boolean dontCompress, 
			boolean getCHKOnly, boolean reportMetadataOnly, Object token, boolean insertAsArchiveManifest, 
			boolean freeData, String targetFilename, boolean earlyEncode) throws InsertException {
		this.earlyEncode = earlyEncode;
		this.reportMetadataOnly = reportMetadataOnly;
		this.token = token;
		this.parent = parent;
		this.block = block;
		this.ctx = ctx;
		this.metadata = metadata;
		this.cb = cb;
		this.getCHKOnly = getCHKOnly;
		this.insertAsArchiveManifest = insertAsArchiveManifest;
		this.freeData = freeData;
		this.targetFilename = targetFilename;
		logMINOR = Logger.shouldLog(Logger.MINOR, this);
	}
	
	public void start(SimpleFieldSet fs) throws InsertException {
		if(fs != null) {
			String type = fs.get("Type");
			if(type.equals("SplitHandler")) {
				// Try to reconstruct SplitHandler.
				// If we succeed, we bypass both compression and FEC encoding!
				try {
					SplitHandler sh = new SplitHandler();
					sh.start(fs, false);
					cb.onTransition(this, sh);
					sh.schedule();
					return;
				} catch (ResumeException e) {
					Logger.error(this, "Failed to restore: "+e, e);
				}
			}
		}
		Bucket data = block.getData();
		if(data.size() > COMPRESS_OFF_THREAD_LIMIT) {
			// Run off thread
			OffThreadCompressor otc = new OffThreadCompressor();
			ctx.executor.execute(otc, "Compressor for "+this);
		} else {
			tryCompress();
		}
	}

	private class OffThreadCompressor implements Runnable {
		public void run() {
<<<<<<< HEAD
=======
		    freenet.support.Logger.OSThread.logPID(this);
>>>>>>> 983093da
			try {
				tryCompress();
			} catch (InsertException e) {
				cb.onFailure(e, SingleFileInserter.this);
            } catch (OutOfMemoryError e) {
				OOMHandler.handleOOM(e);
				System.err.println("OffThreadCompressor thread above failed.");
				// Might not be heap, so try anyway
				cb.onFailure(new InsertException(InsertException.INTERNAL_ERROR, e, null), SingleFileInserter.this);
            } catch (Throwable t) {
                Logger.error(this, "Caught in OffThreadCompressor: "+t, t);
                System.err.println("Caught in OffThreadCompressor: "+t);
                t.printStackTrace();
                // Try to fail gracefully
				cb.onFailure(new InsertException(InsertException.INTERNAL_ERROR, t, null), SingleFileInserter.this);
			}
		}
	}
	
	private void tryCompress() throws InsertException {
		// First, determine how small it needs to be
		Bucket origData = block.getData();
		Bucket data = origData;
		int blockSize;
		int oneBlockCompressedSize;
		boolean dontCompress = ctx.dontCompress;
		
		long origSize = data.size();
		String type = block.desiredURI.getKeyType().toUpperCase();
		if(type.equals("SSK") || type.equals("KSK") || type.equals("USK")) {
			blockSize = SSKBlock.DATA_LENGTH;
			oneBlockCompressedSize = SSKBlock.MAX_COMPRESSED_DATA_LENGTH;
		} else if(type.equals("CHK")) {
			blockSize = CHKBlock.DATA_LENGTH;
			oneBlockCompressedSize = CHKBlock.MAX_COMPRESSED_DATA_LENGTH;
		} else {
			throw new InsertException(InsertException.INVALID_URI, "Unknown key type: "+type, null);
		}
		
		Compressor bestCodec = null;
		Bucket bestCompressedData = null;

		boolean tryCompress = (origSize > blockSize) && (!ctx.dontCompress) && (!dontCompress);
		if(tryCompress) {
			// Try to compress the data.
			// Try each algorithm, starting with the fastest and weakest.
			// Stop when run out of algorithms, or the compressed data fits in a single block.
			int algos = Compressor.countCompressAlgorithms();
			try {
				for(int i=0;i<algos;i++) {
					// Only produce if we are compressing *the original data*
					if(parent == cb)
						ctx.eventProducer.produceEvent(new StartedCompressionEvent(i));
					Compressor comp = Compressor.getCompressionAlgorithmByDifficulty(i);
					Bucket result;
					result = comp.compress(origData, ctx.persistentBucketFactory, origData.size());
					if(result.size() < oneBlockCompressedSize) {
						bestCodec = comp;
						data = result;
						if(bestCompressedData != null)
							bestCompressedData.free();
						bestCompressedData = data;
						break;
					}
					if((bestCompressedData != null) && (result.size() <  bestCompressedData.size())) {
						bestCompressedData.free();
						bestCompressedData = result;
						data = result;
						bestCodec = comp;
					} else if((bestCompressedData == null) && (result.size() < data.size())) {
						bestCompressedData = result;
						bestCodec = comp;
						data = result;
					}
				}
			} catch (IOException e) {
				throw new InsertException(InsertException.BUCKET_ERROR, e, null);
			} catch (CompressionOutputSizeException e) {
				// Impossible
				throw new Error(e);
			}
		}
		
		if(parent == cb) {
			if(tryCompress)
				ctx.eventProducer.produceEvent(new FinishedCompressionEvent(bestCodec == null ? -1 : bestCodec.codecNumberForMetadata(), origSize, data.size()));
			if(logMINOR) Logger.minor(this, "Compressed "+origSize+" to "+data.size()+" on "+this);
		}
		
		// Compressed data
		
		// Insert it...
		short codecNumber = bestCodec == null ? -1 : bestCodec.codecNumberForMetadata();
		long compressedDataSize = data.size();
		boolean fitsInOneBlockAsIs = bestCodec == null ? compressedDataSize < blockSize : compressedDataSize < oneBlockCompressedSize;
		boolean fitsInOneCHK = bestCodec == null ? compressedDataSize < CHKBlock.DATA_LENGTH : compressedDataSize < CHKBlock.MAX_COMPRESSED_DATA_LENGTH;

		if((fitsInOneBlockAsIs || fitsInOneCHK) && block.getData().size() > Integer.MAX_VALUE)
			throw new InsertException(InsertException.INTERNAL_ERROR, "2GB+ should not encode to one block!", null);

		boolean noMetadata = ((block.clientMetadata == null) || block.clientMetadata.isTrivial()) && targetFilename == null;
		if(noMetadata && !insertAsArchiveManifest) {
			if(fitsInOneBlockAsIs) {
				// Just insert it
				ClientPutState bi =
					createInserter(parent, data, codecNumber, block.desiredURI, ctx, cb, metadata, (int)block.getData().size(), -1, getCHKOnly, true, true);
				cb.onTransition(this, bi);
				bi.schedule();
				cb.onBlockSetFinished(this);
				return;
			}
		}
		if (fitsInOneCHK) {
			// Insert single block, then insert pointer to it
			if(reportMetadataOnly) {
				SingleBlockInserter dataPutter = new SingleBlockInserter(parent, data, codecNumber, FreenetURI.EMPTY_CHK_URI, ctx, cb, metadata, (int)origSize, -1, getCHKOnly, true, true, token);
				Metadata meta = makeMetadata(dataPutter.getURI());
				cb.onMetadata(meta, this);
				cb.onTransition(this, dataPutter);
				dataPutter.schedule();
				cb.onBlockSetFinished(this);
			} else {
				MultiPutCompletionCallback mcb = 
					new MultiPutCompletionCallback(cb, parent, token);
				SingleBlockInserter dataPutter = new SingleBlockInserter(parent, data, codecNumber, FreenetURI.EMPTY_CHK_URI, ctx, mcb, metadata, (int)origSize, -1, getCHKOnly, true, false, token);
				Metadata meta = makeMetadata(dataPutter.getURI());
				Bucket metadataBucket;
				try {
					metadataBucket = BucketTools.makeImmutableBucket(ctx.bf, meta.writeToByteArray());
				} catch (IOException e) {
					Logger.error(this, "Caught "+e, e);
					throw new InsertException(InsertException.BUCKET_ERROR, e, null);
				} catch (MetadataUnresolvedException e) {
					// Impossible, we're not inserting a manifest.
					Logger.error(this, "Caught "+e, e);
					throw new InsertException(InsertException.INTERNAL_ERROR, "Got MetadataUnresolvedException in SingleFileInserter: "+e.toString(), null);
				}
				ClientPutState metaPutter = createInserter(parent, metadataBucket, (short) -1, block.desiredURI, ctx, mcb, true, (int)origSize, -1, getCHKOnly, true, false);
				mcb.addURIGenerator(metaPutter);
				mcb.add(dataPutter);
				cb.onTransition(this, mcb);
				Logger.minor(this, ""+mcb+" : data "+dataPutter+" meta "+metaPutter);
				mcb.arm();
				dataPutter.schedule();
				if(metaPutter instanceof SingleBlockInserter)
					((SingleBlockInserter)metaPutter).encode();
				metaPutter.schedule();
				cb.onBlockSetFinished(this);
			}
			return;
		}
		// Otherwise the file is too big to fit into one block
		// We therefore must make a splitfile
		// Job of SplitHandler: when the splitinserter has the metadata,
		// insert it. Then when the splitinserter has finished, and the
		// metadata insert has finished too, tell the master callback.
		if(reportMetadataOnly) {
			SplitFileInserter sfi = new SplitFileInserter(parent, cb, data, bestCodec, origSize, block.clientMetadata, ctx, getCHKOnly, metadata, token, insertAsArchiveManifest, false);
			cb.onTransition(this, sfi);
			sfi.start();
			if(earlyEncode) sfi.forceEncode();
		} else {
			SplitHandler sh = new SplitHandler();
			SplitFileInserter sfi = new SplitFileInserter(parent, sh, data, bestCodec, origSize, block.clientMetadata, ctx, getCHKOnly, metadata, token, insertAsArchiveManifest, false);
			sh.sfi = sfi;
			cb.onTransition(this, sh);
			sfi.start();
			if(earlyEncode) sfi.forceEncode();
		}
	}
	
	private Metadata makeMetadata(FreenetURI uri) {
		Metadata meta = new Metadata(insertAsArchiveManifest ? Metadata.ZIP_MANIFEST : Metadata.SIMPLE_REDIRECT, uri, block.clientMetadata);
		if(targetFilename != null) {
			HashMap hm = new HashMap();
			hm.put(targetFilename, meta);
			meta = Metadata.mkRedirectionManifestWithMetadata(hm);
		}
		return meta;
	}

	private ClientPutState createInserter(BaseClientPutter parent, Bucket data, short compressionCodec, FreenetURI uri, 
			InsertContext ctx, PutCompletionCallback cb, boolean isMetadata, int sourceLength, int token, boolean getCHKOnly, 
			boolean addToParent, boolean encodeCHK) throws InsertException {
		
		uri.checkInsertURI(); // will throw an exception if needed
		
		if(uri.getKeyType().equals("USK")) {
			try {
				return new USKInserter(parent, data, compressionCodec, uri, ctx, cb, isMetadata, sourceLength, token, 
					getCHKOnly, addToParent, this.token);
			} catch (MalformedURLException e) {
				throw new InsertException(InsertException.INVALID_URI, e, null);
			}
		} else {
			SingleBlockInserter sbi = 
				new SingleBlockInserter(parent, data, compressionCodec, uri, ctx, cb, isMetadata, sourceLength, token, 
						getCHKOnly, addToParent, false, this.token);
			if(encodeCHK)
				cb.onEncode(sbi.getBlock().getClientKey(), this);
			return sbi;
		}
		
	}
	
	/**
	 * When we get the metadata, start inserting it to our target key.
	 * When we have inserted both the metadata and the splitfile,
	 * call the master callback.
	 */
	class SplitHandler implements PutCompletionCallback, ClientPutState {

		ClientPutState sfi;
		ClientPutState metadataPutter;
		boolean finished;
		boolean splitInsertSuccess;
		boolean metaInsertSuccess;
		boolean splitInsertSetBlocks;
		boolean metaInsertSetBlocks;
		boolean metaInsertStarted;
		boolean metaFetchable;
		boolean dataFetchable;

		/**
		 * Create a SplitHandler from a stored progress SimpleFieldSet.
		 * @param forceMetadata If true, the insert is metadata, regardless of what the
		 * encompassing SplitFileInserter says (i.e. it's multi-level metadata).
		 * @throws ResumeException Thrown if the resume fails.
		 * @throws InsertException Thrown if some other error prevents the insert
		 * from starting.
		 */
		void start(SimpleFieldSet fs, boolean forceMetadata) throws ResumeException, InsertException {
			
			boolean meta = metadata || forceMetadata;
			
			// Don't include the booleans; wait for the callback.
			
			SimpleFieldSet sfiFS = fs.subset("SplitFileInserter");
			if(sfiFS == null)
				throw new ResumeException("No SplitFileInserter");
			ClientPutState newSFI, newMetaPutter = null;
			newSFI = new SplitFileInserter(parent, this, forceMetadata ? null : block.clientMetadata, ctx, getCHKOnly, meta, token, insertAsArchiveManifest, sfiFS);
			if(logMINOR) Logger.minor(this, "Starting "+newSFI+" for "+this);
			fs.removeSubset("SplitFileInserter");
			SimpleFieldSet metaFS = fs.subset("MetadataPutter");
			if(metaFS != null) {
				try {
					String type = metaFS.get("Type");
					if(type.equals("SplitFileInserter")) {
						// FIXME insertAsArchiveManifest ?!?!?!
						newMetaPutter = 
							new SplitFileInserter(parent, this, null, ctx, getCHKOnly, true, token, insertAsArchiveManifest, metaFS);
					} else if(type.equals("SplitHandler")) {
						newMetaPutter = new SplitHandler();
						((SplitHandler)newMetaPutter).start(metaFS, true);
					}
				} catch (ResumeException e) {
					newMetaPutter = null;
					Logger.error(this, "Caught "+e, e);
					// Will be reconstructed later
				}
			}
			if(logMINOR) Logger.minor(this, "Metadata putter "+metadataPutter+" for "+this);
			fs.removeSubset("MetadataPutter");
			synchronized(this) {
				sfi = newSFI;
				metadataPutter = newMetaPutter;
			}
		}

		public SplitHandler() {
			// Default constructor
		}

		public synchronized void onTransition(ClientPutState oldState, ClientPutState newState) {
			if(oldState == sfi)
				sfi = newState;
			if(oldState == metadataPutter)
				metadataPutter = newState;
		}
		
		public void onSuccess(ClientPutState state) {
			logMINOR = Logger.shouldLog(Logger.MINOR, this);
			if(logMINOR) Logger.minor(this, "onSuccess("+state+") for "+this);
			boolean lateStart = false;
			synchronized(this) {
				if(finished){
					if(freeData)
						block.free();
					return;
				}
				if(state == sfi) {
					if(logMINOR) Logger.minor(this, "Splitfile insert succeeded for "+this+" : "+state);
					splitInsertSuccess = true;
					if(!metaInsertSuccess && !metaInsertStarted) {
						Logger.error(this, "Splitfile insert succeeded but metadata not started, starting anyway... "+metadataPutter+" for "+this+" ( "+sfi+" )");
						metaInsertStarted = true;
						lateStart = true;
					} else {
						if(logMINOR) Logger.minor(this, "Metadata already started for "+this+" : success="+metaInsertSuccess+" started="+metaInsertStarted);
					}
				} else if(state == metadataPutter) {
					if(logMINOR) Logger.minor(this, "Metadata insert succeeded for "+this+" : "+state);
					metaInsertSuccess = true;
				} else {
					Logger.error(this, "Unknown: "+state+" for "+this, new Exception("debug"));
				}
				if(splitInsertSuccess && metaInsertSuccess) {
					if(logMINOR) Logger.minor(this, "Both succeeded for "+this);
					finished = true;
				}
			}
			if(lateStart)
				startMetadata();
			else if(finished)
				cb.onSuccess(this);
		}

		public void onFailure(InsertException e, ClientPutState state) {
			synchronized(this) {
				if(finished){
					if(freeData)
						block.free();
					return;
				}
			}
			fail(e);
		}

		public void onMetadata(Metadata meta, ClientPutState state) {
			InsertException e = null;
			synchronized(this) {
				if(finished) return;
				if(reportMetadataOnly) {
					if(state != sfi) {
						Logger.error(this, "Got metadata from unknown object "+state+" when expecting to report metadata");
						return;
					}
					metaInsertSuccess = true;
				} else if(state == metadataPutter) {
					Logger.error(this, "Got metadata for metadata");
					e = new InsertException(InsertException.INTERNAL_ERROR, "Did not expect to get metadata for metadata inserter", null);
				} else if(state != sfi) {
					Logger.error(this, "Got metadata from unknown state "+state);
					e = new InsertException(InsertException.INTERNAL_ERROR, "Did not expect to get metadata for metadata inserter", null);
				} else {
					// Already started metadata putter ? (in which case we've got the metadata twice)
					if(metadataPutter != null) return;
				}
			}
			if(reportMetadataOnly) {
				cb.onMetadata(meta, this);
				return;
			}
			if(e != null) {
				onFailure(e, state);
				return;
			}
			
			byte[] metaBytes;
			try {
				metaBytes = meta.writeToByteArray();
			} catch (MetadataUnresolvedException e1) {
				Logger.error(this, "Impossible: "+e1, e1);
				InsertException ex = new InsertException(InsertException.INTERNAL_ERROR, "MetadataUnresolvedException in SingleFileInserter.SplitHandler: "+e1, null);
				ex.initCause(e1);
				fail(ex);
				return;
			}
			
			String metaPutterTargetFilename = targetFilename;
			
			if(targetFilename != null) {
				
				if(metaBytes.length <= Short.MAX_VALUE) {
					HashMap hm = new HashMap();
					hm.put(targetFilename, meta);
					meta = Metadata.mkRedirectionManifestWithMetadata(hm);
					metaPutterTargetFilename = null;
					try {
						metaBytes = meta.writeToByteArray();
					} catch (MetadataUnresolvedException e1) {
						Logger.error(this, "Impossible (2): "+e1, e1);
						InsertException ex = new InsertException(InsertException.INTERNAL_ERROR, "MetadataUnresolvedException in SingleFileInserter.SplitHandler(2): "+e1, null);
						ex.initCause(e1);
						fail(ex);
						return;
					}
				}
			}
			
			Bucket metadataBucket;
			try {
				metadataBucket = BucketTools.makeImmutableBucket(ctx.bf, metaBytes);
			} catch (IOException e1) {
				InsertException ex = new InsertException(InsertException.BUCKET_ERROR, e1, null);
				fail(ex);
				return;
			}
			InsertBlock newBlock = new InsertBlock(metadataBucket, null, block.desiredURI);
			try {
				synchronized(this) {
					metadataPutter = new SingleFileInserter(parent, this, newBlock, true, ctx, false, getCHKOnly, false, token, false, true, metaPutterTargetFilename, earlyEncode);
					// If EarlyEncode, then start the metadata insert ASAP, to get the key.
					// Otherwise, wait until the data is fetchable (to improve persistence).
					if(!(dataFetchable || earlyEncode)) return;
				}
				if(logMINOR) Logger.minor(this, "Putting metadata on "+metadataPutter+" from "+sfi+" ("+((SplitFileInserter)sfi).getLength()+ ')');
			} catch (InsertException e1) {
				cb.onFailure(e1, this);
				return;
			}
			startMetadata();
		}

		private void fail(InsertException e) {
			if(logMINOR) Logger.minor(this, "Failing: "+e, e);
			ClientPutState oldSFI = null;
			ClientPutState oldMetadataPutter = null;
			synchronized(this) {
				if(finished){
					if(freeData)
						block.free();
					return;
				}
				finished = true;
				oldSFI = sfi;
				oldMetadataPutter = metadataPutter;
			}
			if(oldSFI != null)
				oldSFI.cancel();
			if(oldMetadataPutter != null)
				oldMetadataPutter.cancel();
			finished = true;
			cb.onFailure(e, this);
		}

		public BaseClientPutter getParent() {
			return parent;
		}

		public void onEncode(BaseClientKey key, ClientPutState state) {
			synchronized(this) {
				if(state != metadataPutter) return;
			}
			cb.onEncode(key, this);
		}

		public void cancel() {
			ClientPutState oldSFI = null;
			ClientPutState oldMetadataPutter = null;
			synchronized(this) {
				oldSFI = sfi;
				oldMetadataPutter = metadataPutter;
			}
			if(oldSFI != null)
				oldSFI.cancel();
			if(oldMetadataPutter != null)
				oldMetadataPutter.cancel();
			
			if(freeData)
				block.free();
		}

		public void onBlockSetFinished(ClientPutState state) {
			synchronized(this) {
				if(state == sfi)
					splitInsertSetBlocks = true;
				else if (state == metadataPutter)
					metaInsertSetBlocks = true;
				if(!(splitInsertSetBlocks && metaInsertSetBlocks)) 
					return;
			}
			cb.onBlockSetFinished(this);
		}

		public void schedule() throws InsertException {
			sfi.schedule();
		}

		public Object getToken() {
			return token;
		}

		public SimpleFieldSet getProgressFieldset() {
			ClientPutState curSFI;
			ClientPutState curMetadataPutter;
			synchronized(this) {
				curSFI = sfi;
				curMetadataPutter = metadataPutter;
			}
			SimpleFieldSet fs = new SimpleFieldSet(false);
			fs.putSingle("Type", "SplitHandler");
			if(curSFI != null)
				fs.put("SplitFileInserter", curSFI.getProgressFieldset());
			if(curMetadataPutter != null)
				fs.put("MetadataPutter", metadataPutter.getProgressFieldset());
			return fs;
		}

		public void onFetchable(ClientPutState state) {

			logMINOR = Logger.shouldLog(Logger.MINOR, this);

			if(logMINOR) Logger.minor(this, "onFetchable("+state+ ')');
			
			boolean meta;
			
			synchronized(this) {
				meta = (state == metadataPutter);
				if(meta) {
					if(!metaInsertStarted) {
						Logger.error(this, "Metadata insert not started yet got onFetchable for it: "+state+" on "+this);
					}
					if(logMINOR) Logger.minor(this, "Metadata fetchable"+(metaFetchable?"":" already"));
					if(metaFetchable) return;
					metaFetchable = true;
				} else {
					if(state != sfi) {
						Logger.error(this, "onFetchable for unknown state "+state);
						return;
					}
					dataFetchable = true;
					if(logMINOR) Logger.minor(this, "Data fetchable");
					if(metaInsertStarted) return;
				}
			}
			
			if(meta)
				cb.onFetchable(this);
			else
				startMetadata();
		}
		
		private void startMetadata() {
			try {
				ClientPutState putter;
				ClientPutState splitInserter;
				synchronized(this) {
					if(metaInsertStarted) return;
					if(metadataPutter == null) {
						if(logMINOR) Logger.minor(this, "Cannot start metadata yet: no metadataPutter");
					} else
						metaInsertStarted = true;
					putter = metadataPutter;
					splitInserter = sfi;
				}
				if(putter != null) {
					if(logMINOR) Logger.minor(this, "Starting metadata inserter: "+putter+" for "+this);
					putter.schedule();
					if(logMINOR) Logger.minor(this, "Started metadata inserter: "+putter+" for "+this);
				} else {
					// Get all the URIs ASAP so we can start to insert the metadata.
					((SplitFileInserter)splitInserter).forceEncode();
				}
			} catch (InsertException e1) {
				Logger.error(this, "Failing "+this+" : "+e1, e1);
				fail(e1);
				return;
			}
		}
		
	}

	public BaseClientPutter getParent() {
		return parent;
	}

	public void cancel() {
		if(freeData)
			block.free();
	}

	public void schedule() throws InsertException {
		start(null);
	}

	public Object getToken() {
		return token;
	}

	public SimpleFieldSet getProgressFieldset() {
		return null;
	}
}<|MERGE_RESOLUTION|>--- conflicted
+++ resolved
@@ -114,10 +114,7 @@
 
 	private class OffThreadCompressor implements Runnable {
 		public void run() {
-<<<<<<< HEAD
-=======
 		    freenet.support.Logger.OSThread.logPID(this);
->>>>>>> 983093da
 			try {
 				tryCompress();
 			} catch (InsertException e) {
