package freenet.client.async;

import java.io.IOException;
import java.io.InputStream;
import java.io.OutputStream;

import com.db4o.ObjectContainer;
import com.db4o.ObjectSet;
import com.db4o.query.Query;

import freenet.client.InsertException;
import freenet.crypt.HashResult;
import freenet.crypt.MultiHashInputStream;
import freenet.crypt.MultiHashOutputStream;
import freenet.keys.CHKBlock;
import freenet.keys.NodeCHK;
import freenet.node.PrioRunnable;
import freenet.support.LogThresholdCallback;
import freenet.support.Logger;
import freenet.support.Logger.LogLevel;
import freenet.support.api.Bucket;
import freenet.support.api.BucketFactory;
import freenet.support.compress.CompressJob;
import freenet.support.compress.CompressionOutputSizeException;
import freenet.support.compress.InvalidCompressionCodecException;
import freenet.support.compress.Compressor.COMPRESSOR_TYPE;
import freenet.support.io.BucketChainBucketFactory;
import freenet.support.io.NativeThread;

/**
 * Compress a file in order to insert it. This class acts as a tag in the database to ensure that inserts
 * are not forgotten about, and also can be run on a non-database thread from an executor.
 * 
 * @author toad
 */
// WARNING: THIS CLASS IS STORED IN DB4O -- THINK TWICE BEFORE ADD/REMOVE/RENAME FIELDS
public class InsertCompressor implements CompressJob {
	
	/** Database handle to identify which node it belongs to in the database */
	public final long nodeDBHandle;
	/** The SingleFileInserter we report to. We were created by it and when we have compressed our data we will
	 * call a method to process it and schedule the data. */
	public final SingleFileInserter inserter;
	/** The original data */
	final Bucket origData;
	/** If we can get it into one block, don't compress any further */
	public final int minSize;
	/** BucketFactory */
	public final BucketFactory bucketFactory;
	public final boolean persistent;
	public final String compressorDescriptor;
	private transient boolean scheduled;
	private static volatile boolean logMINOR;
	private final long generateHashes;
	private final boolean pre1254;
	
	static {
		Logger.registerLogThresholdCallback(new LogThresholdCallback() {
			
			@Override
			public void shouldUpdate() {
				logMINOR = Logger.shouldLog(LogLevel.MINOR, this);
			}
		});
	}
	
	public InsertCompressor(long nodeDBHandle2, SingleFileInserter inserter2, Bucket origData2, int minSize2, BucketFactory bf, boolean persistent, long generateHashes, boolean pre1254) {
		this.nodeDBHandle = nodeDBHandle2;
		this.inserter = inserter2;
		this.origData = origData2;
		this.minSize = minSize2;
		this.bucketFactory = bf;
		this.persistent = persistent;
		this.compressorDescriptor = inserter.ctx.compressorDescriptor;
		this.generateHashes = generateHashes;
		this.pre1254 = pre1254;
	}

	public void init(ObjectContainer container, final ClientContext ctx) {
		if(persistent) {
			container.activate(inserter, 1);
			container.activate(origData, 1);
		}
		if(origData == null) {
			if(inserter == null || inserter.cancelled()) {
				container.delete(this);
				return; // Inserter was cancelled, we weren't told.
			} else if(inserter.parent == null) {
				// Botched insert removal
				Logger.error(this, "InsertCompressor for "+inserter+" has no parent! Not compressing...");
				container.delete(this);
				return;
			} else if(inserter.started()) {
				Logger.error(this, "Inserter started already, but we are about to attempt to compress the data!");
				container.delete(this);
				return; // Already started, no point ... but this really shouldn't happen.
			} else {
				Logger.error(this, "Original data was deleted but inserter neither deleted nor cancelled nor missing!");
				container.delete(this);
				return;
			}
		}
		synchronized(this) {
			// Can happen with the above activation and lazy query evaluation.
			if(scheduled) {
				Logger.error(this, "Already scheduled compression, not rescheduling");
				return;
			}
			scheduled = true;
		}
		if(logMINOR)
			Logger.minor(this, "Compressing "+this+" : origData.size="+origData.size()+" for "+inserter+" origData="+origData+" hashes="+generateHashes);
		ctx.rc.enqueueNewJob(this);
	}

	public void tryCompress(final ClientContext context) throws InsertException {
		long origSize = origData.size();
		COMPRESSOR_TYPE bestCodec = null;
		Bucket bestCompressedData = origData;
		long bestCompressedDataSize = origSize;
		
		HashResult[] hashes = null;
		
		if(logMINOR) Logger.minor(this, "Attempt to compress the data");
		// Try to compress the data.
		// Try each algorithm, starting with the fastest and weakest.
		// Stop when run out of algorithms, or the compressed data fits in a single block.
		try {
<<<<<<< HEAD
			BucketChainBucketFactory bucketFactory2 = new BucketChainBucketFactory(bucketFactory, NodeCHK.BLOCK_SIZE, persistent ? context.jobRunner : null, 1024);
			COMPRESSOR_TYPE[] comps = COMPRESSOR_TYPE.getCompressorsArray(compressorDescriptor, pre1254);
			boolean first = true;
=======
			BucketChainBucketFactory bucketFactory2 = new BucketChainBucketFactory(bucketFactory, NodeCHK.BLOCK_SIZE, persistent ? context.jobRunner : null, 1024, true);
			COMPRESSOR_TYPE[] comps = COMPRESSOR_TYPE.getCompressorsArray(compressorDescriptor);
>>>>>>> e8fb6b98
			for (final COMPRESSOR_TYPE comp : comps) {
				boolean shouldFreeOnFinally = true;
				Bucket result = null;
				try {
					if(logMINOR)
						Logger.minor(this, "Attempt to compress using " + comp);
					// Only produce if we are compressing *the original data*
					final int phase = comp.metadataID;
					if(persistent) {
						context.jobRunner.queue(new DBJob() {

							public boolean run(ObjectContainer container, ClientContext context) {
								if(!container.ext().isStored(inserter)) {
									if(InsertCompressor.logMINOR) Logger.minor(this, "Already deleted (start compression): "+inserter+" for "+InsertCompressor.this);
									return false;
								}
								if(container.ext().isActive(inserter))
									Logger.error(this, "ALREADY ACTIVE in start compression callback: "+inserter);
								container.activate(inserter, 1);
								inserter.onStartCompression(comp, container, context);
								container.deactivate(inserter, 1);
								return false;
							}

						}, NativeThread.NORM_PRIORITY+1, false);
					} else {
						try {
							inserter.onStartCompression(comp, null, context);
						} catch (Throwable t) {
							Logger.error(this, "Transient insert callback threw "+t, t);
						}
					}

					InputStream is = origData.getInputStream();
					result = bucketFactory2.makeBucket(-1);
					OutputStream os = result.getOutputStream();
					MultiHashInputStream hasher = null;
					long maxOutputSize = bestCompressedDataSize;
					if(first && generateHashes != 0) {
						if(logMINOR) Logger.minor(this, "Generating hashes: "+generateHashes);
						is = hasher = new MultiHashInputStream(is, generateHashes);
						maxOutputSize = Long.MAX_VALUE; // Want to run it to the end anyway to get hashes. Fortunately the first hasher is always the fastest.
					}
					first = false;
					try {
						comp.compress(is, os, origSize, maxOutputSize);
					} catch (RuntimeException e) {
						// ArithmeticException has been seen in bzip2 codec.
						Logger.error(this, "Compression failed with codec "+comp+" : "+e, e);
						// Try the next one
						continue;
					} finally {
						is.close();
						os.close();
					}
					long resultSize = result.size();
					if(hasher != null) hashes = hasher.getResults();
					// minSize is {SSKBlock,CHKBlock}.MAX_COMPRESSED_DATA_LENGTH
					if(resultSize <= minSize) {
						if(logMINOR)
							Logger.minor(this, "New size "+resultSize+" smaller then minSize "+minSize);

						bestCodec = comp;
						if(bestCompressedData != null && bestCompressedData != origData)
							// Don't need to removeFrom() : we haven't stored it.
							bestCompressedData.free();
						bestCompressedData = result;
						bestCompressedDataSize = resultSize;
						shouldFreeOnFinally = false;
						break;
					}
					if(resultSize < bestCompressedDataSize) {
						if(logMINOR)
							Logger.minor(this, "New size "+resultSize+" better than old best "+bestCompressedDataSize);
						if(bestCompressedData != null && bestCompressedData != origData)
							bestCompressedData.free();
						bestCompressedData = result;
						bestCompressedDataSize = resultSize;
						bestCodec = comp;
						shouldFreeOnFinally = false;
					}
				} catch(CompressionOutputSizeException e) {
					continue;       // try next compressor type
				} catch (DatabaseDisabledException e) {
					Logger.error(this, "Database disabled compressing data", new Exception("error"));
					shouldFreeOnFinally = true;
					if(bestCompressedData != null && bestCompressedData != origData && bestCompressedData != result)
						bestCompressedData.free();
				} finally {
					if(shouldFreeOnFinally && (result != null) && result != origData)
						result.free();
				}
			}
			
			final CompressionOutput output = new CompressionOutput(bestCompressedData, bestCodec, hashes);
			
			if(persistent) {
			
				context.jobRunner.queue(new DBJob() {
					
					public boolean run(ObjectContainer container, ClientContext context) {
						if(!container.ext().isStored(inserter)) {
							if(InsertCompressor.logMINOR) Logger.minor(this, "Already deleted: "+inserter+" for "+InsertCompressor.this);
							container.delete(InsertCompressor.this);
							return false;
						}
						if(container.ext().isActive(inserter))
							Logger.error(this, "ALREADY ACTIVE in compressed callback: "+inserter);
						container.activate(inserter, 1);
						inserter.onCompressed(output, container, context);
						container.deactivate(inserter, 1);
						container.delete(InsertCompressor.this);
						return true;
					}
					
				}, NativeThread.NORM_PRIORITY+1, false);
			} else {
				// We do it off thread so that RealCompressor can release the semaphore
				context.mainExecutor.execute(new PrioRunnable() {

					public int getPriority() {
						return NativeThread.NORM_PRIORITY;
					}

					public void run() {
						try {
							inserter.onCompressed(output, null, context);
						} catch (Throwable t) {
							Logger.error(this, "Caught "+t+" running compression job", t);
						}
					}
					
				}, "Insert thread for "+this);
			}
		} catch (DatabaseDisabledException e) {
			Logger.error(this, "Database disabled compressing data", new Exception("error"));
			if(bestCompressedData != null && bestCompressedData != origData)
				bestCompressedData.free();
		} catch (InvalidCompressionCodecException e) {
			fail(new InsertException(InsertException.INTERNAL_ERROR, e, null), context, bestCompressedData);
		} catch (final IOException e) {
			fail(new InsertException(InsertException.BUCKET_ERROR, e, null), context, bestCompressedData);
		}	
	}

	private void fail(final InsertException ie, ClientContext context, Bucket bestCompressedData) {
		if(persistent) {
			try {
				context.jobRunner.queue(new DBJob() {
					
					public boolean run(ObjectContainer container, ClientContext context) {
						if(!container.ext().isStored(inserter)) {
							if(InsertCompressor.logMINOR) Logger.minor(this, "Already deleted (on failed): "+inserter+" for "+InsertCompressor.this);
							container.delete(InsertCompressor.this);
							return false;
						}
						if(container.ext().isActive(inserter))
							Logger.error(this, "ALREADY ACTIVE in compress failure callback: "+inserter);
						container.activate(inserter, 1);
						container.activate(inserter.cb, 1);
						inserter.cb.onFailure(ie, inserter, container, context);
						container.deactivate(inserter.cb, 1);
						container.deactivate(inserter, 1);
						container.delete(InsertCompressor.this);
						return true;
					}
					
				}, NativeThread.NORM_PRIORITY+1, false);
			} catch (DatabaseDisabledException e1) {
				Logger.error(this, "Database disabled compressing data", new Exception("error"));
				if(bestCompressedData != null && bestCompressedData != origData)
					bestCompressedData.free();
			}
		} else {
			inserter.cb.onFailure(ie, inserter, null, context);
		}
	}

	/**
	 * Create an InsertCompressor, add it to the database, schedule it.
	 * @param container
	 * @param context
	 * @param inserter2
	 * @param origData2
	 * @param oneBlockCompressedSize
	 * @param bf
	 * @return
	 */
	public static InsertCompressor start(ObjectContainer container, ClientContext context, SingleFileInserter inserter, 
			Bucket origData, int minSize, BucketFactory bf, boolean persistent, long generateHashes, boolean pre1254) {
		if(persistent != (container != null))
			throw new IllegalStateException("Starting compression, persistent="+persistent+" but container="+container);
		InsertCompressor compressor = new InsertCompressor(context.nodeDBHandle, inserter, origData, minSize, bf, persistent, generateHashes, pre1254);
		if(persistent)
			container.store(compressor);
		compressor.init(container, context);
		return compressor;
	}

	public static void load(ObjectContainer container, ClientContext context) {
		final long handle = context.nodeDBHandle;
		Query query = container.query();
		query.constrain(InsertCompressor.class);
		query.descend("nodeDBHandle").constrain(handle);
		ObjectSet<InsertCompressor> results = query.execute();
		while(results.hasNext()) {
			InsertCompressor comp = results.next();
			if(!container.ext().isActive(comp)) {
				Logger.error(InsertCompressor.class, "InsertCompressor not activated by query?!?!");
				container.activate(comp, 1);
			}
			comp.init(container, context);
		}
	}

	public void onFailure(final InsertException e, ClientPutState c, ClientContext context) {
		if(persistent) {
			try {
				context.jobRunner.queue(new DBJob() {
					
					public boolean run(ObjectContainer container, ClientContext context) {
						if(container.ext().isActive(inserter))
							Logger.error(this, "ALREADY ACTIVE in compress failure callback: "+inserter);
						container.activate(inserter, 1);
						container.activate(inserter.cb, 1);
						inserter.cb.onFailure(e, inserter, container, context);
						container.deactivate(inserter.cb, 1);
						container.deactivate(inserter, 1);
						container.delete(InsertCompressor.this);
						return true;
					}
					
				}, NativeThread.NORM_PRIORITY+1, false);
			} catch (DatabaseDisabledException e1) {
				// Can't do anything
			}
		} else {
			inserter.cb.onFailure(e, inserter, null, context);
		}
		
	}

}<|MERGE_RESOLUTION|>--- conflicted
+++ resolved
@@ -126,14 +126,9 @@
 		// Try each algorithm, starting with the fastest and weakest.
 		// Stop when run out of algorithms, or the compressed data fits in a single block.
 		try {
-<<<<<<< HEAD
-			BucketChainBucketFactory bucketFactory2 = new BucketChainBucketFactory(bucketFactory, NodeCHK.BLOCK_SIZE, persistent ? context.jobRunner : null, 1024);
+			BucketChainBucketFactory bucketFactory2 = new BucketChainBucketFactory(bucketFactory, NodeCHK.BLOCK_SIZE, persistent ? context.jobRunner : null, 1024, true);
 			COMPRESSOR_TYPE[] comps = COMPRESSOR_TYPE.getCompressorsArray(compressorDescriptor, pre1254);
 			boolean first = true;
-=======
-			BucketChainBucketFactory bucketFactory2 = new BucketChainBucketFactory(bucketFactory, NodeCHK.BLOCK_SIZE, persistent ? context.jobRunner : null, 1024, true);
-			COMPRESSOR_TYPE[] comps = COMPRESSOR_TYPE.getCompressorsArray(compressorDescriptor);
->>>>>>> e8fb6b98
 			for (final COMPRESSOR_TYPE comp : comps) {
 				boolean shouldFreeOnFinally = true;
 				Bucket result = null;
