/* This code is part of Freenet. It is distributed under the GNU General
 * Public License, version 2 (or at your option any later version). See
 * http://www.gnu.org/ for further details of the GPL. */
package freenet.client.async;

import com.db4o.ObjectContainer;

import freenet.keys.USK;

/**
 * USK callback interface. Used for subscriptions to the USKManager,
 * and extended for USKFetcher callers.
 */
public interface USKCallback {

<<<<<<< HEAD
	/** Found the latest edition.
	 * @param l The edition number.
	 * @param key The key. */
	void onFoundEdition(long l, USK key, ObjectContainer container, ClientContext context, boolean metadata, short codec, byte[] data);
=======
	/**
	 * Found the latest edition.
	 * 
	 * @param l
	 *            The edition number.
	 * @param key
	 *            A copy of the key with new edition set
	 */
	void onFoundEdition(long l, USK key);
>>>>>>> 0b8fa09f
	
	/**
	 * Priority at which the polling should run normally.
	 */
	short getPollingPriorityNormal();
	
	/**
	 * Priority at which the polling should run when starting, or immediately after making some progress.
	 */
	short getPollingPriorityProgress();
	
}<|MERGE_RESOLUTION|>--- conflicted
+++ resolved
@@ -13,12 +13,6 @@
  */
 public interface USKCallback {
 
-<<<<<<< HEAD
-	/** Found the latest edition.
-	 * @param l The edition number.
-	 * @param key The key. */
-	void onFoundEdition(long l, USK key, ObjectContainer container, ClientContext context, boolean metadata, short codec, byte[] data);
-=======
 	/**
 	 * Found the latest edition.
 	 * 
@@ -27,8 +21,7 @@
 	 * @param key
 	 *            A copy of the key with new edition set
 	 */
-	void onFoundEdition(long l, USK key);
->>>>>>> 0b8fa09f
+	void onFoundEdition(long l, USK key, ObjectContainer container, ClientContext context, boolean metadata, short codec, byte[] data);
 	
 	/**
 	 * Priority at which the polling should run normally.
