--- conflicted
+++ resolved
@@ -149,13 +149,8 @@
 						ClientMetadata meta = cm;
 						if(meta != null) meta = persistent() ? meta.clone() : meta;
 						currentState =
-<<<<<<< HEAD
 							new SingleFileInserter(this, this, new InsertBlock(data, meta, persistent() ? targetURI.clone() : targetURI), isMetadata, ctx, 
 									false, getCHKOnly, false, null, null, false, targetFilename, earlyEncode, false, persistent());
-=======
-							new SingleFileInserter(this, this, new InsertBlock(data, meta, persistent() ? targetURI.clone() : targetURI), isMetadata, ctx,
-									false, getCHKOnly, false, null, null, false, targetFilename, earlyEncode, false);
->>>>>>> 10291fbd
 					} else
 						currentState =
 							new BinaryBlobInserter(data, this, null, false, priorityClass, ctx, context, container);
