/* This code is part of Freenet. It is distributed under the GNU General
 * Public License, version 2 (or at your option any later version). See
 * http://www.gnu.org/ for further details of the GPL. */
package freenet.node;

import java.util.Calendar;
import java.util.TimeZone;

import freenet.support.Fields;
import freenet.support.LogThresholdCallback;
import freenet.support.Logger;
import freenet.support.Logger.LogLevel;

/**
 * Central spot for stuff related to the versioning of the codebase.
 *
 * Note: when using the fields of this class, you must note that the Java
 * compiler compiles <b>constant final static</b> fields into the class
 * definitions of classes that use them. This might not be the most appropriate
 * behaviour when, eg. creating a class that reports statistics.
 *
 * A final static field can be made "non-constant" in the eyes of the compiler
 * by initialising it with the results of a method, eg <code>T identity(T o)
 * { T o; }</code>; however the "constant" behaviour might be required in some
 * cases. A more flexible solution is to add a method that returns the field,
 * eg {@link #publicVersion()}, and choose between the method and the field
 * as necessary.
 *
 * <pre>$ grep -R "\WVersion\.\w*[^(a-zA-Z]" src</pre>
 *
 * can be used to find the places in the source code whose logic needs to be
 * checked for this.
 *
 */
public class Version {

	/** FReenet Reference Daemon */
	public static final String nodeName = "Fred";

	/** The current tree version.
	 * FIXME: This is part of the node compatibility computations, so cannot be
	 * safely changed!!! Hence publicVersion ... */
	public static final String nodeVersion = "0.7";

	/** The version for publicity purposes i.e. the version of the node that has
	 * been released. */
	public static final String publicVersion = "0.7.5";

	/** The protocol version supported */
	public static final String protocolVersion = "1.0";

	/** The build number of the current revision */
<<<<<<< HEAD
	private static final int buildNumber = 1356;

	/** Oldest build of Fred we will talk to */
	private static final int oldLastGoodBuild = 1354;
	private static final int newLastGoodBuild = 1356;
=======
	private static final int buildNumber = 1357;

	/** Oldest build of Fred we will talk to */
	private static final int oldLastGoodBuild = 1356;
	private static final int newLastGoodBuild = 1357;
>>>>>>> c6c091a0
	static final long transitionTime;

	static {
		final Calendar _cal = Calendar.getInstance(TimeZone.getTimeZone("GMT"));
		// year, month - 1 (or constant), day, hour, minute, second
<<<<<<< HEAD
		_cal.set( 2011, Calendar.MARCH, 11, 0, 0, 0 );
=======
		_cal.set( 2011, Calendar.MARCH, 22, 0, 0, 0 );
>>>>>>> c6c091a0
		transitionTime = _cal.getTimeInMillis();
	}

        private static volatile boolean logMINOR;
        private static volatile boolean logDEBUG;
	static {
		Logger.registerLogThresholdCallback(new LogThresholdCallback(){
			@Override
			public void shouldUpdate(){
				logMINOR = Logger.shouldLog(LogLevel.MINOR, this);
                                logDEBUG = Logger.shouldLog(LogLevel.DEBUG, this);
			}
		});
	}

	/**
	 * Use this method when you want the value returned to be the run-time
	 * version, not the build-time version.
	 *
	 * For example, if you compile your class, then modify this class and
	 * compile it (the build script does this automatically), but don't
	 * re-compile your original class, then that will still have the old
	 * version compiled into it, since it is a static constant.
	 *
	 * @return The build number (not SVN revision number) of this node.
	 */
	public static final int buildNumber() {
		return buildNumber;
	}

	/**
	 * Analogous to {@link #buildNumber()} but for {@link #publicVersion}.
	 */
	public static final String publicVersion() {
		return publicVersion;
	}

	/**
	 * Analogous to {@link #buildNumber()} but for {@link #transitionTime}.
	 */
	public static final long transitionTime() {
		return transitionTime;
	}



	/**
	 * @return The lowest build number with which the node will connect and exchange
	 * data normally.
	 */
	public static final int lastGoodBuild() {
		if(System.currentTimeMillis() >= transitionTime)
			return newLastGoodBuild;
		else
			return oldLastGoodBuild;
	}

	/** The highest reported build of fred */
	private static int highestSeenBuild = buildNumber;

	/** The current stable tree version */
	public static final String stableNodeVersion = "0.7";

	/** The stable protocol version supported */
	public static final String stableProtocolVersion = "STABLE-0.7";

	/** Oldest stable build of Fred we will talk to */
	public static final int lastGoodStableBuild = 1;

	/** Revision number of Version.java as read from CVS */
	public static final String cvsRevision = "@custom@";

	/**
	 * Analogous to {@link #buildNumber()} but for {@link #cvsRevision}.
	 */
	public static final String cvsRevision() {
		return cvsRevision;
	}

	/**
	 * @return the node's version designators as an array
	 */
	public static final String[] getVersion() {
		String[] ret =
			{ nodeName, nodeVersion, protocolVersion, "" + buildNumber };
		return ret;
	}

	public static final String[] getLastGoodVersion() {
		String[] ret =
			{ nodeName, nodeVersion, protocolVersion, "" + lastGoodBuild() };
		return ret;
	}

	/**
	 * @return the version string that should be presented in the NodeReference
	 */
	public static final String getVersionString() {
		return Fields.commaList(getVersion());
	}

	/**
	 * @return is needed for the freeviz
	 */
	public static final String getLastGoodVersionString() {
		return Fields.commaList(getLastGoodVersion());
	}

	/**
	 * @return true if requests should be accepted from nodes brandishing this
	 *         protocol version string
	 */
	private static boolean goodProtocol(String prot) {
		if (prot.equals(protocolVersion)
// uncomment next line to accept stable, see also explainBadVersion() below
//			|| prot.equals(stableProtocolVersion)
			)
			return true;
		return false;
	}

	/**
	 * @return true if requests should be accepted from nodes brandishing this
	 *         version string
	 */
	public static final boolean checkGoodVersion(
		String version) {
	    if(version == null) {
	        Logger.error(Version.class, "version == null!",
	                new Exception("error"));
	        return false;
	    }
		String[] v = Fields.commaList(version);

		if ((v.length < 3) || !goodProtocol(v[2])) {
			return false;
		}
		if (sameVersion(v)) {
			try {
				int build = Integer.parseInt(v[3]);
				int req = lastGoodBuild();
				if (build < req) {
					if(logDEBUG) Logger.debug(
						Version.class,
						"Not accepting unstable from version: "
							+ version
							+ "(lastGoodBuild="
							+ req
							+ ')');
					return false;
				}
			} catch (NumberFormatException e) {
				if(logMINOR)
					Logger.minor(Version.class,
							"Not accepting (" + e + ") from " + version);
				return false;
			}
		}
		if (stableVersion(v)) {
			try {
				int build = Integer.parseInt(v[3]);
				if(build < lastGoodStableBuild) {
					if(logDEBUG) Logger.debug(
						Version.class,
						"Not accepting stable from version"
							+ version
							+ "(lastGoodStableBuild="
							+ lastGoodStableBuild
							+ ')');
					return false;
				}
			} catch (NumberFormatException e) {
				Logger.minor(
					Version.class,
					"Not accepting (" + e + ") from " + version);
				return false;
			}
		}
		if(logDEBUG)
			Logger.minor(Version.class, "Accepting: " + version);
		return true;
	}

	/**
	 * @return true if requests should be accepted from nodes brandishing this
	 *         version string, given an arbitrary lastGoodVersion
	 */
	public static final boolean checkArbitraryGoodVersion(
		String version, String lastGoodVersion) {
	    if(version == null) {
	        Logger.error(Version.class, "version == null!",
	                new Exception("error"));
	        return false;
	    }
	    if(lastGoodVersion == null) {
	        Logger.error(Version.class, "lastGoodVersion == null!",
	                new Exception("error"));
	        return false;
	    }
		String[] v = Fields.commaList(version);
		String[] lgv = Fields.commaList(lastGoodVersion);

		if ((v == null || v.length < 3) || !goodProtocol(v[2])) {
			return false;
		}
		if ((lgv == null || lgv.length < 3) || !goodProtocol(lgv[2])) {
			return false;
		}
		if (sameArbitraryVersion(v,lgv)) {
			try {
				int build = Integer.parseInt(v[3]);
				int min_build = Integer.parseInt(lgv[3]);
				if (build < min_build) {
					if(logDEBUG) Logger.debug(
						Version.class,
						"Not accepting unstable from version: "
							+ version
							+ "(lastGoodVersion="
							+ lastGoodVersion
							+ ')');
					return false;
				}
			} catch (NumberFormatException e) {
				if(logMINOR)
					Logger.minor(Version.class,
							"Not accepting (" + e + ") from " + version + " and/or " + lastGoodVersion);
				return false;
			}
		}
		if (stableVersion(v)) {
			try {
				int build = Integer.parseInt(v[3]);
				if(build < lastGoodStableBuild) {
					if(logDEBUG) Logger.debug(
						Version.class,
						"Not accepting stable from version"
							+ version
							+ "(lastGoodStableBuild="
							+ lastGoodStableBuild
							+ ')');
					return false;
				}
			} catch (NumberFormatException e) {
				Logger.minor(
					Version.class,
					"Not accepting (" + e + ") from " + version);
				return false;
			}
		}
		if(logDEBUG)
			Logger.minor(Version.class, "Accepting: " + version);
		return true;
	}

	/**
	 * @return string explaining why a version string is rejected
	 */
	public static final String explainBadVersion(String version) {
		String[] v = Fields.commaList(version);

		if ((v.length < 3) || !goodProtocol(v[2])) {
			return "Required protocol version is "
						+ protocolVersion
// uncomment next line if accepting stable, see also goodProtocol() above
//						+ " or " + stableProtocolVersion
						;
		}
		if (sameVersion(v)) {
			try {
				int build = Integer.parseInt(v[3]);
				int req = lastGoodBuild();
				if (build < req)
					return "Build older than last good build " + req;
			} catch (NumberFormatException e) {
				return "Build number not numeric.";
			}
		}
		if (stableVersion(v)) {
			try {
				int build = Integer.parseInt(v[3]);
				if (build < lastGoodStableBuild)
					return "Build older than last good stable build " + lastGoodStableBuild;
			} catch (NumberFormatException e) {
				return "Build number not numeric.";
			}
		}
		return null;
	}

	/**
	 * @return the build number of an arbitrary version string
	 */
	public static final int getArbitraryBuildNumber(
		String version ) throws VersionParseException {
	    if(version == null) {
	        Logger.error(Version.class, "version == null!",
	                new Exception("error"));
	        throw new VersionParseException("version == null");
	    }
		String[] v = Fields.commaList(version);

		if ((v.length < 3) || !goodProtocol(v[2])) {
			throw new VersionParseException("not long enough or bad protocol: "+version);
		}
		try {
			return Integer.parseInt(v[3]);
		} catch (NumberFormatException e) {
			throw (VersionParseException)new VersionParseException("Got NumberFormatException on "+v[3]+" : "+e+" for "+version).initCause(e);
		}
	}

	public static final int getArbitraryBuildNumber(
			String version, int defaultValue ) {
		try {
			return getArbitraryBuildNumber(version);
		} catch (VersionParseException e) {
			return defaultValue;
		}
	}
	/**
	 * Update static variable highestSeenBuild anytime we encounter
	 * a new node with a higher version than we've seen before
	 */
	public static final void seenVersion(String version) {
		String[] v = Fields.commaList(version);

		if ((v == null) || (v.length < 3))
			return; // bad, but that will be discovered elsewhere

		if (sameVersion(v)) {

			int buildNo;
			try {
				buildNo = Integer.parseInt(v[3]);
			} catch (NumberFormatException e) {
				return;
			}
			if (buildNo > highestSeenBuild) {
				if (logMINOR) {
					Logger.minor(
						Version.class,
						"New highest seen build: " + buildNo);
				}
				highestSeenBuild = buildNo;
			}
		}
	}
	
	public static final int getHighestSeenBuild() {
		return highestSeenBuild;
	}

	/**
	 * @return true if the string describes the same node version as ours.
	 * Note that the build number may be different, and is ignored.
	 */
	public static boolean sameVersion(String[] v) {
		return v[0].equals(nodeName)
			&& v[1].equals(nodeVersion)
			&& (v.length >= 4);
	}

	/**
	 * @return true if the string describes the same node version as an arbitrary one.
	 * Note that the build number may be different, and is ignored.
	 */
	public static boolean sameArbitraryVersion(String[] v, String[] lgv) {
		return v[0].equals(lgv[0])
			&& v[1].equals(lgv[1])
			&& (v.length >= 4)
			&& (lgv.length >= 4);
	}

	/**
	 * @return true if the string describes a stable node version
	 */
	private static boolean stableVersion(String[] v) {
		return v[0].equals(nodeName)
			&& v[1].equals(stableNodeVersion)
			&& (v.length >= 4);
	}

	public static void main(String[] args) throws Throwable {
		System.out.println(
			"Freenet: "
				+ nodeName
				+ ' '
                    + nodeVersion
				+ " (protocol "
				+ protocolVersion
				+ ") build "
				+ buildNumber
				+ " (last good build: "
				+ lastGoodBuild()
				+ ')');
	}
}<|MERGE_RESOLUTION|>--- conflicted
+++ resolved
@@ -50,29 +50,17 @@
 	public static final String protocolVersion = "1.0";
 
 	/** The build number of the current revision */
-<<<<<<< HEAD
-	private static final int buildNumber = 1356;
-
-	/** Oldest build of Fred we will talk to */
-	private static final int oldLastGoodBuild = 1354;
-	private static final int newLastGoodBuild = 1356;
-=======
 	private static final int buildNumber = 1357;
 
 	/** Oldest build of Fred we will talk to */
 	private static final int oldLastGoodBuild = 1356;
 	private static final int newLastGoodBuild = 1357;
->>>>>>> c6c091a0
 	static final long transitionTime;
 
 	static {
 		final Calendar _cal = Calendar.getInstance(TimeZone.getTimeZone("GMT"));
 		// year, month - 1 (or constant), day, hour, minute, second
-<<<<<<< HEAD
-		_cal.set( 2011, Calendar.MARCH, 11, 0, 0, 0 );
-=======
 		_cal.set( 2011, Calendar.MARCH, 22, 0, 0, 0 );
->>>>>>> c6c091a0
 		transitionTime = _cal.getTimeInMillis();
 	}
 
