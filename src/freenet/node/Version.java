--- conflicted
+++ resolved
@@ -20,11 +20,7 @@
 	public static final String protocolVersion = "1.0";
 
 	/** The build number of the current revision */
-<<<<<<< HEAD
-	public static final int buildNumber = 363;
-=======
 	public static final int buildNumber = 374;
->>>>>>> bacd30d5
 
 	/** Oldest build of Fred we will talk to */
 	public static final int lastGoodBuild = 374;
