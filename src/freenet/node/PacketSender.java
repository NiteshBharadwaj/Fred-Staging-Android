/* This code is part of Freenet. It is distributed under the GNU General
 * Public License, version 2 (or at your option any later version). See
 * http://www.gnu.org/ for further details of the GPL. */
package freenet.node;

import java.util.ArrayList;
import java.util.HashSet;
import java.util.List;
import java.util.TreeMap;
import java.util.Vector;

import freenet.io.comm.Peer;
import freenet.l10n.NodeL10n;
import freenet.node.useralerts.AbstractUserAlert;
import freenet.node.useralerts.UserAlert;
import freenet.support.Executor;
import freenet.support.HTMLNode;
import freenet.support.LogThresholdCallback;
import freenet.support.Logger;
import freenet.support.OOMHandler;
import freenet.support.TimeUtil;
import freenet.support.Logger.LogLevel;
import freenet.support.io.NativeThread;

/**
 * @author amphibian
 *
 *         Thread that sends a packet whenever: - A packet needs to be resent immediately -
 *         Acknowledgments or resend requests need to be sent urgently.
 */
// j16sdiz (22-Dec-2008):
// FIXME this is the only class implements Ticker, everbody is using this as
// a generic task scheduler. Either rename this class, or create another tricker for non-Packet tasks
public class PacketSender implements Runnable {

	private static volatile boolean logMINOR;
	private static volatile boolean logDEBUG;

	static {
		Logger.registerLogThresholdCallback(new LogThresholdCallback(){
			@Override
			public void shouldUpdate(){
				logMINOR = Logger.shouldLog(LogLevel.MINOR, this);
				logDEBUG = Logger.shouldLog(LogLevel.DEBUG, this);
			}
		});
	}

	/** Maximum time we will queue a message for in milliseconds */
	static final int MAX_COALESCING_DELAY = 100;
	/** If opennet is enabled, and there are fewer than this many connections,
	 * we MAY attempt to contact old opennet peers (opennet peers we have
	 * dropped from the routing table but kept around in case we can't connect). */
	static final int MIN_CONNECTIONS_TRY_OLD_OPENNET_PEERS = 5;
	/** We send connect attempts to old-opennet-peers no more than once every
	 * this many milliseconds. */
	static final int MIN_OLD_OPENNET_CONNECT_DELAY_NO_CONNS = 10 * 1000;
	/** We send connect attempts to old-opennet-peers no more than once every
	 * this many milliseconds. */
	static final int MIN_OLD_OPENNET_CONNECT_DELAY = 60 * 1000;
	final NativeThread myThread;
	final Node node;
	NodeStats stats;
	long lastClearedOldSwapChains;
	long lastReportedNoPackets;
	long lastReceivedPacketFromAnyNode;
	private Vector<ResendPacketItem> rpiTemp;
	private int[] rpiIntTemp;

	PacketSender(Node node) {
		this.node = node;
		myThread = new NativeThread(this, "PacketSender thread for " + node.getDarknetPortNumber(), NativeThread.MAX_PRIORITY, false);
		myThread.setDaemon(true);
		rpiTemp = new Vector<ResendPacketItem>();
		rpiIntTemp = new int[64];
	}

	void start(NodeStats stats) {
		this.stats = stats;
		Logger.normal(this, "Starting PacketSender");
		System.out.println("Starting PacketSender");
		myThread.start();
	}

	public void run() {
		if(logMINOR) Logger.minor(this, "In PacketSender.run()");
		freenet.support.Logger.OSThread.logPID(this);
		/*
		 * Index of the point in the nodes list at which we sent a packet and then
		 * ran out of bandwidth. We start the loop from here next time.
		 */
		int brokeAt = 0;
		while(true) {
			lastReceivedPacketFromAnyNode = lastReportedNoPackets;
			try {
				brokeAt = realRun(brokeAt);
			} catch(OutOfMemoryError e) {
				OOMHandler.handleOOM(e);
				System.err.println("Will retry above failed operation...");
			} catch(Throwable t) {
				Logger.error(this, "Caught in PacketSender: " + t, t);
				System.err.println("Caught in PacketSender: " + t);
				t.printStackTrace();
			}
		}
	}

	private int realRun(int brokeAt) {
		long now = System.currentTimeMillis();
		PeerManager pm = node.peers;
		PeerNode[] nodes = pm.myPeers;
		// Run the time sensitive status updater separately
		for(int i = 0; i < nodes.length; i++) {
			PeerNode pn = nodes[i];
			// Only routing backed off nodes should need status updating since everything else
			// should get updated immediately when it's changed
			if(pn.getPeerNodeStatus() == PeerManager.PEER_NODE_STATUS_ROUTING_BACKED_OFF)
				pn.setPeerNodeStatus(now);
		}
		pm.maybeLogPeerNodeStatusSummary(now);
		pm.maybeUpdateOldestNeverConnectedDarknetPeerAge(now);
		stats.maybeUpdatePeerManagerUserAlertStats(now);
		stats.maybeUpdateNodeIOStats(now);
		pm.maybeUpdatePeerNodeRoutableConnectionStats(now);
		long nextActionTime = Long.MAX_VALUE;
		long oldTempNow = now;
		// Needs to be run very frequently. Maybe change to a regular once per second schedule job?
		// Maybe not worth it as it is fairly lightweight.
		// FIXME given the lock contention, maybe it's worth it? What about
		// running it on the UdpSocketHandler thread? That would surely be better...?
		node.lm.removeTooOldQueuedItems();

		boolean canSendThrottled = false;

		int MAX_PACKET_SIZE = node.darknetCrypto.socket.getMaxPacketSize();
		long count = node.outputThrottle.getCount();
		if(count > MAX_PACKET_SIZE)
			canSendThrottled = true;
		else {
			long canSendAt = node.outputThrottle.getNanosPerTick() * (MAX_PACKET_SIZE - count);
			canSendAt = (canSendAt / (1000*1000)) + (canSendAt % (1000*1000) == 0 ? 0 : 1);
			if(logMINOR)
				Logger.minor(this, "Can send throttled packets in "+canSendAt+"ms");
			nextActionTime = Math.min(nextActionTime, now + canSendAt);
		}

		int newBrokeAt = brokeAt;
		for(int i = 0; i < nodes.length; i++) {
			int idx = (i + brokeAt + 1) % nodes.length;
			PeerNode pn = nodes[idx];
			lastReceivedPacketFromAnyNode =
				Math.max(pn.lastReceivedPacketTime(), lastReceivedPacketFromAnyNode);
			pn.maybeOnConnect();
			if(pn.shouldDisconnectAndRemoveNow() && !pn.isDisconnecting()) {
				// Might as well do it properly.
				node.peers.disconnect(pn, true, true, false);
			}

			if(pn.isConnected()) {
				
				boolean shouldThrottle = pn.shouldThrottle();

				if(shouldThrottle && !canSendThrottled)
					continue;

				// Is the node dead?
				if(now - pn.lastReceivedPacketTime() > pn.maxTimeBetweenReceivedPackets()) {
					Logger.normal(this, "Disconnecting from " + pn + " - haven't received packets recently");
					pn.disconnected(false, false /* hopefully will recover, transient network glitch */);
					continue;
				} else if(pn.isRoutable() && pn.noLongerRoutable()) {
					/*
					 NOTE: Whereas isRoutable() && noLongerRoutable() are generally mutually exclusive, this
					 code will only execute because of the scheduled-runnable in start() which executes
					 updateVersionRoutablity() on all our peers. We don't disconnect the peer, but mark it
					 as being incompatible.
					 */
					pn.invalidate();
					pn.setPeerNodeStatus(now);
					Logger.normal(this, "shouldDisconnectNow has returned true : marking the peer as incompatible: "+pn);
					continue;
				}

				try {
					if(pn.maybeSendPacket(now, rpiTemp, rpiIntTemp)) {
						count = node.outputThrottle.getCount();
						if(count > MAX_PACKET_SIZE)
							canSendThrottled = true;
						else {
							canSendThrottled = false;
							long canSendAt = node.outputThrottle.getNanosPerTick() * (MAX_PACKET_SIZE - count);
							canSendAt = (canSendAt / (1000*1000)) + (canSendAt % (1000*1000) == 0 ? 0 : 1);
							if(logMINOR)
								Logger.minor(this, "Can send throttled packets in "+canSendAt+"ms");
							nextActionTime = Math.min(nextActionTime, now + canSendAt);
							newBrokeAt = idx;
						}
					}
				} catch (BlockedTooLongException e) {
					Logger.error(this, "Waited too long: "+TimeUtil.formatTime(e.delta)+" to allocate a packet number to send to "+this+" on "+e.tracker+" - DISCONNECTING!");
					pn.forceDisconnect(true);
					onForceDisconnectBlockTooLong(pn, e);
				}

				if(canSendThrottled || !shouldThrottle) {
					long urgentTime = pn.getNextUrgentTime(now);
					// Should spam the logs, unless there is a deadlock
					if(urgentTime < Long.MAX_VALUE && logMINOR)
						Logger.minor(this, "Next urgent time: " + urgentTime + "(in "+(urgentTime - now)+") for " + pn.getPeer());
					nextActionTime = Math.min(nextActionTime, urgentTime);
				}
			} else
				// Not connected

				if(pn.noContactDetails())
					pn.startARKFetcher();

			if(pn.shouldSendHandshake()) {
				// Send handshake if necessary
				long beforeHandshakeTime = System.currentTimeMillis();
				pn.getOutgoingMangler().sendHandshake(pn, false);
				long afterHandshakeTime = System.currentTimeMillis();
				if((afterHandshakeTime - beforeHandshakeTime) > (2 * 1000))
					Logger.error(this, "afterHandshakeTime is more than 2 seconds past beforeHandshakeTime (" + (afterHandshakeTime - beforeHandshakeTime) + ") in PacketSender working with " + pn.userToString());
			}
			long tempNow = System.currentTimeMillis();
			if((tempNow - oldTempNow) > (5 * 1000))
				Logger.error(this, "tempNow is more than 5 seconds past oldTempNow (" + (tempNow - oldTempNow) + ") in PacketSender working with " + pn.userToString());
			oldTempNow = tempNow;
		}
		brokeAt = newBrokeAt;

		/* Attempt to connect to old-opennet-peers.
		 * Constantly send handshake packets, in order to get through a NAT.
		 * Most JFK(1)'s are less than 300 bytes. 25*300/15 = avg 500B/sec bandwidth cost.
		 * Well worth it to allow us to reconnect more quickly. */

		OpennetManager om = node.getOpennet();
		if(om != null && node.getUptime() > 30*1000) {
			PeerNode[] peers = om.getOldPeers();

			for(PeerNode pn : peers) {
				if(pn.timeLastConnected() <= 0)
					Logger.error(this, "Last connected is zero or negative for old-opennet-peer "+pn);
				// Will be removed by next line.
				if(now - pn.timeLastConnected() > OpennetManager.MAX_TIME_ON_OLD_OPENNET_PEERS) {
					om.purgeOldOpennetPeer(pn);
					if(logMINOR) Logger.minor(this, "Removing old opennet peer (too old): "+pn);
					continue;
				}
				if(pn.isConnected()) continue; // Race condition??
				if(pn.noContactDetails()) {
					pn.startARKFetcher();
					continue;
				}
				if(pn.shouldSendHandshake()) {
					// Send handshake if necessary
					long beforeHandshakeTime = System.currentTimeMillis();
					pn.getOutgoingMangler().sendHandshake(pn, true);
					long afterHandshakeTime = System.currentTimeMillis();
					if((afterHandshakeTime - beforeHandshakeTime) > (2 * 1000))
						Logger.error(this, "afterHandshakeTime is more than 2 seconds past beforeHandshakeTime (" + (afterHandshakeTime - beforeHandshakeTime) + ") in PacketSender working with " + pn.userToString());
				}
			}

		}

		if(now - lastClearedOldSwapChains > 10000) {
			node.lm.clearOldSwapChains();
			lastClearedOldSwapChains = now;
		}

		long oldNow = now;

		// Send may have taken some time
		now = System.currentTimeMillis();

		if((now - oldNow) > (10 * 1000))
			Logger.error(this, "now is more than 10 seconds past oldNow (" + (now - oldNow) + ") in PacketSender");

		long sleepTime = nextActionTime - now;
		
		// MAX_COALESCING_DELAYms maximum sleep time - same as the maximum coalescing delay
		sleepTime = Math.min(sleepTime, MAX_COALESCING_DELAY);

		if(now - node.startupTime > 60 * 1000 * 5)
			if(now - lastReceivedPacketFromAnyNode > Node.ALARM_TIME) {
				Logger.error(this, "Have not received any packets from any node in last " + Node.ALARM_TIME / 1000 + " seconds");
				lastReportedNoPackets = now;
			}

		if(sleepTime > 0) {
			// Update logging only when have time to do so
			try {
				if(logMINOR)
					Logger.minor(this, "Sleeping for " + sleepTime);
				synchronized(this) {
					wait(sleepTime);
				}
			} catch(InterruptedException e) {
			// Ignore, just wake up. Probably we got interrupt()ed
			// because a new packet came in.
			}
		}
		return brokeAt;
	}

	private HashSet<Peer> peersDumpedBlockedTooLong = new HashSet<Peer>();

	private void onForceDisconnectBlockTooLong(PeerNode pn, BlockedTooLongException e) {
		Peer p = pn.getPeer();
		synchronized(peersDumpedBlockedTooLong) {
			peersDumpedBlockedTooLong.add(p);
			if(peersDumpedBlockedTooLong.size() > 1) return;
		}
		if(node.clientCore == null || node.clientCore.alerts == null)
			return;
		// FIXME XXX: We have had this alert enabled for MONTHS which got us hundreds of bug reports about it. Unfortunately, nobody spend any work on fixing
		// the issue after the alert was added so I have disabled it to quit annoying our users. We should not waste their time if we don't do anything. xor
		// Notice that the same alert is commented out in FNPPacketMangler.
		// node.clientCore.alerts.register(peersDumpedBlockedTooLongAlert);
	}

	@SuppressWarnings("unused")
	private UserAlert peersDumpedBlockedTooLongAlert = new AbstractUserAlert() {

		public String anchor() {
			return "disconnectedStillNotAcked";
		}

		public String dismissButtonText() {
			return null;
		}

		public short getPriorityClass() {
			return UserAlert.ERROR;
		}

		public String getShortText() {
			int sz;
			synchronized(peersDumpedBlockedTooLong) {
				sz = peersDumpedBlockedTooLong.size();
			}
			return l10n("somePeersDisconnectedBlockedTooLong", "count", Integer.toString(sz));
		}

		public HTMLNode getHTMLText() {
			HTMLNode div = new HTMLNode("div");
			Peer[] peers;
			synchronized(peersDumpedBlockedTooLong) {
				peers = peersDumpedBlockedTooLong.toArray(new Peer[peersDumpedBlockedTooLong.size()]);
			}
			NodeL10n.getBase().addL10nSubstitution(div, "PacketSender.somePeersDisconnectedBlockedTooLongDetail",
					new String[] { "count", "link", "/link" }
					, new String[] { Integer.toString(peers.length), "<a href=\"/?_CHECKED_HTTP_=https://bugs.freenetproject.org/\">", "</a>" });
			HTMLNode list = div.addChild("ul");
			for(Peer peer : peers) {
				list.addChild("li", peer.toString());
			}
			return div;
		}

		public String getText() {
			StringBuffer sb = new StringBuffer();
			Peer[] peers;
			synchronized(peersDumpedBlockedTooLong) {
				peers = peersDumpedBlockedTooLong.toArray(new Peer[peersDumpedBlockedTooLong.size()]);
			}
			sb.append(l10n("somePeersDisconnectedStillNotAckedDetail",
					new String[] { "count", "link", "/link" },
					new String[] { Integer.toString(peers.length), "", "" } ));
			sb.append('\n');
			for(Peer peer : peers) {
				sb.append('\t');
				sb.append(peer.toString());
				sb.append('\n');
			}
			return sb.toString();
		}

		public String getTitle() {
			return getShortText();
		}

		public Object getUserIdentifier() {
			return PacketSender.this;
		}

		public boolean isEventNotification() {
			return false;
		}

		public boolean isValid() {
			return true;
		}

		public void isValid(boolean validity) {
			// Ignore
		}

		public void onDismiss() {
			// Ignore
		}

		public boolean shouldUnregisterOnDismiss() {
			return false;
		}

		public boolean userCanDismiss() {
			return false;
		}

	};

	/** Wake up, and send any queued packets. */
	void wakeUp() {
		// Wake up if needed
		synchronized(this) {
			notifyAll();
		}
	}

	protected String l10n(String key, String[] patterns, String[] values) {
		return NodeL10n.getBase().getString("PacketSender."+key, patterns, values);
	}

	protected String l10n(String key, String pattern, String value) {
		return NodeL10n.getBase().getString("PacketSender."+key, pattern, value);
	}

<<<<<<< HEAD
=======
	public void queueTimedJob(Runnable job, long offset) {
		queueTimedJob(job, "Scheduled job: "+job, offset, false, false);
	}

	/**
	 * Queue a job at a specific time.
	 * @param runner The job to run. FastRunnable's get run directly on the PacketSender thread.
	 * @param name The name of the job, the thread running it will temporarily take this name,
	 * assuming it is run on a separate thread.
	 * @param offset The time at which to run the job in milliseconds after
	 * System.currentTimeMillis().
	 * @param runOnTickerAnyway If false, run jobs with offset <=0 on the ticker, to preserve
	 * their thread priorities; if true, jobs to run immediately through the executor (which
	 * normally will also preserve thread priorities, but may need to call back via
	 * runOnTickerAnyway=true if it needs to increase the thread priority).
	 * @param noDupes Don't run this job if it is already scheduled. Relatively expensive, O(n)
	 * with queued jobs. Necessary for Announcer to ensure that we don't get exponentially
	 * increasing numbers of announcement check jobs queued, while ensuring that we do always
	 * have one queued within the given period.
	 */
	public void queueTimedJob(Runnable runner, String name, long offset, boolean runOnTickerAnyway, boolean noDupes) {
		// Run directly *if* that won't cause any priority problems.
		if(offset <= 0 && !runOnTickerAnyway) {
			if(logMINOR) Logger.minor(this, "Running directly: "+runner);
			node.executor.execute(runner, name);
			return;
		}
		Job job = new Job(name, runner);
		if(offset < 0) offset = 0;
		long now = System.currentTimeMillis();
		Long l = Long.valueOf(offset + now);
		synchronized(timedJobsByTime) {
			if(noDupes) {
				if(timedJobsByTime.containsValue(new Job(name, runner))) {
					// O(n) but this is okay as it is only used by Announcer.
					// If you replace this with a lookup set, be *very* careful to ensure that the two are consistent,
					// otherwise we can forget important recurring jobs e.g. Announcer.
					Logger.normal(this, "Not re-running as already queued: "+runner+" for "+name);
					return;
				}
			}
			Object o = timedJobsByTime.get(l);
			if(o == null)
				timedJobsByTime.put(l, job);
			else if(o instanceof Job)
				timedJobsByTime.put(l, new Job[]{(Job) o, job});
			else if(o instanceof Job[]) {
				Job[] r = (Job[]) o;
				Job[] jobs = new Job[r.length + 1];
				System.arraycopy(r, 0, jobs, 0, r.length);
				jobs[jobs.length - 1] = job;
				timedJobsByTime.put(l, jobs);
			}
		}
		if(offset < MAX_COALESCING_DELAY) {
			wakeUp();
		}
	}

	public Executor getExecutor() {
		return node.executor;
	}
>>>>>>> d80f44f2
}<|MERGE_RESOLUTION|>--- conflicted
+++ resolved
@@ -427,70 +427,4 @@
 	protected String l10n(String key, String pattern, String value) {
 		return NodeL10n.getBase().getString("PacketSender."+key, pattern, value);
 	}
-
-<<<<<<< HEAD
-=======
-	public void queueTimedJob(Runnable job, long offset) {
-		queueTimedJob(job, "Scheduled job: "+job, offset, false, false);
-	}
-
-	/**
-	 * Queue a job at a specific time.
-	 * @param runner The job to run. FastRunnable's get run directly on the PacketSender thread.
-	 * @param name The name of the job, the thread running it will temporarily take this name,
-	 * assuming it is run on a separate thread.
-	 * @param offset The time at which to run the job in milliseconds after
-	 * System.currentTimeMillis().
-	 * @param runOnTickerAnyway If false, run jobs with offset <=0 on the ticker, to preserve
-	 * their thread priorities; if true, jobs to run immediately through the executor (which
-	 * normally will also preserve thread priorities, but may need to call back via
-	 * runOnTickerAnyway=true if it needs to increase the thread priority).
-	 * @param noDupes Don't run this job if it is already scheduled. Relatively expensive, O(n)
-	 * with queued jobs. Necessary for Announcer to ensure that we don't get exponentially
-	 * increasing numbers of announcement check jobs queued, while ensuring that we do always
-	 * have one queued within the given period.
-	 */
-	public void queueTimedJob(Runnable runner, String name, long offset, boolean runOnTickerAnyway, boolean noDupes) {
-		// Run directly *if* that won't cause any priority problems.
-		if(offset <= 0 && !runOnTickerAnyway) {
-			if(logMINOR) Logger.minor(this, "Running directly: "+runner);
-			node.executor.execute(runner, name);
-			return;
-		}
-		Job job = new Job(name, runner);
-		if(offset < 0) offset = 0;
-		long now = System.currentTimeMillis();
-		Long l = Long.valueOf(offset + now);
-		synchronized(timedJobsByTime) {
-			if(noDupes) {
-				if(timedJobsByTime.containsValue(new Job(name, runner))) {
-					// O(n) but this is okay as it is only used by Announcer.
-					// If you replace this with a lookup set, be *very* careful to ensure that the two are consistent,
-					// otherwise we can forget important recurring jobs e.g. Announcer.
-					Logger.normal(this, "Not re-running as already queued: "+runner+" for "+name);
-					return;
-				}
-			}
-			Object o = timedJobsByTime.get(l);
-			if(o == null)
-				timedJobsByTime.put(l, job);
-			else if(o instanceof Job)
-				timedJobsByTime.put(l, new Job[]{(Job) o, job});
-			else if(o instanceof Job[]) {
-				Job[] r = (Job[]) o;
-				Job[] jobs = new Job[r.length + 1];
-				System.arraycopy(r, 0, jobs, 0, r.length);
-				jobs[jobs.length - 1] = job;
-				timedJobsByTime.put(l, jobs);
-			}
-		}
-		if(offset < MAX_COALESCING_DELAY) {
-			wakeUp();
-		}
-	}
-
-	public Executor getExecutor() {
-		return node.executor;
-	}
->>>>>>> d80f44f2
 }