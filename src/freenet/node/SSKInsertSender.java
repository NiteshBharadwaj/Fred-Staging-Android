/* This code is part of Freenet. It is distributed under the GNU General
 * Public License, version 2 (or at your option any later version). See
 * http://www.gnu.org/ for further details of the GPL. */
package freenet.node;

import java.util.HashSet;

import freenet.crypt.DSAPublicKey;
import freenet.crypt.SHA256;
import freenet.io.comm.ByteCounter;
import freenet.io.comm.DMT;
import freenet.io.comm.DisconnectedException;
import freenet.io.comm.Message;
import freenet.io.comm.MessageFilter;
import freenet.io.comm.NotConnectedException;
import freenet.io.comm.PeerRestartedException;
import freenet.io.xfer.WaitedTooLongException;
import freenet.keys.NodeSSK;
import freenet.keys.SSKBlock;
import freenet.keys.SSKVerifyException;
import freenet.support.Logger;
import freenet.support.OOMHandler;
import freenet.support.ShortBuffer;
import freenet.support.Logger.LogLevel;
import freenet.support.io.NativeThread;

/**
 * SSKs require separate logic for inserts and requests, for various reasons:
 * - SSKs can collide.
 * - SSKs have only 1kB of data, so we can pack it into the DataReply, and we don't need to
 *   wait for a long data-transfer timeout.
 * - SSKs have pubkeys, which don't always need to be sent.
 */
public class SSKInsertSender implements PrioRunnable, AnyInsertSender, ByteCounter {

    // Constants
    static final int ACCEPTED_TIMEOUT = 10000;
    static final int SEARCH_TIMEOUT_REALTIME = 30*1000;
    static final int SEARCH_TIMEOUT_BULK = 120*1000;
    
    final int searchTimeout;

    // Basics
    final NodeSSK myKey;
    final double target;
    final long origUID;
    final InsertTag origTag;
    long uid;
    short htl;
    final PeerNode source;
    final Node node;
    /** SSK's pubkey */
    final DSAPublicKey pubKey;
    /** SSK's pubkey's hash */
    final byte[] pubKeyHash;
    /** Data (we know at start of insert) - can change if we get a collision */
    byte[] data;
    /** Headers (we know at start of insert) - can change if we get a collision */
    byte[] headers;
    final boolean fromStore;
    final long startTime;
    private boolean sentRequest;
    private boolean hasCollided;
    private boolean hasRecentlyCollided;
    private SSKBlock block;
    private static boolean logMINOR;
    private HashSet<PeerNode> nodesRoutedTo = new HashSet<PeerNode>();
    private final boolean forkOnCacheable;
    private final boolean preferInsert;
    private final boolean ignoreLowBackoff;
    private final boolean realTimeFlag;
    private InsertTag forkedRequestTag;
    
    private int status = -1;
    /** Still running */
    static final int NOT_FINISHED = -1;
    /** Successful insert */
    static final int SUCCESS = 0;
    /** Route not found */
    static final int ROUTE_NOT_FOUND = 1;
    /** Internal error */
    static final int INTERNAL_ERROR = 3;
    /** Timed out waiting for response */
    static final int TIMED_OUT = 4;
    /** Locally Generated a RejectedOverload */
    static final int GENERATED_REJECTED_OVERLOAD = 5;
    /** Could not get off the node at all! */
    static final int ROUTE_REALLY_NOT_FOUND = 6;
    
    SSKInsertSender(SSKBlock block, long uid, InsertTag tag, short htl, PeerNode source, Node node, boolean fromStore, boolean canWriteClientCache, boolean forkOnCacheable, boolean preferInsert, boolean ignoreLowBackoff, boolean realTimeFlag) {
    	logMINOR = Logger.shouldLog(LogLevel.MINOR, this);
    	this.fromStore = fromStore;
    	this.node = node;
    	this.source = source;
    	this.htl = htl;
    	this.origUID = uid;
    	this.uid = uid;
    	this.origTag = tag;
    	myKey = block.getKey();
    	data = block.getRawData();
    	headers = block.getRawHeaders();
    	target = myKey.toNormalizedDouble();
    	pubKey = myKey.getPubKey();
    	if(pubKey == null)
    		throw new IllegalArgumentException("Must have pubkey to insert data!!");
    	// pubKey.fingerprint() is not the same as hash(pubKey.asBytes())). FIXME it should be!
    	byte[] pubKeyAsBytes = pubKey.asBytes();
    	pubKeyHash = SHA256.digest(pubKeyAsBytes);
    	this.block = block;
    	startTime = System.currentTimeMillis();
    	this.forkOnCacheable = forkOnCacheable;
    	this.preferInsert = preferInsert;
    	this.ignoreLowBackoff = ignoreLowBackoff;
    	this.realTimeFlag = realTimeFlag;
    	if(realTimeFlag)
    		searchTimeout = SEARCH_TIMEOUT_REALTIME;
    	else
    		searchTimeout = SEARCH_TIMEOUT_BULK;
    }

    void start() {
    	node.executor.execute(this, "SSKInsertSender for UID "+uid+" on "+node.getDarknetPortNumber()+" at "+System.currentTimeMillis());
    }
    
	public void run() {
	    freenet.support.Logger.OSThread.logPID(this);
        short origHTL = htl;
        origTag.startedSender();
        try {
        	realRun();
		} catch (OutOfMemoryError e) {
			OOMHandler.handleOOM(e);
            if(status == NOT_FINISHED)
            	finish(INTERNAL_ERROR, null);
        } catch (Throwable t) {
            Logger.error(this, "Caught "+t, t);
            if(status == NOT_FINISHED)
            	finish(INTERNAL_ERROR, null);
        } finally {
        	if(logMINOR) Logger.minor(this, "Finishing "+this);
            if(status == NOT_FINISHED)
            	finish(INTERNAL_ERROR, null);
            origTag.finishedSender();
        	if(forkedRequestTag != null)
        		forkedRequestTag.finishedSender();
        }
	}

	static final int MAX_HIGH_HTL_FAILURES = 5;
	
    private void realRun() {
        PeerNode next = null;
        // While in no-cache mode, we don't decrement HTL on a RejectedLoop or similar, but we only allow a limited number of such failures before RNFing.
        int highHTLFailureCount = 0;
        boolean starting = true;
        while(true) {
            /*
             * If we haven't routed to any node yet, decrement according to the source.
             * If we have, decrement according to the node which just failed.
             * Because:
             * 1) If we always decrement according to source then we can be at max or min HTL
             * for a long time while we visit *every* peer node. This is BAD!
             * 2) The node which just failed can be seen as the requestor for our purposes.
             */
            // Decrement at this point so we can DNF immediately on reaching HTL 0.
            boolean canWriteStorePrev = node.canWriteDatastoreInsert(htl);
            if((!starting) && (!canWriteStorePrev)) {
            	// We always decrement on starting a sender.
            	// However, after that, if our HTL is above the no-cache threshold,
            	// we do not want to decrement the HTL for trivial rejections (e.g. RejectedLoop),
            	// because we would end up caching data too close to the originator.
            	// So allow 5 failures and then RNF.
            	if(highHTLFailureCount++ >= MAX_HIGH_HTL_FAILURES) {
            		if(logMINOR) Logger.minor(this, "Too many failures at non-cacheable HTL");
                    finish(ROUTE_NOT_FOUND, null);
                    return;
            	}
            	if(logMINOR) Logger.minor(this, "Allowing failure "+highHTLFailureCount+" htl is still "+htl);
            } else {
                htl = node.decrementHTL(sentRequest ? next : source, htl);
                if(logMINOR) Logger.minor(this, "Decremented HTL to "+htl);
            }
            starting = false;
            if(htl == 0) {
                // Send an InsertReply back
        		if(!sentRequest)
        			origTag.setNotRoutedOnwards();
                finish(SUCCESS, null);
                return;
            }
            
            if( node.canWriteDatastoreInsert(htl) && (!canWriteStorePrev) && forkOnCacheable) {
            	// FORK! We are now cacheable, and it is quite possible that we have already gone over the ideal sink nodes,
            	// in which case if we don't fork we will miss them, and greatly reduce the insert's reachability.
            	// So we fork: Create a new UID so we can go over the previous hops again if they happen to be good places to store the data.
            	
            	// Existing transfers will keep their existing UIDs, since they copied the UID in the constructor.
            	
            	uid = node.clientCore.makeUID();
            	forkedRequestTag = new InsertTag(true, InsertTag.START.REMOTE, source, realTimeFlag, uid, node);
            	forkedRequestTag.reassignToSelf();
            	forkedRequestTag.startedSender();
            	forkedRequestTag.unlockHandler();
            	Logger.normal(this, "FORKING SSK INSERT "+origUID+" to "+uid);
            	nodesRoutedTo.clear();
            	node.lockUID(uid, true, true, false, false, realTimeFlag, forkedRequestTag);
            }
            
            // Route it
            next = node.peers.closerPeer(forkedRequestTag == null ? source : null, nodesRoutedTo, target, true, node.isAdvancedModeEnabled(), -1, null,
			        null, htl, ignoreLowBackoff ? Node.LOW_BACKOFF : 0, source == null);
            
            if(next == null) {
                // Backtrack
        		if(!sentRequest)
        			origTag.setNotRoutedOnwards();
                finish(ROUTE_NOT_FOUND, null);
                return;
            }
            if(logMINOR) Logger.minor(this, "Routing insert to "+next);
            nodesRoutedTo.add(next);
            
            Message request = DMT.createFNPSSKInsertRequestNew(uid, htl, myKey);
            if(forkOnCacheable != Node.FORK_ON_CACHEABLE_DEFAULT) {
            	request.addSubMessage(DMT.createFNPSubInsertForkControl(forkOnCacheable));
            }
            if(ignoreLowBackoff != Node.IGNORE_LOW_BACKOFF_DEFAULT) {
            	request.addSubMessage(DMT.createFNPSubInsertIgnoreLowBackoff(ignoreLowBackoff));
            }
            if(preferInsert != Node.PREFER_INSERT_DEFAULT) {
            	request.addSubMessage(DMT.createFNPSubInsertPreferInsert(preferInsert));
            }
        	request.addSubMessage(DMT.createFNPRealTimeFlag(realTimeFlag));
            
            // Wait for ack or reject... will come before even a locally generated DataReply
            
            MessageFilter mfAccepted = MessageFilter.create().setSource(next).setField(DMT.UID, uid).setTimeout(ACCEPTED_TIMEOUT).setType(DMT.FNPSSKAccepted);
            MessageFilter mfRejectedLoop = MessageFilter.create().setSource(next).setField(DMT.UID, uid).setTimeout(ACCEPTED_TIMEOUT).setType(DMT.FNPRejectedLoop);
            MessageFilter mfRejectedOverload = MessageFilter.create().setSource(next).setField(DMT.UID, uid).setTimeout(ACCEPTED_TIMEOUT).setType(DMT.FNPRejectedOverload);
            // mfRejectedOverload must be the last thing in the or
            // So its or pointer remains null
            // Otherwise we need to recreate it below
            mfRejectedOverload.clearOr();
            MessageFilter mf = mfAccepted.or(mfRejectedLoop.or(mfRejectedOverload));

            InsertTag thisTag = forkedRequestTag;
            if(forkedRequestTag == null) thisTag = origTag;
            
            thisTag.addRoutedTo(next, false);
            
            // Send to next node
            
            try {
				next.sendAsync(request, null, this);
			} catch (NotConnectedException e1) {
				if(logMINOR) Logger.minor(this, "Not connected to "+next);
				thisTag.removeRoutingTo(next);
				continue;
			}
            sentRequest = true;
            
            Message msg = null;
            
            /*
             * Because messages may be re-ordered, it is
             * entirely possible that we get a non-local RejectedOverload,
             * followed by an Accepted. So we must loop here.
             */
            
            while (true) {
            	
				try {
					msg = node.usm.waitFor(mf, this);
				} catch (DisconnectedException e) {
					Logger.normal(this, "Disconnected from " + next
							+ " while waiting for Accepted");
					thisTag.removeRoutingTo(next);
					break;
				}
				
				if (msg == null) {
					// Terminal overload
					// Try to propagate back to source
					if(logMINOR) Logger.minor(this, "Timeout");
					next.localRejectedOverload("Timeout");
					forwardRejectedOverload();
					thisTag.removeRoutingTo(next);
					break;
				}
				
				if (msg.getSpec() == DMT.FNPRejectedOverload) {
					// Non-fatal - probably still have time left
					if (msg.getBoolean(DMT.IS_LOCAL)) {
						next.localRejectedOverload("ForwardRejectedOverload3");
						if(logMINOR) Logger.minor(this, "Local RejectedOverload, moving on to next peer");
						// Give up on this one, try another
						thisTag.removeRoutingTo(next);
						break;
					} else {
						forwardRejectedOverload();
					}
					continue;
				}
				
				if (msg.getSpec() == DMT.FNPRejectedLoop) {
					next.successNotOverload();
					// Loop - we don't want to send the data to this one
					thisTag.removeRoutingTo(next);
					break;
				}
				
				if (msg.getSpec() != DMT.FNPSSKAccepted) {
					Logger.error(this,
							"Unexpected message waiting for SSKAccepted: "
									+ msg);
					thisTag.removeRoutingTo(next);
					break;
				}
				// Otherwise is an FNPSSKAccepted
				break;
            }
            
            if((msg == null) || (msg.getSpec() != DMT.FNPSSKAccepted)) continue;
            
            if(logMINOR) Logger.minor(this, "Got Accepted on "+this);
            
            // Send the headers and data
            
            Message headersMsg = DMT.createFNPSSKInsertRequestHeaders(uid, headers);
            Message dataMsg = DMT.createFNPSSKInsertRequestData(uid, data);
            
            try {
				next.sendAsync(headersMsg, null, this);
				next.sendThrottledMessage(dataMsg, data.length, this, SSKInsertHandler.DATA_INSERT_TIMEOUT, false, null);
			} catch (NotConnectedException e1) {
				if(logMINOR) Logger.minor(this, "Not connected to "+next);
				thisTag.removeRoutingTo(next);
				continue;
			} catch (WaitedTooLongException e) {
				Logger.error(this, "Waited too long to send "+dataMsg+" to "+next+" on "+this);
				thisTag.removeRoutingTo(next);
				continue;
			} catch (SyncSendWaitedTooLongException e) {
				// Impossible
			} catch (PeerRestartedException e) {
				if(logMINOR) Logger.minor(this, "Peer restarted: "+next);
				thisTag.removeRoutingTo(next);
				continue;
			}
            
            // Do we need to send them the pubkey?
            
            if(msg.getBoolean(DMT.NEED_PUB_KEY)) {
            	Message pkMsg = DMT.createFNPSSKPubKey(uid, pubKey);
            	try {
            		next.sendAsync(pkMsg, null, this);
            	} catch (NotConnectedException e) {
            		if(logMINOR) Logger.minor(this, "Node disconnected while sending pubkey: "+next);
					thisTag.removeRoutingTo(next);
            		continue;
            	}
            	
            	// Wait for the SSKPubKeyAccepted
            	
            	MessageFilter mf1 = MessageFilter.create().setSource(next).setField(DMT.UID, uid).setTimeout(ACCEPTED_TIMEOUT).setType(DMT.FNPSSKPubKeyAccepted);
            	
            	Message newAck;
				try {
					newAck = node.usm.waitFor(mf1, this);
				} catch (DisconnectedException e) {
					if(logMINOR) Logger.minor(this, "Disconnected from "+next);
					thisTag.removeRoutingTo(next);
					continue;
				}
            	
            	if(newAck == null) {
					// Try to propagate back to source
            		if(logMINOR) Logger.minor(this, "Timeout");
					next.localRejectedOverload("Timeout2");
					forwardRejectedOverload();
					thisTag.removeRoutingTo(next);
					// Try another peer
					continue;
            	}
            }
            
            // We have sent them the pubkey, and the data.
            // Wait for the response.
            
            /** What are we waiting for now??:
             * - FNPRouteNotFound - couldn't exhaust HTL, but send us the 
             *   data anyway please
             * - FNPInsertReply - used up all HTL, yay
             * - FNPRejectOverload - propagating an overload error :(
             * - FNPDataFound - target already has the data, and the data is
             *   an SVK/SSK/KSK, therefore could be different to what we are
             *   inserting.
             * - FNPDataInsertRejected - the insert was invalid
             */
            
            MessageFilter mfInsertReply = MessageFilter.create().setSource(next).setField(DMT.UID, uid).setTimeout(searchTimeout).setType(DMT.FNPInsertReply);
            mfRejectedOverload.setTimeout(searchTimeout);
            mfRejectedOverload.clearOr();
            MessageFilter mfRouteNotFound = MessageFilter.create().setSource(next).setField(DMT.UID, uid).setTimeout(searchTimeout).setType(DMT.FNPRouteNotFound);
            MessageFilter mfDataInsertRejected = MessageFilter.create().setSource(next).setField(DMT.UID, uid).setTimeout(searchTimeout).setType(DMT.FNPDataInsertRejected);
            MessageFilter mfSSKDataFoundHeaders = MessageFilter.create().setSource(next).setField(DMT.UID, uid).setTimeout(searchTimeout).setType(DMT.FNPSSKDataFoundHeaders);
            
            mf = mfRouteNotFound.or(mfInsertReply.or(mfRejectedOverload.or(mfDataInsertRejected.or(mfSSKDataFoundHeaders))));
            
            while (true) {
				try {
					msg = node.usm.waitFor(mf, this);
				} catch (DisconnectedException e) {
					Logger.normal(this, "Disconnected from " + next
							+ " while waiting for InsertReply on " + this);
					thisTag.removeRoutingTo(next);
					break;
				}

				if (msg == null) {
					// Timeout :(
					// Fairly serious problem
					Logger.error(this, "Timeout (" + msg + ") after Accepted in insert; to ("+next+")");
					// Terminal overload
					// Try to propagate back to source
					next.localRejectedOverload("AfterInsertAcceptedTimeout");
					finish(TIMED_OUT, next);
					return;
				}
				
				if (msg.getSpec() == DMT.FNPRejectedOverload) {
					// Probably non-fatal, if so, we have time left, can try next one
					if (msg.getBoolean(DMT.IS_LOCAL)) {
						next.localRejectedOverload("ForwardRejectedOverload4");
						if(logMINOR) Logger.minor(this,
								"Local RejectedOverload, moving on to next peer");
						// Give up on this one, try another
						thisTag.removeRoutingTo(next);
						break;
					} else {
						forwardRejectedOverload();
					}
					continue; // Wait for any further response
				}

				if (msg.getSpec() == DMT.FNPRouteNotFound) {
					if(logMINOR) Logger.minor(this, "Rejected: RNF");
					short newHtl = msg.getShort(DMT.HTL);
					if (htl > newHtl)
						htl = newHtl;
					// Finished as far as this node is concerned
					next.successNotOverload();
					thisTag.removeRoutingTo(next);
					break;
				}

				if (msg.getSpec() == DMT.FNPDataInsertRejected) {
					next.successNotOverload();
					short reason = msg.getShort(DMT.DATA_INSERT_REJECTED_REASON);
					if(logMINOR) Logger.minor(this, "DataInsertRejected: " + reason);
					if (reason == DMT.DATA_INSERT_REJECTED_VERIFY_FAILED) {
						if (fromStore) {
							// That's odd...
							Logger.error(this,"Verify failed on next node "
									+ next + " for DataInsert but we were sending from the store!");
						}
					}
					Logger.error(this, "SSK insert rejected! Reason="
							+ DMT.getDataInsertRejectedReason(reason));
					thisTag.removeRoutingTo(next);
					break; // What else can we do?
				}
				
				if(msg.getSpec() == DMT.FNPSSKDataFoundHeaders) {
					/**
					 * Data was already on node, and was NOT equal to what we sent. COLLISION!
					 * 
					 * We can either accept the old data or the new data.
					 * OLD DATA:
					 * - KSK-based stuff is usable. Well, somewhat; a node could spoof KSKs on
					 * receiving an insert, (if it knows them in advance), but it cannot just 
					 * start inserts to overwrite old SSKs.
					 * - You cannot "update" an SSK.
					 * NEW DATA:
					 * - KSK-based stuff not usable. (Some people think this is a good idea!).
					 * - Illusion of updatability. (VERY BAD IMHO, because it's not really
					 * updatable... FIXME implement TUKs; would determine latest version based
					 * on version number, and propagate on request with a certain probability or
					 * according to time. However there are good arguments to do updating at a
					 * higher level (e.g. key bottleneck argument), and TUKs should probably be 
					 * distinct from SSKs.
					 * 
					 * For now, accept the "old" i.e. preexisting data.
					 */
					Logger.normal(this, "Got collision on "+myKey+" ("+uid+") sending to "+next.getPeer());
					
        			headers = ((ShortBuffer) msg.getObject(DMT.BLOCK_HEADERS)).getData();
        			// Wait for the data
        			MessageFilter mfData = MessageFilter.create().setSource(next).setField(DMT.UID, uid).setTimeout(RequestSender.FETCH_TIMEOUT_REALTIME).setType(DMT.FNPSSKDataFoundData);
        			Message dataMessage;
        			try {
						dataMessage = node.usm.waitFor(mfData, this);
					} catch (DisconnectedException e) {
						if(logMINOR)
							Logger.minor(this, "Disconnected: "+next+" getting datareply for "+this);
						thisTag.removeRoutingTo(next);
						break;
					}
					if(dataMessage == null) {
    					Logger.error(this, "Got headers but not data for datareply for insert from "+this);
    					thisTag.removeRoutingTo(next);
    					break;
					}
					// collided, overwrite data with remote data
					try {
						data = ((ShortBuffer) dataMessage.getObject(DMT.DATA)).getData();
						block = new SSKBlock(data, headers, block.getKey(), false);
						
						synchronized(this) {
							hasRecentlyCollided = true;
							hasCollided = true;
							notifyAll();
						}
					} catch (SSKVerifyException e) {
    					Logger.error(this, "Invalid SSK from remote on collision: " + this + ":" +block, e);
						finish(INTERNAL_ERROR, next);
					}
					continue; // The node will now propagate the new data. There is no need to move to the next node yet.
        		}
				
				if (msg.getSpec() != DMT.FNPInsertReply) {
					Logger.error(this, "Unknown reply: " + msg);
					finish(INTERNAL_ERROR, next);
				}
						
				// Our task is complete
				next.successNotOverload();
				finish(SUCCESS, next);
				return;
            }
        }
    }

	private boolean hasForwardedRejectedOverload;
    
    synchronized boolean receivedRejectedOverload() {
    	return hasForwardedRejectedOverload;
    }
    
    /** Forward RejectedOverload to the request originator.
     * DO NOT CALL if have a *local* RejectedOverload.
     */
    private synchronized void forwardRejectedOverload() {
    	if(hasForwardedRejectedOverload) return;
    	hasForwardedRejectedOverload = true;
   		notifyAll();
	}
    
    private void finish(int code, PeerNode next) {
<<<<<<< HEAD
    	if(logMINOR) Logger.minor(this, "Finished: "+getStatusString(code)+" on "+this, new Exception("debug"));
=======
    	if(logMINOR) Logger.minor(this, "Finished: "+code+" on "+this, new Exception("debug"));
    	
    	if(origTag != null) origTag.removeRoutingTo(next);
    	if(forkedRequestTag != null) forkedRequestTag.removeRoutingTo(next);
    	
>>>>>>> dee08eee
    	synchronized(this) {
    		if(status != NOT_FINISHED)
    			throw new IllegalStateException("finish() called with "+code+" when was already "+status);
    		
    		if((code == ROUTE_NOT_FOUND) && !sentRequest)
    			code = ROUTE_REALLY_NOT_FOUND;
    		
    		status = code;
    		
    		notifyAll();
        }

        if(code == SUCCESS && next != null)
        	next.onSuccess(true, true);
        
        if(logMINOR) Logger.minor(this, "Set status code: "+getStatusString());
        // Nothing to wait for, no downstream transfers, just exit.
    }

    public synchronized int getStatus() {
        return status;
    }
    
    public synchronized short getHTL() {
        return htl;
    }

    public synchronized String getStatusString() {
    	return getStatusString(status);
    }
    
    /**
     * @return The current status as a string
     */
    public static String getStatusString(int status) {
        if(status == SUCCESS)
            return "SUCCESS";
        if(status == ROUTE_NOT_FOUND)
            return "ROUTE NOT FOUND";
        if(status == NOT_FINISHED)
            return "NOT FINISHED";
        if(status == INTERNAL_ERROR)
        	return "INTERNAL ERROR";
        if(status == TIMED_OUT)
        	return "TIMED OUT";
        if(status == GENERATED_REJECTED_OVERLOAD)
        	return "GENERATED REJECTED OVERLOAD";
        if(status == ROUTE_REALLY_NOT_FOUND)
        	return "ROUTE REALLY NOT FOUND";
        return "UNKNOWN STATUS CODE: "+status;
    }

	public boolean sentRequest() {
		return sentRequest;
	}
	
	public synchronized boolean hasRecentlyCollided() {
		boolean status = hasRecentlyCollided;
		hasRecentlyCollided = false;
		return status;
	}
	
	public boolean hasCollided() {
		return hasCollided;
	}
	
	public byte[] getPubkeyHash() {
		return headers;
	}

	public byte[] getHeaders() {
		return headers;
	}
	
	public byte[] getData() {
		return data;
	}

	public SSKBlock getBlock() {
		return block;
	}

	public long getUID() {
		return uid;
	}

	private final Object totalBytesSync = new Object();
	private int totalBytesSent;
	
	public void sentBytes(int x) {
		synchronized(totalBytesSync) {
			totalBytesSent += x;
		}
		node.nodeStats.insertSentBytes(true, x);
	}
	
	public int getTotalSentBytes() {
		synchronized(totalBytesSync) {
			return totalBytesSent;
		}
	}
	
	private int totalBytesReceived;
	
	public void receivedBytes(int x) {
		synchronized(totalBytesSync) {
			totalBytesReceived += x;
		}
		node.nodeStats.insertReceivedBytes(true, x);
	}
	
	public int getTotalReceivedBytes() {
		synchronized(totalBytesSync) {
			return totalBytesReceived;
		}
	}

	public void sentPayload(int x) {
		node.sentPayload(x);
		node.nodeStats.insertSentBytes(true, -x);
	}

	public int getPriority() {
		return NativeThread.HIGH_PRIORITY;
	}

	@Override
	public String toString() {
		return "SSKInsertSender:" + myKey+":"+uid;
	}

	public PeerNode[] getRoutedTo() {
		return this.nodesRoutedTo.toArray(new PeerNode[nodesRoutedTo.size()]);
	}
}<|MERGE_RESOLUTION|>--- conflicted
+++ resolved
@@ -557,15 +557,11 @@
 	}
     
     private void finish(int code, PeerNode next) {
-<<<<<<< HEAD
     	if(logMINOR) Logger.minor(this, "Finished: "+getStatusString(code)+" on "+this, new Exception("debug"));
-=======
-    	if(logMINOR) Logger.minor(this, "Finished: "+code+" on "+this, new Exception("debug"));
     	
     	if(origTag != null) origTag.removeRoutingTo(next);
     	if(forkedRequestTag != null) forkedRequestTag.removeRoutingTo(next);
     	
->>>>>>> dee08eee
     	synchronized(this) {
     		if(status != NOT_FINISHED)
     			throw new IllegalStateException("finish() called with "+code+" when was already "+status);
