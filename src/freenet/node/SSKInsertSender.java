/* This code is part of Freenet. It is distributed under the GNU General
 * Public License, version 2 (or at your option any later version). See
 * http://www.gnu.org/ for further details of the GPL. */
package freenet.node;

import java.util.HashSet;

import freenet.crypt.DSAPublicKey;
import freenet.crypt.SHA256;
import freenet.io.comm.AsyncMessageFilterCallback;
import freenet.io.comm.ByteCounter;
import freenet.io.comm.DMT;
import freenet.io.comm.DisconnectedException;
import freenet.io.comm.Message;
import freenet.io.comm.MessageFilter;
import freenet.io.comm.NotConnectedException;
import freenet.io.comm.PeerContext;
import freenet.io.comm.PeerRestartedException;
import freenet.io.comm.SlowAsyncMessageFilterCallback;
import freenet.io.xfer.WaitedTooLongException;
import freenet.keys.NodeSSK;
import freenet.keys.SSKBlock;
import freenet.keys.SSKVerifyException;
import freenet.support.Logger;
import freenet.support.OOMHandler;
import freenet.support.ShortBuffer;
import freenet.support.Logger.LogLevel;
import freenet.support.io.NativeThread;

/**
 * SSKs require separate logic for inserts and requests, for various reasons:
 * - SSKs can collide.
 * - SSKs have only 1kB of data, so we can pack it into the DataReply, and we don't need to
 *   wait for a long data-transfer timeout.
 * - SSKs have pubkeys, which don't always need to be sent.
 */
public class SSKInsertSender implements PrioRunnable, AnyInsertSender, ByteCounter {

    // Constants
    static final int ACCEPTED_TIMEOUT = 10000;
    static final int SEARCH_TIMEOUT_REALTIME = 30*1000;
    static final int SEARCH_TIMEOUT_BULK = 120*1000;
    
    final int searchTimeout;

    // Basics
    final NodeSSK myKey;
    final double target;
    final long origUID;
    final InsertTag origTag;
    long uid;
    short htl;
    final PeerNode source;
    final Node node;
    /** SSK's pubkey */
    final DSAPublicKey pubKey;
    /** SSK's pubkey's hash */
    final byte[] pubKeyHash;
    /** Data (we know at start of insert) - can change if we get a collision */
    byte[] data;
    /** Headers (we know at start of insert) - can change if we get a collision */
    byte[] headers;
    final boolean fromStore;
    final long startTime;
    private boolean sentRequest;
    private boolean hasCollided;
    private boolean hasRecentlyCollided;
    private SSKBlock block;
    private static boolean logMINOR;
    private HashSet<PeerNode> nodesRoutedTo = new HashSet<PeerNode>();
    private final boolean forkOnCacheable;
    private final boolean preferInsert;
    private final boolean ignoreLowBackoff;
    private final boolean realTimeFlag;
    private InsertTag forkedRequestTag;
    
    private int status = -1;
    /** Still running */
    static final int NOT_FINISHED = -1;
    /** Successful insert */
    static final int SUCCESS = 0;
    /** Route not found */
    static final int ROUTE_NOT_FOUND = 1;
    /** Internal error */
    static final int INTERNAL_ERROR = 3;
    /** Timed out waiting for response */
    static final int TIMED_OUT = 4;
    /** Locally Generated a RejectedOverload */
    static final int GENERATED_REJECTED_OVERLOAD = 5;
    /** Could not get off the node at all! */
    static final int ROUTE_REALLY_NOT_FOUND = 6;
    
    SSKInsertSender(SSKBlock block, long uid, InsertTag tag, short htl, PeerNode source, Node node, boolean fromStore, boolean canWriteClientCache, boolean forkOnCacheable, boolean preferInsert, boolean ignoreLowBackoff, boolean realTimeFlag) {
    	logMINOR = Logger.shouldLog(LogLevel.MINOR, this);
    	this.fromStore = fromStore;
    	this.node = node;
    	this.source = source;
    	this.htl = htl;
    	this.origUID = uid;
    	this.uid = uid;
    	this.origTag = tag;
    	myKey = block.getKey();
    	data = block.getRawData();
    	headers = block.getRawHeaders();
    	target = myKey.toNormalizedDouble();
    	pubKey = myKey.getPubKey();
    	if(pubKey == null)
    		throw new IllegalArgumentException("Must have pubkey to insert data!!");
    	// pubKey.fingerprint() is not the same as hash(pubKey.asBytes())). FIXME it should be!
    	byte[] pubKeyAsBytes = pubKey.asBytes();
    	pubKeyHash = SHA256.digest(pubKeyAsBytes);
    	this.block = block;
    	startTime = System.currentTimeMillis();
    	this.forkOnCacheable = forkOnCacheable;
    	this.preferInsert = preferInsert;
    	this.ignoreLowBackoff = ignoreLowBackoff;
    	this.realTimeFlag = realTimeFlag;
    	if(realTimeFlag)
    		searchTimeout = SEARCH_TIMEOUT_REALTIME;
    	else
    		searchTimeout = SEARCH_TIMEOUT_BULK;
    }

    void start() {
    	node.executor.execute(this, "SSKInsertSender for UID "+uid+" on "+node.getDarknetPortNumber()+" at "+System.currentTimeMillis());
    }
    
	public void run() {
	    freenet.support.Logger.OSThread.logPID(this);
        short origHTL = htl;
        origTag.startedSender();
        try {
        	realRun();
		} catch (OutOfMemoryError e) {
			OOMHandler.handleOOM(e);
            if(status == NOT_FINISHED)
            	finish(INTERNAL_ERROR, null);
        } catch (Throwable t) {
            Logger.error(this, "Caught "+t, t);
            if(status == NOT_FINISHED)
            	finish(INTERNAL_ERROR, null);
        } finally {
        	if(logMINOR) Logger.minor(this, "Finishing "+this);
            if(status == NOT_FINISHED)
            	finish(INTERNAL_ERROR, null);
            origTag.finishedSender();
        	if(forkedRequestTag != null)
        		forkedRequestTag.finishedSender();
        }
	}

	static final int MAX_HIGH_HTL_FAILURES = 5;
	
    private void realRun() {
        PeerNode next = null;
        // While in no-cache mode, we don't decrement HTL on a RejectedLoop or similar, but we only allow a limited number of such failures before RNFing.
        int highHTLFailureCount = 0;
        boolean starting = true;
        while(true) {
            /*
             * If we haven't routed to any node yet, decrement according to the source.
             * If we have, decrement according to the node which just failed.
             * Because:
             * 1) If we always decrement according to source then we can be at max or min HTL
             * for a long time while we visit *every* peer node. This is BAD!
             * 2) The node which just failed can be seen as the requestor for our purposes.
             */
            // Decrement at this point so we can DNF immediately on reaching HTL 0.
            boolean canWriteStorePrev = node.canWriteDatastoreInsert(htl);
            if((!starting) && (!canWriteStorePrev)) {
            	// We always decrement on starting a sender.
            	// However, after that, if our HTL is above the no-cache threshold,
            	// we do not want to decrement the HTL for trivial rejections (e.g. RejectedLoop),
            	// because we would end up caching data too close to the originator.
            	// So allow 5 failures and then RNF.
            	if(highHTLFailureCount++ >= MAX_HIGH_HTL_FAILURES) {
            		if(logMINOR) Logger.minor(this, "Too many failures at non-cacheable HTL");
                    finish(ROUTE_NOT_FOUND, null);
                    return;
            	}
            	if(logMINOR) Logger.minor(this, "Allowing failure "+highHTLFailureCount+" htl is still "+htl);
            } else {
                htl = node.decrementHTL(sentRequest ? next : source, htl);
                if(logMINOR) Logger.minor(this, "Decremented HTL to "+htl);
            }
            starting = false;
            if(htl == 0) {
                // Send an InsertReply back
        		if(!sentRequest)
        			origTag.setNotRoutedOnwards();
                finish(SUCCESS, null);
                return;
            }
            
            if( node.canWriteDatastoreInsert(htl) && (!canWriteStorePrev) && forkOnCacheable && forkedRequestTag == null) {
            	// FORK! We are now cacheable, and it is quite possible that we have already gone over the ideal sink nodes,
            	// in which case if we don't fork we will miss them, and greatly reduce the insert's reachability.
            	// So we fork: Create a new UID so we can go over the previous hops again if they happen to be good places to store the data.
            	
            	// Existing transfers will keep their existing UIDs, since they copied the UID in the constructor.
            	
            	uid = node.clientCore.makeUID();
            	forkedRequestTag = new InsertTag(true, InsertTag.START.REMOTE, source, realTimeFlag, uid, node);
            	forkedRequestTag.reassignToSelf();
            	forkedRequestTag.startedSender();
            	forkedRequestTag.unlockHandler();
            	Logger.normal(this, "FORKING SSK INSERT "+origUID+" to "+uid);
            	nodesRoutedTo.clear();
            	node.lockUID(uid, true, true, false, false, realTimeFlag, forkedRequestTag);
            }
            
            // Route it
            next = node.peers.closerPeer(forkedRequestTag == null ? source : null, nodesRoutedTo, target, true, node.isAdvancedModeEnabled(), -1, null,
			        null, htl, ignoreLowBackoff ? Node.LOW_BACKOFF : 0, source == null);
            
            if(next == null) {
                // Backtrack
        		if(!sentRequest)
        			origTag.setNotRoutedOnwards();
                finish(ROUTE_NOT_FOUND, null);
                return;
            }
            if(logMINOR) Logger.minor(this, "Routing insert to "+next);
            nodesRoutedTo.add(next);
            
            Message request = DMT.createFNPSSKInsertRequestNew(uid, htl, myKey);
            if(forkOnCacheable != Node.FORK_ON_CACHEABLE_DEFAULT) {
            	request.addSubMessage(DMT.createFNPSubInsertForkControl(forkOnCacheable));
            }
            if(ignoreLowBackoff != Node.IGNORE_LOW_BACKOFF_DEFAULT) {
            	request.addSubMessage(DMT.createFNPSubInsertIgnoreLowBackoff(ignoreLowBackoff));
            }
            if(preferInsert != Node.PREFER_INSERT_DEFAULT) {
            	request.addSubMessage(DMT.createFNPSubInsertPreferInsert(preferInsert));
            }
        	request.addSubMessage(DMT.createFNPRealTimeFlag(realTimeFlag));
            
            // Wait for ack or reject... will come before even a locally generated DataReply
            
            InsertTag thisTag = forkedRequestTag;
            if(forkedRequestTag == null) thisTag = origTag;
            
            thisTag.addRoutedTo(next, false);
            
            // Send to next node
            
            try {
				next.sendAsync(request, null, this);
			} catch (NotConnectedException e1) {
				if(logMINOR) Logger.minor(this, "Not connected to "+next);
				thisTag.removeRoutingTo(next);
				continue;
			}
            sentRequest = true;
            
            Message msg = waitForAccepted(next, thisTag);
            
            if(msg == null) continue;
            
            if(logMINOR) Logger.minor(this, "Got Accepted on "+this);
            
            // Send the headers and data
            
            Message headersMsg = DMT.createFNPSSKInsertRequestHeaders(uid, headers);
            Message dataMsg = DMT.createFNPSSKInsertRequestData(uid, data);
            
            try {
				next.sendAsync(headersMsg, null, this);
				next.sendThrottledMessage(dataMsg, data.length, this, SSKInsertHandler.DATA_INSERT_TIMEOUT, false, null);
			} catch (NotConnectedException e1) {
				if(logMINOR) Logger.minor(this, "Not connected to "+next);
				thisTag.removeRoutingTo(next);
				continue;
			} catch (WaitedTooLongException e) {
				Logger.error(this, "Waited too long to send "+dataMsg+" to "+next+" on "+this);
				thisTag.removeRoutingTo(next);
				continue;
			} catch (SyncSendWaitedTooLongException e) {
				// Impossible
			} catch (PeerRestartedException e) {
				if(logMINOR) Logger.minor(this, "Peer restarted: "+next);
				thisTag.removeRoutingTo(next);
				continue;
			}
            
            // Do we need to send them the pubkey?
            
            if(msg.getBoolean(DMT.NEED_PUB_KEY)) {
            	Message pkMsg = DMT.createFNPSSKPubKey(uid, pubKey);
            	try {
            		next.sendAsync(pkMsg, null, this);
            	} catch (NotConnectedException e) {
            		if(logMINOR) Logger.minor(this, "Node disconnected while sending pubkey: "+next);
					thisTag.removeRoutingTo(next);
            		continue;
            	}
            	
            	// Wait for the SSKPubKeyAccepted
            	
            	MessageFilter mf1 = MessageFilter.create().setSource(next).setField(DMT.UID, uid).setTimeout(ACCEPTED_TIMEOUT).setType(DMT.FNPSSKPubKeyAccepted);
            	
            	Message newAck;
				try {
					newAck = node.usm.waitFor(mf1, this);
				} catch (DisconnectedException e) {
					if(logMINOR) Logger.minor(this, "Disconnected from "+next);
					thisTag.removeRoutingTo(next);
					continue;
				}
            	
            	if(newAck == null) {
					// Try to propagate back to source
            		Logger.error(this, "Timeout waiting for FNPSSKPubKeyAccepted on "+next);
					next.localRejectedOverload("Timeout2");
            		// This is a local timeout, they should send it immediately.
            		next.fatalTimeout();
					forwardRejectedOverload();
					thisTag.removeRoutingTo(next);
					// Try another peer
					continue;
            	}
            }
            
            // We have sent them the pubkey, and the data.
            // Wait for the response.
            
    		MessageFilter mf = makeSearchFilter(next, searchTimeout);
            
            while (true) {
				try {
					msg = node.usm.waitFor(mf, this);
				} catch (DisconnectedException e) {
					Logger.normal(this, "Disconnected from " + next
							+ " while waiting for InsertReply on " + this);
					thisTag.removeRoutingTo(next);
					break;
				}

				if (msg == null) {
					
					// First timeout.
					Logger.error(this, "Timeout waiting for reply after Accepted in "+this+" from "+next);
					next.localRejectedOverload("AfterInsertAcceptedTimeout");
					forwardRejectedOverload();
					finish(TIMED_OUT, next);
					
					// Wait for second timeout.
					while(true) {
						
						try {
							msg = node.usm.waitFor(mf, this);
						} catch (DisconnectedException e) {
							Logger.normal(this, "Disconnected from " + next
									+ " while waiting for InsertReply on " + this);
							thisTag.removeRoutingTo(next);
							return;
						}
						
						if(msg == null) {
							// Second timeout.
							Logger.error(this, "Fatal timeout waiting for reply after Accepted on "+this+" from "+next);
							next.fatalTimeout();
							thisTag.removeRoutingTo(next);
							return;
						}
						
						DO action = handleMessage(msg, next, thisTag);
						
						if(action == DO.FINISHED)
							return;
						else if(action == DO.NEXT_PEER) {
							thisTag.removeRoutingTo(next);
							return; // Don't try others
						}
						// else if(action == DO.WAIT) continue;
						
					}
				}
				
				DO action = handleMessage(msg, next, thisTag);
				
				if(action == DO.FINISHED)
					return;
				else if(action == DO.NEXT_PEER)
					break;
				// else if(action == DO.WAIT) continue;
            }
        }
    }
    
    private MessageFilter makeSearchFilter(PeerNode next,
			int searchTimeout) {
        /** What are we waiting for now??:
         * - FNPRouteNotFound - couldn't exhaust HTL, but send us the 
         *   data anyway please
         * - FNPInsertReply - used up all HTL, yay
         * - FNPRejectOverload - propagating an overload error :(
         * - FNPDataFound - target already has the data, and the data is
         *   an SVK/SSK/KSK, therefore could be different to what we are
         *   inserting.
         * - FNPDataInsertRejected - the insert was invalid
         */
        
        MessageFilter mfInsertReply = MessageFilter.create().setSource(next).setField(DMT.UID, uid).setTimeout(searchTimeout).setType(DMT.FNPInsertReply);
        MessageFilter mfRejectedOverload = MessageFilter.create().setSource(next).setField(DMT.UID, uid).setTimeout(searchTimeout).setType(DMT.FNPRejectedOverload);
        MessageFilter mfRouteNotFound = MessageFilter.create().setSource(next).setField(DMT.UID, uid).setTimeout(searchTimeout).setType(DMT.FNPRouteNotFound);
        MessageFilter mfDataInsertRejected = MessageFilter.create().setSource(next).setField(DMT.UID, uid).setTimeout(searchTimeout).setType(DMT.FNPDataInsertRejected);
        MessageFilter mfSSKDataFoundHeaders = MessageFilter.create().setSource(next).setField(DMT.UID, uid).setTimeout(searchTimeout).setType(DMT.FNPSSKDataFoundHeaders);
        
        return mfRouteNotFound.or(mfInsertReply.or(mfRejectedOverload.or(mfDataInsertRejected.or(mfSSKDataFoundHeaders))));
	}

	private DO handleMessage(Message msg, PeerNode next, InsertTag thisTag) {
		if (msg.getSpec() == DMT.FNPRejectedOverload) {
			if(handleRejectedOverload(msg, next, thisTag)) return DO.NEXT_PEER;
			else return DO.WAIT;
		}

		if (msg.getSpec() == DMT.FNPRouteNotFound) {
			handleRouteNotFound(msg, next, thisTag);
			// Finished as far as this node is concerned
			return DO.NEXT_PEER;
		}

		if (msg.getSpec() == DMT.FNPDataInsertRejected) {
			handleDataInsertRejected(msg, next, thisTag);
			return DO.NEXT_PEER; // What else can we do?
		}
		
		if(msg.getSpec() == DMT.FNPSSKDataFoundHeaders) {
			return handleSSKDataFoundHeaders(msg, next, thisTag);
		}
		
		if (msg.getSpec() != DMT.FNPInsertReply) {
			Logger.error(this, "Unknown reply: " + msg);
			finish(INTERNAL_ERROR, next);
			return DO.FINISHED;
		}
				
		// Our task is complete
		next.successNotOverload();
		finish(SUCCESS, next);
		return DO.FINISHED;

    }

    private enum DO {
    	FINISHED,
    	WAIT,
    	NEXT_PEER
    }
    
	private final int TIMEOUT_AFTER_ACCEPTEDREJECTED_TIMEOUT = 60*1000;

	private void handleAcceptedRejectedTimeout(final PeerNode next, final InsertTag tag) {
		// It could still be running. So the timeout is fatal to the node.
		Logger.error(this, "Timeout awaiting Accepted/Rejected "+this+" to "+next);
		// The node didn't accept the request. So we don't need to send them the data.
		// However, we do need to wait a bit longer to try to postpone the fatalTimeout().
		// Somewhat intricate logic to try to avoid fatalTimeout() if at all possible.
		MessageFilter mf = makeAcceptedRejectedFilter(next, TIMEOUT_AFTER_ACCEPTEDREJECTED_TIMEOUT);
		try {
			node.usm.addAsyncFilter(mf, new SlowAsyncMessageFilterCallback() {

				public void onMatched(Message m) {
					if(m.getSpec() == DMT.FNPRejectedLoop ||
							m.getSpec() == DMT.FNPRejectedOverload) {
						// Ok.
						tag.removeRoutingTo(next);
					} else {
						assert(m.getSpec() == DMT.FNPAccepted);
						// We are not going to send the DataInsert.
						// We have moved on, and we don't want inserts to fork unnecessarily.
			            MessageFilter mfTimeout = MessageFilter.create().setSource(next).setField(DMT.UID, uid).setTimeout(searchTimeout).setType(DMT.FNPRejectedTimeout);
			            try {
							node.usm.addAsyncFilter(mfTimeout, new AsyncMessageFilterCallback() {

								public void onMatched(Message m) {
									// Cool.
								}

								public boolean shouldTimeout() {
									return false;
								}

								public void onTimeout() {
									// Grrr!
									Logger.error(this, "Timed out awaiting FNPRejectedTimeout on insert to "+next);
									next.fatalTimeout();
								}

								public void onDisconnect(PeerContext ctx) {
									tag.removeRoutingTo(next);
								}

								public void onRestarted(PeerContext ctx) {
									tag.removeRoutingTo(next);
								}
								
							}, SSKInsertSender.this);
						} catch (DisconnectedException e) {
							tag.removeRoutingTo(next);
						}
					}
				}

				public boolean shouldTimeout() {
					return false;
				}

				public void onTimeout() {
					next.fatalTimeout();
				}

				public void onDisconnect(PeerContext ctx) {
					tag.removeRoutingTo(next);
				}

				public void onRestarted(PeerContext ctx) {
					tag.removeRoutingTo(next);
				}

				public int getPriority() {
					return NativeThread.NORM_PRIORITY;
				}
				
<<<<<<< HEAD
			}, this);
		} catch (DisconnectedException e) {
			tag.removeRoutingTo(next);
		}
	}

    /** @return True if fatal and we should try another node, false if just relayed so 
     * we should wait for more responses. */
    private boolean handleRejectedOverload(Message msg, PeerNode next, InsertTag thisTag) {
		// Probably non-fatal, if so, we have time left, can try next one
		if (msg.getBoolean(DMT.IS_LOCAL)) {
			next.localRejectedOverload("ForwardRejectedOverload4");
			if(logMINOR) Logger.minor(this,
					"Local RejectedOverload, moving on to next peer");
			// Give up on this one, try another
        	next.noLongerRoutingTo(thisTag, false);
			return true;
		} else {
			forwardRejectedOverload();
		}
		return false; // Wait for any further response
	}

	private void handleRouteNotFound(Message msg, PeerNode next, InsertTag thisTag) {
		if(logMINOR) Logger.minor(this, "Rejected: RNF");
		short newHtl = msg.getShort(DMT.HTL);
		if (htl > newHtl)
			htl = newHtl;
		next.successNotOverload();
    	next.noLongerRoutingTo(thisTag, false);
	}

	private void handleDataInsertRejected(Message msg, PeerNode next, InsertTag thisTag) {
		next.successNotOverload();
		short reason = msg.getShort(DMT.DATA_INSERT_REJECTED_REASON);
		if(logMINOR) Logger.minor(this, "DataInsertRejected: " + reason);
		if (reason == DMT.DATA_INSERT_REJECTED_VERIFY_FAILED) {
			if (fromStore) {
				// That's odd...
				Logger.error(this,"Verify failed on next node "
						+ next + " for DataInsert but we were sending from the store!");
			}
		}
		Logger.error(this, "SSK insert rejected! Reason="
				+ DMT.getDataInsertRejectedReason(reason));
    	next.noLongerRoutingTo(thisTag, false);
	}

	/** @return True if we got new data and are propagating it. False if something failed
     * and we need to try the next node. */
	private DO handleSSKDataFoundHeaders(Message msg, PeerNode next, InsertTag thisTag) {
		/**
		 * Data was already on node, and was NOT equal to what we sent. COLLISION!
		 * 
		 * We can either accept the old data or the new data.
		 * OLD DATA:
		 * - KSK-based stuff is usable. Well, somewhat; a node could spoof KSKs on
		 * receiving an insert, (if it knows them in advance), but it cannot just 
		 * start inserts to overwrite old SSKs.
		 * - You cannot "update" an SSK.
		 * NEW DATA:
		 * - KSK-based stuff not usable. (Some people think this is a good idea!).
		 * - Illusion of updatability. (VERY BAD IMHO, because it's not really
		 * updatable... FIXME implement TUKs; would determine latest version based
		 * on version number, and propagate on request with a certain probability or
		 * according to time. However there are good arguments to do updating at a
		 * higher level (e.g. key bottleneck argument), and TUKs should probably be 
		 * distinct from SSKs.
		 * 
		 * For now, accept the "old" i.e. preexisting data.
		 */
		Logger.normal(this, "Got collision on "+myKey+" ("+uid+") sending to "+next.getPeer());
		
		headers = ((ShortBuffer) msg.getObject(DMT.BLOCK_HEADERS)).getData();
		// Wait for the data
		MessageFilter mfData = MessageFilter.create().setSource(next).setField(DMT.UID, uid).setTimeout(RequestSender.FETCH_TIMEOUT_REALTIME).setType(DMT.FNPSSKDataFoundData);
		Message dataMessage;
		try {
			dataMessage = node.usm.waitFor(mfData, this);
		} catch (DisconnectedException e) {
			if(logMINOR)
				Logger.minor(this, "Disconnected: "+next+" getting datareply for "+this);
			thisTag.removeRoutingTo(next);
			return DO.NEXT_PEER;
		}
		if(dataMessage == null) {
			Logger.error(this, "Got headers but not data for datareply for insert from "+this);
			thisTag.removeRoutingTo(next);
			return DO.NEXT_PEER;
		}
		// collided, overwrite data with remote data
		try {
			data = ((ShortBuffer) dataMessage.getObject(DMT.DATA)).getData();
			block = new SSKBlock(data, headers, block.getKey(), false);
			
			synchronized(this) {
				hasRecentlyCollided = true;
				hasCollided = true;
				notifyAll();
			}
			
			// The node will now propagate the new data. There is no need to move to the next node yet.
			return DO.WAIT;
		} catch (SSKVerifyException e) {
			Logger.error(this, "Invalid SSK from remote on collusion: " + this + ":" +block);
			finish(INTERNAL_ERROR, next);
			return DO.FINISHED;
		}
	}

	private Message waitForAccepted(PeerNode next, InsertTag thisTag) {
		Message msg;
		
		MessageFilter mf = makeAcceptedRejectedFilter(next, ACCEPTED_TIMEOUT);

        while (true) {
        	
			try {
				msg = node.usm.waitFor(mf, this);
			} catch (DisconnectedException e) {
				Logger.normal(this, "Disconnected from " + next
						+ " while waiting for Accepted");
            	next.noLongerRoutingTo(thisTag, false);
				return null;
			}
			
			if (msg == null) {
				// Terminal overload
				// Try to propagate back to source
				if(logMINOR) Logger.minor(this, "Timeout");
				next.localRejectedOverload("Timeout");
				forwardRejectedOverload();
				// It could still be running. So the timeout is fatal to the node.
				handleAcceptedRejectedTimeout(next, thisTag);
				return null;
			}
			
			if (msg.getSpec() == DMT.FNPRejectedOverload) {
				// Non-fatal - probably still have time left
				if (msg.getBoolean(DMT.IS_LOCAL)) {
					next.localRejectedOverload("ForwardRejectedOverload3");
					if(logMINOR) Logger.minor(this, "Local RejectedOverload, moving on to next peer");
					// Give up on this one, try another
	            	next.noLongerRoutingTo(thisTag, false);
					return null;
				} else {
					forwardRejectedOverload();
=======
				if(msg.getSpec() == DMT.FNPSSKDataFoundHeaders) {
					/**
					 * Data was already on node, and was NOT equal to what we sent. COLLISION!
					 * 
					 * We can either accept the old data or the new data.
					 * OLD DATA:
					 * - KSK-based stuff is usable. Well, somewhat; a node could spoof KSKs on
					 * receiving an insert, (if it knows them in advance), but it cannot just 
					 * start inserts to overwrite old SSKs.
					 * - You cannot "update" an SSK.
					 * NEW DATA:
					 * - KSK-based stuff not usable. (Some people think this is a good idea!).
					 * - Illusion of updatability. (VERY BAD IMHO, because it's not really
					 * updatable... FIXME implement TUKs; would determine latest version based
					 * on version number, and propagate on request with a certain probability or
					 * according to time. However there are good arguments to do updating at a
					 * higher level (e.g. key bottleneck argument), and TUKs should probably be 
					 * distinct from SSKs.
					 * 
					 * For now, accept the "old" i.e. preexisting data.
					 */
					Logger.normal(this, "Got collision on "+myKey+" ("+uid+") sending to "+next.getPeer());
					
        			headers = ((ShortBuffer) msg.getObject(DMT.BLOCK_HEADERS)).getData();
        			// Wait for the data
        			MessageFilter mfData = MessageFilter.create().setSource(next).setField(DMT.UID, uid).setTimeout(RequestSender.FETCH_TIMEOUT_REALTIME).setType(DMT.FNPSSKDataFoundData);
        			Message dataMessage;
        			try {
						dataMessage = node.usm.waitFor(mfData, this);
					} catch (DisconnectedException e) {
						if(logMINOR)
							Logger.minor(this, "Disconnected: "+next+" getting datareply for "+this);
						thisTag.removeRoutingTo(next);
						break;
					}
					if(dataMessage == null) {
    					Logger.error(this, "Got headers but not data for datareply for insert from "+this);
    					thisTag.removeRoutingTo(next);
    					break;
					}
					// collided, overwrite data with remote data
					try {
						data = ((ShortBuffer) dataMessage.getObject(DMT.DATA)).getData();
						block = new SSKBlock(data, headers, block.getKey(), false);
						
						synchronized(this) {
							hasRecentlyCollided = true;
							hasCollided = true;
							notifyAll();
						}
					} catch (SSKVerifyException e) {
    					Logger.error(this, "Invalid SSK from remote on collision: " + this + ":" +block, e);
						finish(INTERNAL_ERROR, next);
					}
					continue; // The node will now propagate the new data. There is no need to move to the next node yet.
        		}
				
				if (msg.getSpec() != DMT.FNPInsertReply) {
					Logger.error(this, "Unknown reply: " + msg);
					finish(INTERNAL_ERROR, next);
>>>>>>> a47eaaaa
				}
				continue;
			}
			
			if (msg.getSpec() == DMT.FNPRejectedLoop) {
				next.successNotOverload();
				// Loop - we don't want to send the data to this one
            	next.noLongerRoutingTo(thisTag, false);
				return null;
			}
			
			if (msg.getSpec() != DMT.FNPSSKAccepted) {
				Logger.error(this,
						"Unexpected message waiting for SSKAccepted: "
								+ msg);
            	next.noLongerRoutingTo(thisTag, false);
				return null;
			}
			// Otherwise is an FNPSSKAccepted
			return msg;
        }
        
	}

	private MessageFilter makeAcceptedRejectedFilter(PeerNode next,
			int acceptedTimeout) {
        /*
         * Because messages may be re-ordered, it is
         * entirely possible that we get a non-local RejectedOverload,
         * followed by an Accepted. So we must loop here.
         */
        
        MessageFilter mfAccepted = MessageFilter.create().setSource(next).setField(DMT.UID, uid).setTimeout(acceptedTimeout).setType(DMT.FNPSSKAccepted);
        MessageFilter mfRejectedLoop = MessageFilter.create().setSource(next).setField(DMT.UID, uid).setTimeout(acceptedTimeout).setType(DMT.FNPRejectedLoop);
        MessageFilter mfRejectedOverload = MessageFilter.create().setSource(next).setField(DMT.UID, uid).setTimeout(acceptedTimeout).setType(DMT.FNPRejectedOverload);
        // mfRejectedOverload must be the last thing in the or
        // So its or pointer remains null
        // Otherwise we need to recreate it below
        mfRejectedOverload.clearOr();
        return mfAccepted.or(mfRejectedLoop.or(mfRejectedOverload));
	}

	private boolean hasForwardedRejectedOverload;
    
    synchronized boolean receivedRejectedOverload() {
    	return hasForwardedRejectedOverload;
    }
    
    /** Forward RejectedOverload to the request originator.
     * DO NOT CALL if have a *local* RejectedOverload.
     */
    private synchronized void forwardRejectedOverload() {
    	if(hasForwardedRejectedOverload) return;
    	hasForwardedRejectedOverload = true;
   		notifyAll();
	}
    
    private void finish(int code, PeerNode next) {
    	if(logMINOR) Logger.minor(this, "Finished: "+getStatusString(code)+" on "+this, new Exception("debug"));
    	
    	if(origTag != null) origTag.removeRoutingTo(next);
    	if(forkedRequestTag != null) forkedRequestTag.removeRoutingTo(next);
    	
    	synchronized(this) {
    		if(status != NOT_FINISHED && status != TIMED_OUT)
    			throw new IllegalStateException("finish() called with "+code+" when was already "+status);
    		
    		if((code == ROUTE_NOT_FOUND) && !sentRequest)
    			code = ROUTE_REALLY_NOT_FOUND;
    		
    		if(status != TIMED_OUT) {
    			status = code;
    			notifyAll();
    		}
        }

        if(code == SUCCESS && next != null)
        	next.onSuccess(true, true);
        
        if(logMINOR) Logger.minor(this, "Set status code: "+getStatusString());
        // Nothing to wait for, no downstream transfers, just exit.
    }

    public synchronized int getStatus() {
        return status;
    }
    
    public synchronized short getHTL() {
        return htl;
    }

    public synchronized String getStatusString() {
    	return getStatusString(status);
    }
    
    /**
     * @return The current status as a string
     */
    public static String getStatusString(int status) {
        if(status == SUCCESS)
            return "SUCCESS";
        if(status == ROUTE_NOT_FOUND)
            return "ROUTE NOT FOUND";
        if(status == NOT_FINISHED)
            return "NOT FINISHED";
        if(status == INTERNAL_ERROR)
        	return "INTERNAL ERROR";
        if(status == TIMED_OUT)
        	return "TIMED OUT";
        if(status == GENERATED_REJECTED_OVERLOAD)
        	return "GENERATED REJECTED OVERLOAD";
        if(status == ROUTE_REALLY_NOT_FOUND)
        	return "ROUTE REALLY NOT FOUND";
        return "UNKNOWN STATUS CODE: "+status;
    }

	public boolean sentRequest() {
		return sentRequest;
	}
	
	public synchronized boolean hasRecentlyCollided() {
		boolean status = hasRecentlyCollided;
		hasRecentlyCollided = false;
		return status;
	}
	
	public boolean hasCollided() {
		return hasCollided;
	}
	
	public byte[] getPubkeyHash() {
		return headers;
	}

	public byte[] getHeaders() {
		return headers;
	}
	
	public byte[] getData() {
		return data;
	}

	public SSKBlock getBlock() {
		return block;
	}

	public long getUID() {
		return uid;
	}

	private final Object totalBytesSync = new Object();
	private int totalBytesSent;
	
	public void sentBytes(int x) {
		synchronized(totalBytesSync) {
			totalBytesSent += x;
		}
		node.nodeStats.insertSentBytes(true, x);
	}
	
	public int getTotalSentBytes() {
		synchronized(totalBytesSync) {
			return totalBytesSent;
		}
	}
	
	private int totalBytesReceived;
	
	public void receivedBytes(int x) {
		synchronized(totalBytesSync) {
			totalBytesReceived += x;
		}
		node.nodeStats.insertReceivedBytes(true, x);
	}
	
	public int getTotalReceivedBytes() {
		synchronized(totalBytesSync) {
			return totalBytesReceived;
		}
	}

	public void sentPayload(int x) {
		node.sentPayload(x);
		node.nodeStats.insertSentBytes(true, -x);
	}

	public int getPriority() {
		return NativeThread.HIGH_PRIORITY;
	}

	@Override
	public String toString() {
		return "SSKInsertSender:" + myKey+":"+uid;
	}

	public PeerNode[] getRoutedTo() {
		return this.nodesRoutedTo.toArray(new PeerNode[nodesRoutedTo.size()]);
	}
}<|MERGE_RESOLUTION|>--- conflicted
+++ resolved
@@ -524,7 +524,6 @@
 					return NativeThread.NORM_PRIORITY;
 				}
 				
-<<<<<<< HEAD
 			}, this);
 		} catch (DisconnectedException e) {
 			tag.removeRoutingTo(next);
@@ -576,6 +575,7 @@
 	/** @return True if we got new data and are propagating it. False if something failed
      * and we need to try the next node. */
 	private DO handleSSKDataFoundHeaders(Message msg, PeerNode next, InsertTag thisTag) {
+		
 		/**
 		 * Data was already on node, and was NOT equal to what we sent. COLLISION!
 		 * 
@@ -672,68 +672,6 @@
 					return null;
 				} else {
 					forwardRejectedOverload();
-=======
-				if(msg.getSpec() == DMT.FNPSSKDataFoundHeaders) {
-					/**
-					 * Data was already on node, and was NOT equal to what we sent. COLLISION!
-					 * 
-					 * We can either accept the old data or the new data.
-					 * OLD DATA:
-					 * - KSK-based stuff is usable. Well, somewhat; a node could spoof KSKs on
-					 * receiving an insert, (if it knows them in advance), but it cannot just 
-					 * start inserts to overwrite old SSKs.
-					 * - You cannot "update" an SSK.
-					 * NEW DATA:
-					 * - KSK-based stuff not usable. (Some people think this is a good idea!).
-					 * - Illusion of updatability. (VERY BAD IMHO, because it's not really
-					 * updatable... FIXME implement TUKs; would determine latest version based
-					 * on version number, and propagate on request with a certain probability or
-					 * according to time. However there are good arguments to do updating at a
-					 * higher level (e.g. key bottleneck argument), and TUKs should probably be 
-					 * distinct from SSKs.
-					 * 
-					 * For now, accept the "old" i.e. preexisting data.
-					 */
-					Logger.normal(this, "Got collision on "+myKey+" ("+uid+") sending to "+next.getPeer());
-					
-        			headers = ((ShortBuffer) msg.getObject(DMT.BLOCK_HEADERS)).getData();
-        			// Wait for the data
-        			MessageFilter mfData = MessageFilter.create().setSource(next).setField(DMT.UID, uid).setTimeout(RequestSender.FETCH_TIMEOUT_REALTIME).setType(DMT.FNPSSKDataFoundData);
-        			Message dataMessage;
-        			try {
-						dataMessage = node.usm.waitFor(mfData, this);
-					} catch (DisconnectedException e) {
-						if(logMINOR)
-							Logger.minor(this, "Disconnected: "+next+" getting datareply for "+this);
-						thisTag.removeRoutingTo(next);
-						break;
-					}
-					if(dataMessage == null) {
-    					Logger.error(this, "Got headers but not data for datareply for insert from "+this);
-    					thisTag.removeRoutingTo(next);
-    					break;
-					}
-					// collided, overwrite data with remote data
-					try {
-						data = ((ShortBuffer) dataMessage.getObject(DMT.DATA)).getData();
-						block = new SSKBlock(data, headers, block.getKey(), false);
-						
-						synchronized(this) {
-							hasRecentlyCollided = true;
-							hasCollided = true;
-							notifyAll();
-						}
-					} catch (SSKVerifyException e) {
-    					Logger.error(this, "Invalid SSK from remote on collision: " + this + ":" +block, e);
-						finish(INTERNAL_ERROR, next);
-					}
-					continue; // The node will now propagate the new data. There is no need to move to the next node yet.
-        		}
-				
-				if (msg.getSpec() != DMT.FNPInsertReply) {
-					Logger.error(this, "Unknown reply: " + msg);
-					finish(INTERNAL_ERROR, next);
->>>>>>> a47eaaaa
 				}
 				continue;
 			}
