--- conflicted
+++ resolved
@@ -598,13 +598,8 @@
 	public void connect(SimpleFieldSet noderef, OutgoingPacketMangler mangler, FRIEND_TRUST trust, FRIEND_VISIBILITY visibility) throws FSParseException, PeerParseException, ReferenceSignatureVerificationException {
 		PeerNode pn = node.createNewDarknetNode(noderef, trust, visibility);
 		PeerNode[] peerList = myPeers();
-<<<<<<< HEAD
-		for(int i = 0; i < peerList.length; i++) {
-			if(Arrays.equals(peerList[i].pubKeyHash, pn.pubKeyHash))
-=======
 		for(PeerNode mp: peerList) {
 			if(Arrays.equals(mp.pubKeyHash, pn.pubKeyHash))
->>>>>>> 56d50906
 				return;
 		}
 		addPeer(pn);
@@ -1703,12 +1698,7 @@
 			peerList = myPeers;
 		}
 		oldestNeverConnectedDarknetPeerAge = 0;
-<<<<<<< HEAD
-		for(int i = 0; i < peerList.length; i++) {
-			PeerNode pn = peerList[i];
-=======
 		for(PeerNode pn: peerList) {
->>>>>>> 56d50906
 			if(!pn.isDarknet()) continue;
 			if(pn.getPeerNodeStatus() == PEER_NODE_STATUS_NEVER_CONNECTED)
 				if((now - pn.getPeerAddedTime()) > oldestNeverConnectedDarknetPeerAge)
@@ -1941,12 +1931,7 @@
 			peerList = myPeers;
 		}
 		if(-1 != nextRoutableConnectionStatsUpdateTime) {
-<<<<<<< HEAD
-			for(int i = 0; i < peerList.length; i++) {
-				PeerNode pn = peerList[i];
-=======
 			for(PeerNode pn: peerList) {
->>>>>>> 56d50906
 				pn.checkRoutableConnectionStatus();
 			}
 		}
@@ -1959,17 +1944,10 @@
 	public DarknetPeerNode[] getDarknetPeers() {
 		PeerNode[] peers = myPeers();
 		// FIXME optimise! Maybe maintain as a separate list?
-<<<<<<< HEAD
-		Vector<PeerNode> v = new Vector<PeerNode>(peers.length);
-		for(int i = 0; i < peers.length; i++) {
-			if(peers[i] instanceof DarknetPeerNode)
-				v.add(peers[i]);
-=======
 		ArrayList<PeerNode> v = new ArrayList<PeerNode>(peers.length);
 		for(PeerNode peer: peers) {
 			if(peer instanceof DarknetPeerNode)
 				v.add(peer);
->>>>>>> 56d50906
 		}
 		return v.toArray(new DarknetPeerNode[v.size()]);
 	}
@@ -2137,13 +2115,8 @@
 	public int countCompatibleDarknetPeers() {
 		int count = 0;
 		PeerNode[] peers = myPeers();
-<<<<<<< HEAD
-		for(int i = 0; i < peers.length; i++) {
-			if(peers[i] == null)
-=======
 		for(PeerNode peer: peers) {
 			if(peer == null)
->>>>>>> 56d50906
 				continue;
 			if(!(peer instanceof DarknetPeerNode))
 				continue;
@@ -2178,13 +2151,8 @@
 	public int countConnectedOpennetPeers() {
 		int count = 0;
 		PeerNode[] peers = connectedPeers();
-<<<<<<< HEAD
-		for(int i = 0; i < peers.length; i++) {
-			if(peers[i] == null)
-=======
 		for(PeerNode peer: peers) {
 			if(peer == null)
->>>>>>> 56d50906
 				continue;
 			if(!(peer instanceof OpennetPeerNode))
 				continue;
@@ -2255,15 +2223,9 @@
 
 	public PeerNode getByIdentity(byte[] identity) {
 		PeerNode[] peers = myPeers();
-<<<<<<< HEAD
-		for(int i = 0; i < peers.length; i++) {
-			if(Arrays.equals(peers[i].getIdentity(), identity))
-				return peers[i];
-=======
 		for(PeerNode peer : peers) {
 			if(Arrays.equals(peer.getIdentity(), identity))
 				return peer;
->>>>>>> 56d50906
 		}
 		return null;
 	}
