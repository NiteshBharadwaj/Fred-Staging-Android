package freenet.node;

import java.io.File;
import java.text.DecimalFormat;
import java.text.NumberFormat;
import java.util.Arrays;
import java.util.Hashtable;
import java.util.LinkedList;
import java.util.Map;

import freenet.config.InvalidConfigValueException;
import freenet.config.NodeNeedRestartException;
import freenet.config.SubConfig;
import freenet.crypt.RandomSource;
import freenet.io.comm.ByteCounter;
import freenet.io.comm.DMT;
import freenet.l10n.NodeL10n;
import freenet.node.SecurityLevels.NETWORK_THREAT_LEVEL;
import freenet.node.stats.NodeStoreStats;
import freenet.node.stats.StatsNotAvailableException;
import freenet.store.CHKStore;
import freenet.support.HTMLNode;
import freenet.support.LogThresholdCallback;
import freenet.support.Logger;
import freenet.support.SimpleFieldSet;
import freenet.support.SizeUtil;
import freenet.support.StringCounter;
import freenet.support.TimeUtil;
import freenet.support.TokenBucket;
import freenet.support.Logger.LogLevel;
import freenet.support.api.BooleanCallback;
import freenet.support.api.IntCallback;
import freenet.support.api.LongCallback;
import freenet.support.io.NativeThread;
import freenet.support.math.DecayingKeyspaceAverage;
import freenet.support.math.RunningAverage;
import freenet.support.math.TimeDecayingRunningAverage;
import freenet.support.math.TrivialRunningAverage;

/** Node (as opposed to NodeClientCore) level statistics. Includes shouldRejectRequest(), but not limited
 * to stuff required to implement that. */
public class NodeStats implements Persistable {

	/** Sub-max ping time. If ping is greater than this, we reject some requests. */
	public static final long DEFAULT_SUB_MAX_PING_TIME = 700;
	/** Maximum overall average ping time. If ping is greater than this,
	 * we reject all requests. */
	public static final long DEFAULT_MAX_PING_TIME = 1500;
	/** Maximum throttled packet delay. If the throttled packet delay is greater
	 * than this, reject all packets. */
	public static final long MAX_THROTTLE_DELAY = 3000;
	/** If the throttled packet delay is less than this, reject no packets; if it's
	 * between the two, reject some packets. */
	public static final long SUB_MAX_THROTTLE_DELAY = 2000;
	/** How high can bwlimitDelayTime be before we alert (in milliseconds)*/
	public static final long MAX_BWLIMIT_DELAY_TIME_ALERT_THRESHOLD = MAX_THROTTLE_DELAY*2;
	/** How high can nodeAveragePingTime be before we alert (in milliseconds)*/
	public static final long MAX_NODE_AVERAGE_PING_TIME_ALERT_THRESHOLD = DEFAULT_MAX_PING_TIME*2;
	/** How long we're over the bwlimitDelayTime threshold before we alert (in milliseconds)*/
	public static final long MAX_BWLIMIT_DELAY_TIME_ALERT_DELAY = 10*60*1000;  // 10 minutes
	/** How long we're over the nodeAveragePingTime threshold before we alert (in milliseconds)*/
	public static final long MAX_NODE_AVERAGE_PING_TIME_ALERT_DELAY = 10*60*1000;  // 10 minutes
	/** Accept one request every 10 seconds regardless, to ensure we update the
	 * block send time.
	 */
	public static final int MAX_INTERREQUEST_TIME = 10*1000;
	/** Locations of incoming requests */
	private final int[] incomingRequestsByLoc = new int[10];
	private int incomingRequestsAccounted = 0;
	/** Locations of outgoing requests */
	private final int[] outgoingLocalRequestByLoc = new int[10];
	private int outgoingLocalRequestsAccounted = 0;
	private final int[] outgoingRequestByLoc = new int[10];
	private int outgoingRequestsAccounted = 0;
	private volatile long subMaxPingTime;
	private volatile long maxPingTime;
    private final double nodeLoc=0.0;

	private final Node node;
	private MemoryChecker myMemoryChecker;
	public final PeerManager peers;

	final RandomSource hardRandom;

	private static volatile boolean logMINOR;
	private static volatile boolean logDEBUG;

	static {
		Logger.registerLogThresholdCallback(new LogThresholdCallback(){
			@Override
			public void shouldUpdate(){
				logMINOR = Logger.shouldLog(LogLevel.MINOR, this);
				logDEBUG = Logger.shouldLog(LogLevel.DEBUG, this);
			}
		});
	}

	/** first time bwlimitDelay was over PeerManagerUserAlert threshold */
	private long firstBwlimitDelayTimeThresholdBreak ;
	/** first time nodeAveragePing was over PeerManagerUserAlert threshold */
	private long firstNodeAveragePingTimeThresholdBreak;
	/** bwlimitDelay PeerManagerUserAlert should happen if true */
	public boolean bwlimitDelayAlertRelevant;
	/** nodeAveragePing PeerManagerUserAlert should happen if true */
	public boolean nodeAveragePingAlertRelevant;
	/** Average proportion of requests rejected immediately due to overload */
	public final TimeDecayingRunningAverage pInstantRejectIncoming;
	private boolean ignoreLocalVsRemoteBandwidthLiability;

	/** Average delay caused by throttling for sending a packet */
	final TimeDecayingRunningAverage throttledPacketSendAverage;

	// Bytes used by each different type of local/remote chk/ssk request/insert
	final TimeDecayingRunningAverage remoteChkFetchBytesSentAverage;
	final TimeDecayingRunningAverage remoteSskFetchBytesSentAverage;
	final TimeDecayingRunningAverage remoteChkInsertBytesSentAverage;
	final TimeDecayingRunningAverage remoteSskInsertBytesSentAverage;
	final TimeDecayingRunningAverage remoteChkFetchBytesReceivedAverage;
	final TimeDecayingRunningAverage remoteSskFetchBytesReceivedAverage;
	final TimeDecayingRunningAverage remoteChkInsertBytesReceivedAverage;
	final TimeDecayingRunningAverage remoteSskInsertBytesReceivedAverage;
	final TimeDecayingRunningAverage localChkFetchBytesSentAverage;
	final TimeDecayingRunningAverage localSskFetchBytesSentAverage;
	final TimeDecayingRunningAverage localChkInsertBytesSentAverage;
	final TimeDecayingRunningAverage localSskInsertBytesSentAverage;
	final TimeDecayingRunningAverage localChkFetchBytesReceivedAverage;
	final TimeDecayingRunningAverage localSskFetchBytesReceivedAverage;
	final TimeDecayingRunningAverage localChkInsertBytesReceivedAverage;
	final TimeDecayingRunningAverage localSskInsertBytesReceivedAverage;

	// Bytes used by successful chk/ssk request/insert.
	// Note: These are used to determine whether to accept a request,
	// hence they should be roughly representative of incoming - NOT LOCAL -
	// requests. Therefore, while we DO report local successful requests,
	// we only report the portion which will be consistent with a remote
	// request. If there is both a Handler and a Sender, it's a remote
	// request, report both. If there is only a Sender, report only the
	// received bytes (for a request). Etc.

	// Note that these are always reported in the Handler or the NodeClientCore
	// call taking its place.
	final TimeDecayingRunningAverage successfulChkFetchBytesSentAverage;
	final TimeDecayingRunningAverage successfulSskFetchBytesSentAverage;
	final TimeDecayingRunningAverage successfulChkInsertBytesSentAverage;
	final TimeDecayingRunningAverage successfulSskInsertBytesSentAverage;
	final TimeDecayingRunningAverage successfulChkOfferReplyBytesSentAverage;
	final TimeDecayingRunningAverage successfulSskOfferReplyBytesSentAverage;
	final TimeDecayingRunningAverage successfulChkFetchBytesReceivedAverage;
	final TimeDecayingRunningAverage successfulSskFetchBytesReceivedAverage;
	final TimeDecayingRunningAverage successfulChkInsertBytesReceivedAverage;
	final TimeDecayingRunningAverage successfulSskInsertBytesReceivedAverage;
	final TimeDecayingRunningAverage successfulChkOfferReplyBytesReceivedAverage;
	final TimeDecayingRunningAverage successfulSskOfferReplyBytesReceivedAverage;

	final TrivialRunningAverage globalFetchPSuccess;
	final TrivialRunningAverage chkLocalFetchPSuccess;
	final TrivialRunningAverage chkRemoteFetchPSuccess;
	final TrivialRunningAverage sskLocalFetchPSuccess;
	final TrivialRunningAverage sskRemoteFetchPSuccess;
	final TrivialRunningAverage blockTransferPSuccess;
	final TrivialRunningAverage blockTransferFailTurtled;
	final TrivialRunningAverage blockTransferFailTimeout;

	final TrivialRunningAverage successfulLocalCHKFetchTimeAverage;
	final TrivialRunningAverage unsuccessfulLocalCHKFetchTimeAverage;
	final TrivialRunningAverage localCHKFetchTimeAverage;

	private long previous_input_stat;
	private long previous_output_stat;
	private long previous_io_stat_time;
	private long last_input_stat;
	private long last_output_stat;
	private long last_io_stat_time;
	private final Object ioStatSync = new Object();
	/** Next time to update the node I/O stats */
	private long nextNodeIOStatsUpdateTime = -1;
	/** Node I/O stats update interval (milliseconds) */
	private static final long nodeIOStatsUpdateInterval = 2000;

	/** Token bucket for output bandwidth used by requests */
	final TokenBucket requestOutputThrottle;
	/** Token bucket for input bandwidth used by requests */
	final TokenBucket requestInputThrottle;

	// various metrics
	public final RunningAverage routingMissDistance;
	public final RunningAverage backedOffPercent;
	public final DecayingKeyspaceAverage avgCacheCHKLocation;
	public final DecayingKeyspaceAverage avgSlashdotCacheCHKLocation;
	//public final DecayingKeyspaceAverage avgSlashdotCacheLocation;
	public final DecayingKeyspaceAverage avgStoreCHKLocation;
	//public final DecayingKeyspaceAverage avgStoreLocation;
	public final DecayingKeyspaceAverage avgStoreCHKSuccess;

	// FIXME: does furthest{Store,Cache}Success need to be synchronized?
	public double furthestCacheCHKSuccess=0.0;
	public double furthestClientCacheCHKSuccess=0.0;
	public double furthestSlashdotCacheCHKSuccess=0.0;
	public double furthestStoreCHKSuccess=0.0;
	public double furthestStoreSSKSuccess=0.0;
	public double furthestCacheSSKSuccess=0.0;
	public double furthestClientCacheSSKSuccess=0.0;
	public double furthestSlashdotCacheSSKSuccess=0.0;
	protected final Persister persister;

	protected final DecayingKeyspaceAverage avgRequestLocation;

	// ThreadCounting stuffs
	public final ThreadGroup rootThreadGroup;
	private int[] activeThreadsByPriorities = new int[NativeThread.JAVA_PRIORITY_RANGE];
	private int[] waitingThreadsByPriorities = new int[NativeThread.JAVA_PRIORITY_RANGE];
	private int threadLimit;

	final NodePinger nodePinger;

	final StringCounter preemptiveRejectReasons;
	final StringCounter localPreemptiveRejectReasons;

	// Enable this if you run into hard to debug OOMs.
	// Disabled to prevent long pauses every 30 seconds.
	private int aggressiveGCModificator = -1 /*250*/;

	// Peers stats
	/** Next time to update PeerManagerUserAlert stats */
	private long nextPeerManagerUserAlertStatsUpdateTime = -1;
	/** PeerManagerUserAlert stats update interval (milliseconds) */
	private static final long peerManagerUserAlertStatsUpdateInterval = 1000;  // 1 second

	// Database stats
	final Hashtable<String, TrivialRunningAverage> avgDatabaseJobExecutionTimes;
	public final DecayingKeyspaceAverage avgClientCacheCHKLocation;
	public final DecayingKeyspaceAverage avgCacheCHKSuccess;
	public final DecayingKeyspaceAverage avgSlashdotCacheCHKSucess;
	public final DecayingKeyspaceAverage avgClientCacheCHKSuccess;

	public final DecayingKeyspaceAverage avgStoreSSKLocation;
	public final DecayingKeyspaceAverage avgCacheSSKLocation;
	public final DecayingKeyspaceAverage avgSlashdotCacheSSKLocation;
	public final DecayingKeyspaceAverage avgClientCacheSSKLocation;

	public final DecayingKeyspaceAverage avgCacheSSKSuccess;
	public final DecayingKeyspaceAverage avgSlashdotCacheSSKSuccess;
	public final DecayingKeyspaceAverage avgClientCacheSSKSuccess;
	public final DecayingKeyspaceAverage avgStoreSSKSuccess;


<<<<<<< HEAD
	NodeStats(Node node, int sortOrder, SubConfig statsConfig, int obwLimit, int ibwLimit, File nodeDir, int lastVersion) throws NodeInitException {
=======

	NodeStats(Node node, int sortOrder, SubConfig statsConfig, int obwLimit, int ibwLimit) throws NodeInitException {
>>>>>>> 27558f0e
		this.node = node;
		this.peers = node.peers;
		this.hardRandom = node.random;
		this.routingMissDistance = new TimeDecayingRunningAverage(0.0, 180000, 0.0, 1.0, node);
		this.backedOffPercent = new TimeDecayingRunningAverage(0.0, 180000, 0.0, 1.0, node);
		preemptiveRejectReasons = new StringCounter();
		localPreemptiveRejectReasons = new StringCounter();
		pInstantRejectIncoming = new TimeDecayingRunningAverage(0, 60000, 0.0, 1.0, node);
		ThreadGroup tg = Thread.currentThread().getThreadGroup();
		while(tg.getParent() != null) tg = tg.getParent();
		this.rootThreadGroup = tg;
		this.activeThreadsByPriorities = new int[NativeThread.JAVA_PRIORITY_RANGE];
		this.waitingThreadsByPriorities = new int[NativeThread.JAVA_PRIORITY_RANGE];
		throttledPacketSendAverage =
			new TimeDecayingRunningAverage(1, 10*60*1000 /* should be significantly longer than a typical transfer */, 0, Long.MAX_VALUE, node);
		nodePinger = new NodePinger(node);

		previous_input_stat = 0;
		previous_output_stat = 0;
		previous_io_stat_time = 1;
		last_input_stat = 0;
		last_output_stat = 0;
		last_io_stat_time = 3;

		int defaultThreadLimit;
		long memoryLimit = Runtime.getRuntime().maxMemory();
		
		System.out.println("Memory is "+SizeUtil.formatSize(memoryLimit)+" ("+memoryLimit+" bytes)");
		if(memoryLimit > 0 && memoryLimit < 100*1024*1024) {
			defaultThreadLimit = 200;
			System.out.println("Severe memory pressure, setting 200 thread limit. Freenet may not work well!");
		} else if(memoryLimit > 0 && memoryLimit < 160*1024*1024) {
			defaultThreadLimit = 300;
			System.out.println("Moderate memory pressure, setting 300 thread limit. Increase your memory limit in wrapper.conf if possible.");
		// FIXME: reinstate this once either we raise the default or memory autodetection works on Windows.
//		else if(memoryLimit > 0 && memoryLimit < 256*1024*1024)
//			defaultThreadLimit = 400;
		} else {
			System.out.println("Setting standard 500 thread limit. This should be enough for most nodes but more memory is usually a good thing.");
			defaultThreadLimit = 500;
		}
		statsConfig.register("threadLimit", defaultThreadLimit, sortOrder++, true, true, "NodeStat.threadLimit", "NodeStat.threadLimitLong",
				new IntCallback() {
					@Override
					public Integer get() {
						return threadLimit;
					}
					@Override
					public void set(Integer val) throws InvalidConfigValueException {
						if (get().equals(val))
					        return;
						if(val < 100)
							throw new InvalidConfigValueException(l10n("valueTooLow"));
						threadLimit = val;
					}
		},false);
		
		if(lastVersion > 0 && lastVersion < 1270 && memoryLimit > 160*1024*1024 && memoryLimit < 192*1024*1024)
			statsConfig.fixOldDefault("threadLimit", "300");
		
		threadLimit = statsConfig.getInt("threadLimit");

		// Yes it could be in seconds insteed of multiples of 0.12, but we don't want people to play with it :)
		statsConfig.register("aggressiveGC", aggressiveGCModificator, sortOrder++, true, false, "NodeStat.aggressiveGC", "NodeStat.aggressiveGCLong",
				new IntCallback() {
					@Override
					public Integer get() {
						return aggressiveGCModificator;
					}
					@Override
					public void set(Integer val) throws InvalidConfigValueException {
						if (get().equals(val))
					        return;
						Logger.normal(this, "Changing aggressiveGCModificator to "+val);
						aggressiveGCModificator = val;
					}
		},false);
		aggressiveGCModificator = statsConfig.getInt("aggressiveGC");

		myMemoryChecker = new MemoryChecker(node.ps, aggressiveGCModificator);
		statsConfig.register("memoryChecker", true, sortOrder++, true, false, "NodeStat.memCheck", "NodeStat.memCheckLong",
				new BooleanCallback(){
					@Override
					public Boolean get() {
						return myMemoryChecker.isRunning();
					}

					@Override
					public void set(Boolean val) throws InvalidConfigValueException {
						if (get().equals(val))
					        return;

						if(val)
							myMemoryChecker.start();
						else
							myMemoryChecker.terminate();
					}
		});
		if(statsConfig.getBoolean("memoryChecker"))
			myMemoryChecker.start();

		statsConfig.register("ignoreLocalVsRemoteBandwidthLiability", false, sortOrder++, true, false, "NodeStat.ignoreLocalVsRemoteBandwidthLiability", "NodeStat.ignoreLocalVsRemoteBandwidthLiabilityLong", new BooleanCallback() {

			@Override
			public Boolean get() {
				synchronized(NodeStats.this) {
					return ignoreLocalVsRemoteBandwidthLiability;
				}
			}

			@Override
			public void set(Boolean val) throws InvalidConfigValueException {
				synchronized(NodeStats.this) {
					ignoreLocalVsRemoteBandwidthLiability = val;
				}
			}
		});

		statsConfig.register("maxPingTime", DEFAULT_MAX_PING_TIME, sortOrder++, true, true, "NodeStat.maxPingTime", "NodeStat.maxPingTimeLong", new LongCallback() {

			@Override
			public Long get() {
				return maxPingTime;
			}

			@Override
			public void set(Long val) throws InvalidConfigValueException, NodeNeedRestartException {
				maxPingTime = val;
			}

		}, false);
		maxPingTime = statsConfig.getLong("maxPingTime");

		statsConfig.register("subMaxPingTime", DEFAULT_SUB_MAX_PING_TIME, sortOrder++, true, true, "NodeStat.subMaxPingTime", "NodeStat.subMaxPingTimeLong", new LongCallback() {

			@Override
			public Long get() {
				return subMaxPingTime;
			}

			@Override
			public void set(Long val) throws InvalidConfigValueException, NodeNeedRestartException {
				subMaxPingTime = val;
			}

		}, false);
		subMaxPingTime = statsConfig.getLong("subMaxPingTime");

		// This is a *network* level setting, because it affects the rate at which we initiate local
		// requests, which could be seen by distant nodes.

		node.securityLevels.addNetworkThreatLevelListener(new SecurityLevelListener<NETWORK_THREAT_LEVEL>() {

			public void onChange(NETWORK_THREAT_LEVEL oldLevel, NETWORK_THREAT_LEVEL newLevel) {
				if(newLevel == NETWORK_THREAT_LEVEL.MAXIMUM)
					ignoreLocalVsRemoteBandwidthLiability = true;
				if(oldLevel == NETWORK_THREAT_LEVEL.MAXIMUM)
					ignoreLocalVsRemoteBandwidthLiability = false;
				// Otherwise leave it as it was. It defaults to false.
			}

		});

		persister = new ConfigurablePersister(this, statsConfig, "nodeThrottleFile", "node-throttle.dat", sortOrder++, true, false,
				"NodeStat.statsPersister", "NodeStat.statsPersisterLong", node.ps, node.getRunDir());

		SimpleFieldSet throttleFS = persister.read();
		if(logMINOR) Logger.minor(this, "Read throttleFS:\n"+throttleFS);

		// Guesstimates. Hopefully well over the reality.
		localChkFetchBytesSentAverage = new TimeDecayingRunningAverage(500, 180000, 0.0, 1024*1024*1024, throttleFS == null ? null : throttleFS.subset("LocalChkFetchBytesSentAverage"), node);
		localSskFetchBytesSentAverage = new TimeDecayingRunningAverage(500, 180000, 0.0, 1024*1024*1024, throttleFS == null ? null : throttleFS.subset("LocalSskFetchBytesSentAverage"), node);
		localChkInsertBytesSentAverage = new TimeDecayingRunningAverage(32768, 180000, 0.0, 1024*1024*1024, throttleFS == null ? null : throttleFS.subset("LocalChkInsertBytesSentAverage"), node);
		localSskInsertBytesSentAverage = new TimeDecayingRunningAverage(2048, 180000, 0.0, 1024*1024*1024, throttleFS == null ? null : throttleFS.subset("LocalSskInsertBytesSentAverage"), node);
		localChkFetchBytesReceivedAverage = new TimeDecayingRunningAverage(32768+2048/*path folding*/, 180000, 0.0, 1024*1024*1024, throttleFS == null ? null : throttleFS.subset("LocalChkFetchBytesReceivedAverage"), node);
		localSskFetchBytesReceivedAverage = new TimeDecayingRunningAverage(2048, 180000, 0.0, 1024*1024*1024, throttleFS == null ? null : throttleFS.subset("LocalSskFetchBytesReceivedAverage"), node);
		localChkInsertBytesReceivedAverage = new TimeDecayingRunningAverage(1024, 180000, 0.0, 1024*1024*1024, throttleFS == null ? null : throttleFS.subset("LocalChkInsertBytesReceivedAverage"), node);
		localSskInsertBytesReceivedAverage = new TimeDecayingRunningAverage(500, 180000, 0.0, 1024*1024*1024, throttleFS == null ? null : throttleFS.subset("LocalChkInsertBytesReceivedAverage"), node);

		remoteChkFetchBytesSentAverage = new TimeDecayingRunningAverage(32768+1024+500+2048/*path folding*/, 180000, 0.0, 1024*1024*1024, throttleFS == null ? null : throttleFS.subset("RemoteChkFetchBytesSentAverage"), node);
		remoteSskFetchBytesSentAverage = new TimeDecayingRunningAverage(1024+1024+500, 180000, 0.0, 1024*1024*1024, throttleFS == null ? null : throttleFS.subset("RemoteSskFetchBytesSentAverage"), node);
		remoteChkInsertBytesSentAverage = new TimeDecayingRunningAverage(32768+32768+1024, 180000, 0.0, 1024*1024*1024, throttleFS == null ? null : throttleFS.subset("RemoteChkInsertBytesSentAverage"), node);
		remoteSskInsertBytesSentAverage = new TimeDecayingRunningAverage(1024+1024+500, 180000, 0.0, 1024*1024*1024, throttleFS == null ? null : throttleFS.subset("RemoteSskInsertBytesSentAverage"), node);
		remoteChkFetchBytesReceivedAverage = new TimeDecayingRunningAverage(32768+1024+500+2048/*path folding*/, 180000, 0.0, 1024*1024*1024, throttleFS == null ? null : throttleFS.subset("RemoteChkFetchBytesReceivedAverage"), node);
		remoteSskFetchBytesReceivedAverage = new TimeDecayingRunningAverage(2048+500, 180000, 0.0, 1024*1024*1024, throttleFS == null ? null : throttleFS.subset("RemoteSskFetchBytesReceivedAverage"), node);
		remoteChkInsertBytesReceivedAverage = new TimeDecayingRunningAverage(32768+1024+500, 180000, 0.0, 1024*1024*1024, throttleFS == null ? null : throttleFS.subset("RemoteChkInsertBytesReceivedAverage"), node);
		remoteSskInsertBytesReceivedAverage = new TimeDecayingRunningAverage(1024+1024+500, 180000, 0.0, 1024*1024*1024, throttleFS == null ? null : throttleFS.subset("RemoteSskInsertBytesReceivedAverage"), node);

		successfulChkFetchBytesSentAverage = new TimeDecayingRunningAverage(32768+1024+500+2048/*path folding*/, 180000, 0.0, 1024*1024*1024, throttleFS == null ? null : throttleFS.subset("SuccessfulChkFetchBytesSentAverage"), node);
		successfulSskFetchBytesSentAverage = new TimeDecayingRunningAverage(1024+1024+500, 180000, 0.0, 1024*1024*1024, throttleFS == null ? null : throttleFS.subset("SuccessfulSskFetchBytesSentAverage"), node);
		successfulChkInsertBytesSentAverage = new TimeDecayingRunningAverage(32768+32768+1024, 180000, 0.0, 1024*1024*1024, throttleFS == null ? null : throttleFS.subset("SuccessfulChkInsertBytesSentAverage"), node);
		successfulSskInsertBytesSentAverage = new TimeDecayingRunningAverage(1024+1024+500, 180000, 0.0, 1024*1024*1024, throttleFS == null ? null : throttleFS.subset("SuccessfulSskInsertBytesSentAverage"), node);
		successfulChkOfferReplyBytesSentAverage = new TimeDecayingRunningAverage(32768+500, 180000, 0.0, 1024*1024*1024, throttleFS == null ? null : throttleFS.subset("successfulChkOfferReplyBytesSentAverage"), node);
		successfulSskOfferReplyBytesSentAverage = new TimeDecayingRunningAverage(3072, 180000, 0.0, 1024*1024*1024, throttleFS == null ? null : throttleFS.subset("successfulSskOfferReplyBytesSentAverage"), node);
		successfulChkFetchBytesReceivedAverage = new TimeDecayingRunningAverage(32768+1024+500+2048/*path folding*/, 180000, 0.0, 1024*1024*1024, throttleFS == null ? null : throttleFS.subset("SuccessfulChkFetchBytesReceivedAverage"), node);
		successfulSskFetchBytesReceivedAverage = new TimeDecayingRunningAverage(2048+500, 180000, 0.0, 1024*1024*1024, throttleFS == null ? null : throttleFS.subset("SuccessfulSskFetchBytesReceivedAverage"), node);
		successfulChkInsertBytesReceivedAverage = new TimeDecayingRunningAverage(32768+1024+500, 180000, 0.0, 1024*1024*1024, throttleFS == null ? null : throttleFS.subset("SuccessfulChkInsertBytesReceivedAverage"), node);
		successfulSskInsertBytesReceivedAverage = new TimeDecayingRunningAverage(1024+1024+500, 180000, 0.0, 1024*1024*1024, throttleFS == null ? null : throttleFS.subset("SuccessfulSskInsertBytesReceivedAverage"), node);
		successfulChkOfferReplyBytesReceivedAverage = new TimeDecayingRunningAverage(32768+500, 180000, 0.0, 1024*1024*1024, throttleFS == null ? null : throttleFS.subset("successfulChkOfferReplyBytesReceivedAverage"), node);
		successfulSskOfferReplyBytesReceivedAverage = new TimeDecayingRunningAverage(3072, 180000, 0.0, 1024*1024*1024, throttleFS == null ? null : throttleFS.subset("successfulSskOfferReplyBytesReceivedAverage"), node);

		globalFetchPSuccess = new TrivialRunningAverage();
		chkLocalFetchPSuccess = new TrivialRunningAverage();
		chkRemoteFetchPSuccess = new TrivialRunningAverage();
		sskLocalFetchPSuccess = new TrivialRunningAverage();
		sskRemoteFetchPSuccess = new TrivialRunningAverage();
		blockTransferPSuccess = new TrivialRunningAverage();
		blockTransferFailTurtled = new TrivialRunningAverage();
		blockTransferFailTimeout = new TrivialRunningAverage();

		successfulLocalCHKFetchTimeAverage = new TrivialRunningAverage();
		unsuccessfulLocalCHKFetchTimeAverage = new TrivialRunningAverage();
		localCHKFetchTimeAverage = new TrivialRunningAverage();

		requestOutputThrottle =
			new TokenBucket(Math.max(obwLimit*60, 32768*20), (int)((1000L*1000L*1000L) / (obwLimit)), 0);
		requestInputThrottle =
			new TokenBucket(Math.max(ibwLimit*60, 32768*20), (int)((1000L*1000L*1000L) / (ibwLimit)), 0);

		estimatedSizeOfOneThrottledPacket = 1024 + DMT.packetTransmitSize(1024, 32) +
			node.estimateFullHeadersLengthOneMessage();

		double nodeLoc=node.lm.getLocation();
		// FIXME PLEASE; (int) casts; (maxCacheKeys>MAXINT?)
		//Note: If changing the size of avgCacheLocation or avgStoreLocation, this value is updated in Node.java on changing the store size.
		this.avgCacheCHKLocation   = new DecayingKeyspaceAverage(nodeLoc, (int)node.maxCacheKeys, throttleFS == null ? null : throttleFS.subset("AverageCacheCHKLocation"));
		this.avgStoreCHKLocation   = new DecayingKeyspaceAverage(nodeLoc, (int)node.maxStoreKeys, throttleFS == null ? null : throttleFS.subset("AverageStoreCHKLocation"));
		this.avgSlashdotCacheCHKLocation = new DecayingKeyspaceAverage(nodeLoc, (int)node.maxCacheKeys, throttleFS == null ? null : throttleFS.subset("AverageSlashdotCacheCHKLocation"));
		this.avgClientCacheCHKLocation = new DecayingKeyspaceAverage(nodeLoc, (int)node.maxCacheKeys, throttleFS == null ? null : throttleFS.subset("AverageClientCacheCHKLocation"));

		this.avgCacheCHKSuccess    = new DecayingKeyspaceAverage(nodeLoc, 10000, throttleFS == null ? null : throttleFS.subset("AverageCacheCHKSuccessLocation"));
		this.avgSlashdotCacheCHKSucess =  new DecayingKeyspaceAverage(nodeLoc, 10000, throttleFS == null ? null : throttleFS.subset("AverageSlashdotCacheCHKSuccessLocation"));
		this.avgClientCacheCHKSuccess    = new DecayingKeyspaceAverage(nodeLoc, 10000, throttleFS == null ? null : throttleFS.subset("AverageClientCacheCHKSuccessLocation"));
		this.avgStoreCHKSuccess    = new DecayingKeyspaceAverage(nodeLoc, 10000, throttleFS == null ? null : throttleFS.subset("AverageStoreCHKSuccessLocation"));
		this.avgRequestLocation = new DecayingKeyspaceAverage(nodeLoc, 10000, throttleFS == null ? null : throttleFS.subset("AverageRequestLocation"));

		this.avgCacheSSKLocation   = new DecayingKeyspaceAverage(nodeLoc, (int)node.maxCacheKeys, throttleFS == null ? null : throttleFS.subset("AverageCacheSSKLocation"));
		this.avgStoreSSKLocation   = new DecayingKeyspaceAverage(nodeLoc, (int)node.maxStoreKeys, throttleFS == null ? null : throttleFS.subset("AverageStoreSSKLocation"));
		this.avgSlashdotCacheSSKLocation = new DecayingKeyspaceAverage(nodeLoc, (int)node.maxCacheKeys, throttleFS == null ? null : throttleFS.subset("AverageSlashdotCacheSSKLocation"));
		this.avgClientCacheSSKLocation = new DecayingKeyspaceAverage(nodeLoc, (int)node.maxCacheKeys, throttleFS == null ? null : throttleFS.subset("AverageClientCacheSSKLocation"));

		this.avgCacheSSKSuccess    = new DecayingKeyspaceAverage(nodeLoc, 10000, throttleFS == null ? null : throttleFS.subset("AverageCacheSSKSuccessLocation"));
		this.avgSlashdotCacheSSKSuccess =  new DecayingKeyspaceAverage(nodeLoc, 10000, throttleFS == null ? null : throttleFS.subset("AverageSlashdotCacheSSKSuccessLocation"));
		this.avgClientCacheSSKSuccess    = new DecayingKeyspaceAverage(nodeLoc, 10000, throttleFS == null ? null : throttleFS.subset("AverageClientCacheSSKSuccessLocation"));
		this.avgStoreSSKSuccess    = new DecayingKeyspaceAverage(nodeLoc, 10000, throttleFS == null ? null : throttleFS.subset("AverageStoreSSKSuccessLocation"));




		hourlyStats = new HourlyStats(node);

		avgDatabaseJobExecutionTimes = new Hashtable<String, TrivialRunningAverage>();
	}

	protected String l10n(String key) {
		return NodeL10n.getBase().getString("NodeStats."+key);
	}

	public void start() throws NodeInitException {
		node.executor.execute(new Runnable() {
			public void run() {
				nodePinger.start();
			}
		}, "Starting NodePinger");
		persister.start();
		node.getTicker().queueTimedJob(throttledPacketSendAverageIdleUpdater, CHECK_THROTTLE_TIME);
	}

	/** Every 60 seconds, check whether we need to adjust the bandwidth delay time because of idleness.
	 * (If no packets have been sent, the throttledPacketSendAverage should decrease; if it doesn't, it may go high,
	 * and then no requests will be accepted, and it will stay high forever. */
	static final int CHECK_THROTTLE_TIME = 60 * 1000;
	/** Absolute limit of 4MB queued to any given peer. FIXME make this configurable.
	 * Note that for many MessageItem's, the actual memory usage will be significantly more than this figure. */
	private static final long MAX_PEER_QUEUE_BYTES = 4 * 1024 * 1024;
	/** Don't accept requests if it'll take more than 1 minutes to send the current message queue.
	 * On the assumption that most of the message queue is block transfer data.
	 * Note that this only applies to data on the queue before calling shouldRejectRequest(): we
	 * do *not* attempt to include any estimate of how much the request will add to it. This is
	 * important because if we did, the AIMD may not have reached sufficient speed to transfer it
	 * in 60 seconds yet, because it hasn't had enough data in transit to need to increase its speed. */
	private static final double MAX_PEER_QUEUE_TIME = 1 * 60 * 1000.0;

	private long lastAcceptedRequest = -1;

	final int estimatedSizeOfOneThrottledPacket;

	final Runnable throttledPacketSendAverageIdleUpdater =
		new Runnable() {
			public void run() {
				long now = System.currentTimeMillis();
				try {
					if(throttledPacketSendAverage.lastReportTime() < now - 5000) {  // if last report more than 5 seconds ago
						// shouldn't take long
						node.outputThrottle.blockingGrab(estimatedSizeOfOneThrottledPacket);
						node.outputThrottle.recycle(estimatedSizeOfOneThrottledPacket);
						long after = System.currentTimeMillis();
						// Report time it takes to grab the bytes.
						throttledPacketSendAverage.report(after - now);
					}
				} catch (Throwable t) {
					Logger.error(this, "Caught "+t, t);
				} finally {
					node.getTicker().queueTimedJob(this, CHECK_THROTTLE_TIME);
					long end = System.currentTimeMillis();
					if(logMINOR)
						Logger.minor(this, "Throttle check took "+TimeUtil.formatTime(end-now,2,true));

					// Doesn't belong here... but anyway, should do the job.
					activeThreadsByPriorities = node.executor.runningThreads();
					waitingThreadsByPriorities = node.executor.waitingThreads();
				}
			}
	};

	static final double DEFAULT_OVERHEAD = 0.7;
	static final long DEFAULT_ONLY_PERIOD = 60*1000;
	static final long DEFAULT_TRANSITION_PERIOD = 240*1000;
	/** Relatively high minimum overhead. A low overhead estimate becomes a self-fulfilling
	 * prophecy, and it takes a long time to shake it off as the averages gradually increase.
	 * If we accept no requests then everything is overhead! Whereas with a high minimum
	 * overhead the worst case is that more stuff succeeds than expected and we have a few
	 * timeouts (because output bandwidth liability was assuming a lower overhead than
	 * actually happens) - but this should be very rare. */
<<<<<<< HEAD
	static final double MIN_NON_OVERHEAD = 0.5;
	
=======
	static final double MIN_OVERHEAD = 0.5;

>>>>>>> 27558f0e
	/* return reject reason as string if should reject, otherwise return null */
	public String shouldRejectRequest(boolean canAcceptAnyway, boolean isInsert, boolean isSSK, boolean isLocal, boolean isOfferReply, PeerNode source, boolean hasInStore, boolean preferInsert) {
		if(logMINOR) dumpByteCostAverages();

		int threadCount = getActiveThreadCount();
		if(threadLimit < threadCount) {
			pInstantRejectIncoming.report(1.0);
			rejected(">threadLimit", isLocal);
			return ">threadLimit ("+threadCount+'/'+threadLimit+')';
		}

		double bwlimitDelayTime = throttledPacketSendAverage.currentValue();

		long[] total = node.collector.getTotalIO();
		long totalSent = total[0];
		long totalOverhead = getSentOverhead();
		long uptime = node.getUptime();
		double sentOverheadPerSecond = (totalOverhead*1000.0) / (uptime);
		/** The fraction of output bytes which are used for requests */
		// FIXME consider using a shorter average
		// FIXME what happens when the bwlimit changes?
		double nonOverheadFraction = ((double)(Math.max(totalSent,((node.getOutputBandwidthLimit() * uptime) / 1000.0)) - totalOverhead)) / totalSent;
		long timeFirstAnyConnections = peers.timeFirstAnyConnections;
		long now = System.currentTimeMillis();
		if(logMINOR) Logger.minor(this, "Output rate: "+(totalSent*1000.0)/uptime+" overhead rate "+sentOverheadPerSecond+" non-overhead fraction "+nonOverheadFraction);
		if(timeFirstAnyConnections > 0) {
			long time = now - timeFirstAnyConnections;
			if(time < DEFAULT_ONLY_PERIOD) {
				nonOverheadFraction = DEFAULT_OVERHEAD;
				if(logMINOR) Logger.minor(this, "Adjusted non-overhead fraction: "+nonOverheadFraction);
			} else if(time < DEFAULT_ONLY_PERIOD + DEFAULT_TRANSITION_PERIOD) {
				time -= DEFAULT_ONLY_PERIOD;
<<<<<<< HEAD
				nonOverheadFraction = (time * nonOverheadFraction + 
=======
				overheadFraction = (time * overheadFraction +
>>>>>>> 27558f0e
					(DEFAULT_TRANSITION_PERIOD - time) * DEFAULT_OVERHEAD) / DEFAULT_TRANSITION_PERIOD;
				if(logMINOR) Logger.minor(this, "Adjusted non-overhead fraction: "+nonOverheadFraction);
			}
		}
		if(nonOverheadFraction < MIN_NON_OVERHEAD) {
			// If there's been an auto-update, we may have used a vast amount of bandwidth for it.
			// Also, if things have broken, our overhead might be above our bandwidth limit,
			// especially on a slow node.

			// So impose a minimum of 20% of the bandwidth limit.
			// This will ensure we don't get stuck in any situation where all our bandwidth is overhead,
			// and we don't accept any requests because of that, so it remains that way...
			Logger.error(this, "Non-overhead fraction is "+nonOverheadFraction+" - assuming this is self-inflicted and using default");
			nonOverheadFraction = MIN_NON_OVERHEAD;
		}

		// If no recent reports, no packets have been sent; correct the average downwards.
		double pingTime;
		pingTime = nodePinger.averagePingTime();
		synchronized(this) {
			// Round trip time
			if(pingTime > maxPingTime) {
				if((now - lastAcceptedRequest > MAX_INTERREQUEST_TIME) && canAcceptAnyway) {
					if(logMINOR) Logger.minor(this, "Accepting request anyway (take one every 10 secs to keep bwlimitDelayTime updated)");
				} else {
					pInstantRejectIncoming.report(1.0);
					rejected(">MAX_PING_TIME", isLocal);
					return ">MAX_PING_TIME ("+TimeUtil.formatTime((long)pingTime, 2, true)+ ')';
				}
			} else if(pingTime > subMaxPingTime) {
				double x = ((pingTime - subMaxPingTime)) / (maxPingTime - subMaxPingTime);
				if(randomLessThan(x, preferInsert)) {
					pInstantRejectIncoming.report(1.0);
					rejected(">SUB_MAX_PING_TIME", isLocal);
					return ">SUB_MAX_PING_TIME ("+TimeUtil.formatTime((long)pingTime, 2, true)+ ')';
				}
			}

			// Bandwidth limited packets
			if(bwlimitDelayTime > MAX_THROTTLE_DELAY) {
				if((now - lastAcceptedRequest > MAX_INTERREQUEST_TIME) && canAcceptAnyway) {
					if(logMINOR) Logger.minor(this, "Accepting request anyway (take one every 10 secs to keep bwlimitDelayTime updated)");
				} else {
					pInstantRejectIncoming.report(1.0);
					rejected(">MAX_THROTTLE_DELAY", isLocal);
					return ">MAX_THROTTLE_DELAY ("+TimeUtil.formatTime((long)bwlimitDelayTime, 2, true)+ ')';
				}
			} else if(bwlimitDelayTime > SUB_MAX_THROTTLE_DELAY) {
				double x = ((bwlimitDelayTime - SUB_MAX_THROTTLE_DELAY)) / (MAX_THROTTLE_DELAY - SUB_MAX_THROTTLE_DELAY);
				if(randomLessThan(x, preferInsert)) {
					pInstantRejectIncoming.report(1.0);
					rejected(">SUB_MAX_THROTTLE_DELAY", isLocal);
					return ">SUB_MAX_THROTTLE_DELAY ("+TimeUtil.formatTime((long)bwlimitDelayTime, 2, true)+ ')';
				}
			}

		}

		// Successful cluster timeout protection.
		// Reject request if the result of all our current requests completing simultaneously would be that
		// some of them timeout.

		// Never reject a CHK and accept an SSK. Because if we do that, we would be constantly accepting SSKs, as there
		// would never be enough space for a CHK. So we add 1 to each type of request's count before computing the
		// bandwidth liability. Thus, if we have exactly enough space for 1 SSK and 1 CHK, we can accept either, and
		// when one of either type completes, we can accept one of either type again: We never let SSKs drain the
		// "bucket" and block CHKs.

		int numLocalCHKRequests = node.getNumLocalCHKRequests() + 1;
		int numLocalSSKRequests = node.getNumLocalSSKRequests() + 1;
		int numLocalCHKInserts = node.getNumLocalCHKInserts() + 1;
		int numLocalSSKInserts = node.getNumLocalSSKInserts() + 1;
		int numRemoteCHKRequests = node.getNumRemoteCHKRequests() + 1;
		int numRemoteSSKRequests = node.getNumRemoteSSKRequests() + 1;
		int numRemoteCHKInserts = node.getNumRemoteCHKInserts() + 1;
		int numRemoteSSKInserts = node.getNumRemoteSSKInserts() + 1;
		int numCHKOfferReplies = node.getNumCHKOfferReplies() + 1;
		int numSSKOfferReplies = node.getNumSSKOfferReplies() + 1;

		if(!isLocal) {
			// If not local, is already locked.
			// So we need to decrement the relevant value, to counteract this and restore the SSK:CHK balance.

			// FIXME this is really a hack.
			// We should track the number of requests of each type we've accepted recently, and if there is not
			// enough space for 1 of each type, accept according to a target ratio.
			// This would be 1/1/1/1 initially, but if preferInsert is set, maybe 1/1/2/2 or 1/1/3/3.
			if(isOfferReply) {
				if(isSSK) numSSKOfferReplies--;
				else numCHKOfferReplies--;
			} else {
				if(isInsert) {
					if(isSSK) numRemoteSSKInserts--;
					else numRemoteCHKInserts--;
				} else {
					if(isSSK) numRemoteSSKRequests--;
					else numRemoteCHKRequests--;
				}
			}
		}

		if(logMINOR)
			Logger.minor(this, "Running (adjusted): CHK fetch local "+numLocalCHKRequests+" remote "+numRemoteCHKRequests+" SSK fetch local "+numLocalSSKRequests+" remote "+numRemoteSSKRequests+" CHK insert local "+numLocalCHKInserts+" remote "+numRemoteCHKInserts+" SSK insert local "+numLocalSSKInserts+" remote "+numRemoteSSKInserts+" CHK offer replies local "+numCHKOfferReplies+" SSK offer replies "+numSSKOfferReplies);

		long limit = 90;

		// Allow a bit more if the data is in the store and can therefore be served immediately.
		// This should improve performance.
		if(hasInStore) {
			limit += 10;
			if(logMINOR) Logger.minor(this, "Maybe accepting extra request due to it being in datastore (limit now "+limit+"s)...");
		}

		if(preferInsert) {
			// Allow some extra inserts.
			numRemoteCHKInserts--;
			numRemoteSSKInserts--;
		}

		double bandwidthLiabilityOutput;
		if(ignoreLocalVsRemoteBandwidthLiability) {
			bandwidthLiabilityOutput =
				successfulChkFetchBytesSentAverage.currentValue() * (numRemoteCHKRequests + numLocalCHKRequests - 1) +
				successfulSskFetchBytesSentAverage.currentValue() * (numRemoteSSKRequests + numLocalSSKRequests - 1) +
				successfulChkInsertBytesSentAverage.currentValue() * (numRemoteCHKInserts + numLocalCHKInserts - 1) +
				successfulSskInsertBytesSentAverage.currentValue() * (numRemoteSSKInserts + numLocalSSKInserts - 1);
		} else {
		bandwidthLiabilityOutput =
			successfulChkFetchBytesSentAverage.currentValue() * numRemoteCHKRequests +
			// Local requests don't relay data, so use the local average
			localChkFetchBytesSentAverage.currentValue() * numLocalCHKRequests +
			successfulSskFetchBytesSentAverage.currentValue() * numRemoteSSKRequests +
			// Local requests don't relay data, so use the local average
			localSskFetchBytesSentAverage.currentValue() * numLocalSSKRequests +
			// Inserts are the same for remote as local for sent bytes
			successfulChkInsertBytesSentAverage.currentValue() * numRemoteCHKInserts +
			successfulChkInsertBytesSentAverage.currentValue() * numLocalCHKInserts +
			// Inserts are the same for remote as local for sent bytes
			successfulSskInsertBytesSentAverage.currentValue() * numRemoteSSKInserts +
			successfulSskInsertBytesSentAverage.currentValue() * numLocalSSKInserts +
			successfulChkOfferReplyBytesSentAverage.currentValue() * numCHKOfferReplies +
			successfulSskOfferReplyBytesSentAverage.currentValue() * numSSKOfferReplies;
		}
		double outputAvailablePerSecond = node.getOutputBandwidthLimit() - sentOverheadPerSecond;
		// If there's been an auto-update, we may have used a vast amount of bandwidth for it.
		// Also, if things have broken, our overhead might be above our bandwidth limit,
		// especially on a slow node.

		// So impose a minimum of 20% of the bandwidth limit.
		// This will ensure we don't get stuck in any situation where all our bandwidth is overhead,
		// and we don't accept any requests because of that, so it remains that way...
		if(logMINOR) Logger.minor(this, "Overhead per second: "+sentOverheadPerSecond+" bwlimit: "+node.getOutputBandwidthLimit()+" => output available per second: "+outputAvailablePerSecond+" but minimum of "+node.getOutputBandwidthLimit() / 5.0);
		outputAvailablePerSecond = Math.max(outputAvailablePerSecond, node.getOutputBandwidthLimit() / 5.0);

		double bandwidthAvailableOutput = outputAvailablePerSecond * limit;
		// 90 seconds at full power; we have to leave some time for the search as well
		if(logMINOR) Logger.minor(this, "90 second limit: "+bandwidthAvailableOutput+" expected output liability: "+bandwidthLiabilityOutput);

		if(bandwidthLiabilityOutput > bandwidthAvailableOutput) {
			pInstantRejectIncoming.report(1.0);
			rejected("Output bandwidth liability", isLocal);
			return "Output bandwidth liability ("+bandwidthLiabilityOutput+" > "+bandwidthAvailableOutput+")";
		}

		double bandwidthLiabilityInput;
		if(ignoreLocalVsRemoteBandwidthLiability) {
			bandwidthLiabilityInput =
				successfulChkFetchBytesReceivedAverage.currentValue() * (numRemoteCHKRequests + numLocalCHKRequests - 1) +
				successfulSskFetchBytesReceivedAverage.currentValue() * (numRemoteSSKRequests + numLocalSSKRequests - 1) +
				successfulChkInsertBytesReceivedAverage.currentValue() * (numRemoteCHKInserts + numLocalCHKInserts - 1) +
				successfulSskInsertBytesReceivedAverage.currentValue() * (numRemoteSSKInserts + numLocalSSKInserts - 1);
		} else {
		bandwidthLiabilityInput =
			// For receiving data, local requests are the same as remote ones
			successfulChkFetchBytesReceivedAverage.currentValue() * numRemoteCHKRequests +
			successfulChkFetchBytesReceivedAverage.currentValue() * numLocalCHKRequests +
			successfulSskFetchBytesReceivedAverage.currentValue() * numRemoteSSKRequests +
			successfulSskFetchBytesReceivedAverage.currentValue() * numLocalSSKRequests +
			// Local inserts don't receive the data to relay, so use the local variant
			successfulChkInsertBytesReceivedAverage.currentValue() * numRemoteCHKInserts +
			localChkInsertBytesReceivedAverage.currentValue() * numLocalCHKInserts +
			successfulSskInsertBytesReceivedAverage.currentValue() * numRemoteSSKInserts +
			localSskInsertBytesReceivedAverage.currentValue() * numLocalSSKInserts +
			successfulChkOfferReplyBytesReceivedAverage.currentValue() * numCHKOfferReplies +
			successfulSskOfferReplyBytesReceivedAverage.currentValue() * numSSKOfferReplies;
		}
		double bandwidthAvailableInput =
			node.getInputBandwidthLimit() * limit; // 90 seconds at full power; avoid integer overflow
		if(bandwidthAvailableInput < 0){
			Logger.error(this, "Negative available bandwidth: "+bandwidthAvailableInput+" node.ibwlimit="+node.getInputBandwidthLimit()+" node.obwlimit="+node.getOutputBandwidthLimit()+" node.inputLimitDefault="+node.inputLimitDefault);
		}
		if(bandwidthLiabilityInput > bandwidthAvailableInput) {
			pInstantRejectIncoming.report(1.0);
			rejected("Input bandwidth liability", isLocal);
			return "Input bandwidth liability ("+bandwidthLiabilityInput+" > "+bandwidthAvailableInput+")";
		}

//		// We want fast transfers!
//		// We want it to be *possible* for all transfers currently running to complete in a short period.
//		// This does NOT assume they are all successful, it uses the averages.
//		// As of 09/01/09, the typical successful CHK fetch takes around 18 seconds ...
//
//		// Accept a transfer if our *current* load can be completed in the target time.
//		// We do not care what the new request we are considering is.
//		// This is more or less equivalent to what we do above but lets more requests through.
//
//		numRemoteCHKRequests--;
//		numRemoteSSKRequests--;
//		numRemoteCHKInserts--;
//		numRemoteSSKInserts--;
//		numLocalCHKRequests--;
//		numLocalSSKRequests--;
//		numLocalCHKInserts--;
//		numLocalSSKInserts--;
//
//		final double TRANSFER_EVERYTHING_TIME = 5.0; // 5 seconds target
//
//		double completionBandwidthOutput;
//		if(ignoreLocalVsRemoteBandwidthLiability) {
//			completionBandwidthOutput =
//				remoteChkFetchBytesSentAverage.currentValue() * (numRemoteCHKRequests + numLocalCHKRequests) +
//				remoteSskFetchBytesSentAverage.currentValue() * (numRemoteSSKRequests + numLocalSSKRequests) +
//				remoteChkInsertBytesSentAverage.currentValue() * (numRemoteCHKInserts + numLocalCHKInserts) +
//				remoteSskInsertBytesSentAverage.currentValue() * (numRemoteSSKInserts + numLocalSSKInserts);
//		} else {
//		completionBandwidthOutput =
//			remoteChkFetchBytesSentAverage.currentValue() * numRemoteCHKRequests +
//			localChkFetchBytesSentAverage.currentValue() * numLocalCHKRequests +
//			remoteSskFetchBytesSentAverage.currentValue() * numRemoteSSKRequests +
//			localSskFetchBytesSentAverage.currentValue() * numLocalSSKRequests +
//			remoteChkInsertBytesSentAverage.currentValue() * numRemoteCHKInserts +
//			localChkInsertBytesSentAverage.currentValue() * numLocalCHKInserts +
//			remoteSskInsertBytesSentAverage.currentValue() * numRemoteSSKInserts +
//			localSskInsertBytesSentAverage.currentValue() * numLocalSSKInserts +
//			successfulChkOfferReplyBytesSentAverage.currentValue() * numCHKOfferReplies +
//			successfulSskOfferReplyBytesSentAverage.currentValue() * numSSKOfferReplies;
//		}
//
//		int outputLimit = node.getOutputBandwidthLimit();
//
//		double outputBandwidthAvailableInTargetTime = outputLimit * TRANSFER_EVERYTHING_TIME;
//
//		// Increase the target for slow nodes.
//
//		double minimum =
//			remoteChkFetchBytesSentAverage.currentValue() +
//			localChkFetchBytesSentAverage.currentValue() +
//			remoteSskFetchBytesSentAverage.currentValue() +
//			localSskFetchBytesSentAverage.currentValue() +
//			remoteChkInsertBytesSentAverage.currentValue() +
//			localChkInsertBytesSentAverage.currentValue() +
//			remoteSskInsertBytesSentAverage.currentValue() +
//			localSskInsertBytesSentAverage.currentValue() +
//			successfulChkOfferReplyBytesSentAverage.currentValue() +
//			successfulSskOfferReplyBytesSentAverage.currentValue();
//		minimum /= 2; // roughly one of each type, averaged over remote and local; FIXME get a real non-specific average
//
//		if(outputBandwidthAvailableInTargetTime < minimum) {
//			outputBandwidthAvailableInTargetTime = minimum;
//			if(logMINOR) Logger.minor(this, "Increased minimum time to transfer everything to "+(minimum / outputLimit)+"s = "+minimum+"B to compensate for slow node");
//		}
//
//		if(logMINOR) Logger.minor(this, TRANSFER_EVERYTHING_TIME+" second limit: "+outputBandwidthAvailableInTargetTime+" expected transfers: "+completionBandwidthOutput);
//
//		if(completionBandwidthOutput > outputBandwidthAvailableInTargetTime) {
//			pInstantRejectIncoming.report(1.0);
//			rejected("Transfer speed (output)", isLocal);
//			return "Transfer speed (output) ("+bandwidthLiabilityOutput+" > "+bandwidthAvailableOutput+")";
//		}
//
//
//
//		double completionBandwidthInput;
//		if(ignoreLocalVsRemoteBandwidthLiability) {
//			completionBandwidthInput =
//				remoteChkFetchBytesReceivedAverage.currentValue() * (numRemoteCHKRequests + numLocalCHKRequests) +
//				remoteSskFetchBytesReceivedAverage.currentValue() * (numRemoteSSKRequests + numLocalSSKRequests) +
//				remoteChkInsertBytesReceivedAverage.currentValue() * (numRemoteCHKInserts + numLocalCHKInserts) +
//				remoteSskInsertBytesReceivedAverage.currentValue() * (numRemoteSSKInserts + numLocalSSKInserts);
//		} else {
//		completionBandwidthInput =
//			// For receiving data, local requests are the same as remote ones
//			remoteChkFetchBytesReceivedAverage.currentValue() * numRemoteCHKRequests +
//			localChkFetchBytesReceivedAverage.currentValue() * numLocalCHKRequests +
//			remoteSskFetchBytesReceivedAverage.currentValue() * numRemoteSSKRequests +
//			localSskFetchBytesReceivedAverage.currentValue() * numLocalSSKRequests +
//			// Local inserts don't receive the data to relay, so use the local variant
//			remoteChkInsertBytesReceivedAverage.currentValue() * numRemoteCHKInserts +
//			localChkInsertBytesReceivedAverage.currentValue() * numLocalCHKInserts +
//			remoteSskInsertBytesReceivedAverage.currentValue() * numRemoteSSKInserts +
//			localSskInsertBytesReceivedAverage.currentValue() * numLocalSSKInserts +
//			successfulChkOfferReplyBytesReceivedAverage.currentValue() * numCHKOfferReplies +
//			successfulSskOfferReplyBytesReceivedAverage.currentValue() * numSSKOfferReplies;
//		}
//		int inputLimit = node.getInputBandwidthLimit();
//		double inputBandwidthAvailableInTargetTime =
//			inputLimit * TRANSFER_EVERYTHING_TIME;
//
//		// Increase the target for slow nodes.
//
//		minimum =
//			remoteChkFetchBytesReceivedAverage.currentValue() +
//			localChkFetchBytesReceivedAverage.currentValue() +
//			remoteSskFetchBytesReceivedAverage.currentValue() +
//			localSskFetchBytesReceivedAverage.currentValue() +
//			remoteChkInsertBytesReceivedAverage.currentValue() +
//			localChkInsertBytesReceivedAverage.currentValue() +
//			remoteSskInsertBytesReceivedAverage.currentValue() +
//			localSskInsertBytesReceivedAverage.currentValue() +
//			successfulChkOfferReplyBytesReceivedAverage.currentValue() +
//			successfulSskOfferReplyBytesReceivedAverage.currentValue();
//		minimum /= 2; // roughly one of each type, averaged over remote and local; FIXME get a real non-specific average
//
//		if(inputBandwidthAvailableInTargetTime < minimum) {
//			inputBandwidthAvailableInTargetTime = minimum;
//			if(logMINOR) Logger.minor(this, "Increased minimum time to transfer everything (input) to "+(minimum / inputLimit)+"s = "+minimum+"B to compensate for slow node");
//		}
//
//
//
//		if(bandwidthAvailableInput < 0){
//			Logger.error(this, "Negative available bandwidth: "+inputBandwidthAvailableInTargetTime+" node.ibwlimit="+node.getInputBandwidthLimit()+" node.obwlimit="+node.getOutputBandwidthLimit()+" node.inputLimitDefault="+node.inputLimitDefault);
//		}
//		if(completionBandwidthInput > inputBandwidthAvailableInTargetTime) {
//			pInstantRejectIncoming.report(1.0);
//			rejected("Transfer speed (input)", isLocal);
//			return "Transfer speed (input) ("+bandwidthLiabilityInput+" > "+bandwidthAvailableInput+")";
//		}

		// Do we have the bandwidth?
		double expected = this.getThrottle(isLocal, isInsert, isSSK, true).currentValue();
		int expectedSent = (int)Math.max(expected / nonOverheadFraction, 0);
		if(logMINOR)
			Logger.minor(this, "Expected sent bytes: "+expected+" -> "+expectedSent);
		if(!requestOutputThrottle.instantGrab(expectedSent)) {
			pInstantRejectIncoming.report(1.0);
			rejected("Insufficient output bandwidth", isLocal);
			return "Insufficient output bandwidth";
		}
		expected = this.getThrottle(isLocal, isInsert, isSSK, false).currentValue();
		int expectedReceived = (int)Math.max(expected, 0);
		if(logMINOR)
			Logger.minor(this, "Expected received bytes: "+expectedReceived);
		if(!requestInputThrottle.instantGrab(expectedReceived)) {
			requestOutputThrottle.recycle(expectedSent);
			pInstantRejectIncoming.report(1.0);
			rejected("Insufficient input bandwidth", isLocal);
			return "Insufficient input bandwidth";
		}

		if(source != null) {
			if(source.getMessageQueueLengthBytes() > MAX_PEER_QUEUE_BYTES) {
				rejected(">MAX_PEER_QUEUE_BYTES", isLocal);
				return "Too many message bytes queued for peer";
			}
			if(source.getProbableSendQueueTime() > MAX_PEER_QUEUE_TIME) {
				rejected(">MAX_PEER_QUEUE_TIME", isLocal);
				return "Peer's queue will take too long to transfer";
			}
		}

		synchronized(this) {
			if(logMINOR) Logger.minor(this, "Accepting request? (isSSK="+isSSK+")");
			lastAcceptedRequest = now;
		}

		pInstantRejectIncoming.report(0.0);

		// Accept
		return null;
	}

	/** @return True if we should reject the request.
	 * @param x The threshold. We should reject the request unless a random number is greater than this threshold.
	 * @param preferInsert If true, we allow 3 chances to pass the threshold.
	 */
	private boolean randomLessThan(double x, boolean preferInsert) {
		if(preferInsert) {
			// Three chances.
			for(int i=0;i<3;i++)
				if(hardRandom.nextDouble() >= x) return false;
			return true;
		} else {
			// One chance
		}
		return hardRandom.nextDouble() < x;
	}

	private void rejected(String reason, boolean isLocal) {
		if(!isLocal) preemptiveRejectReasons.inc(reason);
		else this.localPreemptiveRejectReasons.inc(reason);
	}

	private RunningAverage getThrottle(boolean isLocal, boolean isInsert, boolean isSSK, boolean isSent) {
		if(isLocal) {
			if(isInsert) {
				if(isSSK) {
					return isSent ? this.localSskInsertBytesSentAverage : this.localSskInsertBytesReceivedAverage;
				} else {
					return isSent ? this.localChkInsertBytesSentAverage : this.localChkInsertBytesReceivedAverage;
				}
			} else {
				if(isSSK) {
					return isSent ? this.localSskFetchBytesSentAverage : this.localSskFetchBytesReceivedAverage;
				} else {
					return isSent ? this.localChkFetchBytesSentAverage : this.localChkFetchBytesReceivedAverage;
				}
			}
		} else {
			if(isInsert) {
				if(isSSK) {
					return isSent ? this.remoteSskInsertBytesSentAverage : this.remoteSskInsertBytesReceivedAverage;
				} else {
					return isSent ? this.remoteChkInsertBytesSentAverage : this.remoteChkInsertBytesReceivedAverage;
				}
			} else {
				if(isSSK) {
					return isSent ? this.remoteSskFetchBytesSentAverage : this.remoteSskFetchBytesReceivedAverage;
				} else {
					return isSent ? this.remoteChkFetchBytesSentAverage : this.remoteChkFetchBytesReceivedAverage;
				}
			}
		}
	}

	private void dumpByteCostAverages() {
		Logger.minor(this, "Byte cost averages: REMOTE:"+
				" CHK insert "+remoteChkInsertBytesSentAverage.currentValue()+ '/' +remoteChkInsertBytesReceivedAverage.currentValue()+
				" SSK insert "+remoteSskInsertBytesSentAverage.currentValue()+ '/' +remoteSskInsertBytesReceivedAverage.currentValue()+
				" CHK fetch "+remoteChkFetchBytesSentAverage.currentValue()+ '/' +remoteChkFetchBytesReceivedAverage.currentValue()+
				" SSK fetch "+remoteSskFetchBytesSentAverage.currentValue()+ '/' +remoteSskFetchBytesReceivedAverage.currentValue());
		Logger.minor(this, "Byte cost averages: LOCAL:"+
				" CHK insert "+localChkInsertBytesSentAverage.currentValue()+ '/' +localChkInsertBytesReceivedAverage.currentValue()+
				" SSK insert "+localSskInsertBytesSentAverage.currentValue()+ '/' +localSskInsertBytesReceivedAverage.currentValue()+
				" CHK fetch "+localChkFetchBytesSentAverage.currentValue()+ '/' +localChkFetchBytesReceivedAverage.currentValue()+
				" SSK fetch "+localSskFetchBytesSentAverage.currentValue()+ '/' +localSskFetchBytesReceivedAverage.currentValue());
		Logger.minor(this, "Byte cost averages: SUCCESSFUL:"+
				" CHK insert "+successfulChkInsertBytesSentAverage.currentValue()+ '/' +successfulChkInsertBytesReceivedAverage.currentValue()+
				" SSK insert "+successfulSskInsertBytesSentAverage.currentValue()+ '/' +successfulSskInsertBytesReceivedAverage.currentValue()+
				" CHK fetch "+successfulChkFetchBytesSentAverage.currentValue()+ '/' +successfulChkFetchBytesReceivedAverage.currentValue()+
				" SSK fetch "+successfulSskFetchBytesSentAverage.currentValue()+ '/' +successfulSskFetchBytesReceivedAverage.currentValue()+
				" CHK offer reply "+successfulChkOfferReplyBytesSentAverage.currentValue()+ '/' +successfulChkOfferReplyBytesReceivedAverage.currentValue()+
				" SSK offer reply "+successfulSskOfferReplyBytesSentAverage.currentValue()+ '/' +successfulSskOfferReplyBytesReceivedAverage.currentValue());

	}

	public double getBwlimitDelayTime() {
		return throttledPacketSendAverage.currentValue();
	}

	public double getNodeAveragePingTime() {
		return nodePinger.averagePingTime();
	}

	public int getOpennetSizeEstimate(long timestamp) {
		if (node.opennet == null)
			return 0;
		return node.opennet.getNetworkSizeEstimate(timestamp);
	}
	public int getDarknetSizeEstimate(long timestamp) {
		return node.lm.getNetworkSizeEstimate( timestamp );
	}

	public Object[] getKnownLocations(long timestamp) {
		return node.lm.getKnownLocations( timestamp );
	}

	public double pRejectIncomingInstantly() {
		return pInstantRejectIncoming.currentValue();
	}

	/**
	 * Update peerManagerUserAlertStats if the timer has expired.
	 * Only called from PacketSender so doesn't need sync.
	 */
	public void maybeUpdatePeerManagerUserAlertStats(long now) {
		if(now > nextPeerManagerUserAlertStatsUpdateTime) {
			if(getBwlimitDelayTime() > MAX_BWLIMIT_DELAY_TIME_ALERT_THRESHOLD) {
				if(firstBwlimitDelayTimeThresholdBreak == 0) {
					firstBwlimitDelayTimeThresholdBreak = now;
				}
			} else {
				firstBwlimitDelayTimeThresholdBreak = 0;
			}
			if((firstBwlimitDelayTimeThresholdBreak != 0) && ((now - firstBwlimitDelayTimeThresholdBreak) >= MAX_BWLIMIT_DELAY_TIME_ALERT_DELAY)) {
				bwlimitDelayAlertRelevant = true;
			} else {
				bwlimitDelayAlertRelevant = false;
			}
			if(getNodeAveragePingTime() > 2*maxPingTime) {
				if(firstNodeAveragePingTimeThresholdBreak == 0) {
					firstNodeAveragePingTimeThresholdBreak = now;
				}
			} else {
				firstNodeAveragePingTimeThresholdBreak = 0;
			}
			if((firstNodeAveragePingTimeThresholdBreak != 0) && ((now - firstNodeAveragePingTimeThresholdBreak) >= MAX_NODE_AVERAGE_PING_TIME_ALERT_DELAY)) {
				nodeAveragePingAlertRelevant = true;
			} else {
				nodeAveragePingAlertRelevant = false;
			}
			if(logDEBUG) Logger.debug(this, "mUPMUAS: "+now+": "+getBwlimitDelayTime()+" >? "+MAX_BWLIMIT_DELAY_TIME_ALERT_THRESHOLD+" since "+firstBwlimitDelayTimeThresholdBreak+" ("+bwlimitDelayAlertRelevant+") "+getNodeAveragePingTime()+" >? "+MAX_NODE_AVERAGE_PING_TIME_ALERT_THRESHOLD+" since "+firstNodeAveragePingTimeThresholdBreak+" ("+nodeAveragePingAlertRelevant+ ')');
			nextPeerManagerUserAlertStatsUpdateTime = now + peerManagerUserAlertStatsUpdateInterval;
		}
	}

	public SimpleFieldSet persistThrottlesToFieldSet() {
		SimpleFieldSet fs = new SimpleFieldSet(true);
		fs.put("RemoteChkFetchBytesSentAverage", remoteChkFetchBytesSentAverage.exportFieldSet(true));
		fs.put("RemoteSskFetchBytesSentAverage", remoteSskFetchBytesSentAverage.exportFieldSet(true));
		fs.put("RemoteChkInsertBytesSentAverage", remoteChkInsertBytesSentAverage.exportFieldSet(true));
		fs.put("RemoteSskInsertBytesSentAverage", remoteSskInsertBytesSentAverage.exportFieldSet(true));
		fs.put("RemoteChkFetchBytesReceivedAverage", remoteChkFetchBytesReceivedAverage.exportFieldSet(true));
		fs.put("RemoteSskFetchBytesReceivedAverage", remoteSskFetchBytesReceivedAverage.exportFieldSet(true));
		fs.put("RemoteChkInsertBytesReceivedAverage", remoteChkInsertBytesReceivedAverage.exportFieldSet(true));
		fs.put("RemoteSskInsertBytesReceivedAverage", remoteSskInsertBytesReceivedAverage.exportFieldSet(true));
		fs.put("LocalChkFetchBytesSentAverage", localChkFetchBytesSentAverage.exportFieldSet(true));
		fs.put("LocalSskFetchBytesSentAverage", localSskFetchBytesSentAverage.exportFieldSet(true));
		fs.put("LocalChkInsertBytesSentAverage", localChkInsertBytesSentAverage.exportFieldSet(true));
		fs.put("LocalSskInsertBytesSentAverage", localSskInsertBytesSentAverage.exportFieldSet(true));
		fs.put("LocalChkFetchBytesReceivedAverage", localChkFetchBytesReceivedAverage.exportFieldSet(true));
		fs.put("LocalSskFetchBytesReceivedAverage", localSskFetchBytesReceivedAverage.exportFieldSet(true));
		fs.put("LocalChkInsertBytesReceivedAverage", localChkInsertBytesReceivedAverage.exportFieldSet(true));
		fs.put("LocalSskInsertBytesReceivedAverage", localSskInsertBytesReceivedAverage.exportFieldSet(true));
		fs.put("SuccessfulChkFetchBytesSentAverage", successfulChkFetchBytesSentAverage.exportFieldSet(true));
		fs.put("SuccessfulSskFetchBytesSentAverage", successfulSskFetchBytesSentAverage.exportFieldSet(true));
		fs.put("SuccessfulChkInsertBytesSentAverage", successfulChkInsertBytesSentAverage.exportFieldSet(true));
		fs.put("SuccessfulSskInsertBytesSentAverage", successfulSskInsertBytesSentAverage.exportFieldSet(true));
		fs.put("SuccessfulChkOfferReplyBytesSentAverage", successfulChkOfferReplyBytesSentAverage.exportFieldSet(true));
		fs.put("SuccessfulSskOfferReplyBytesSentAverage", successfulSskOfferReplyBytesSentAverage.exportFieldSet(true));
		fs.put("SuccessfulChkFetchBytesReceivedAverage", successfulChkFetchBytesReceivedAverage.exportFieldSet(true));
		fs.put("SuccessfulSskFetchBytesReceivedAverage", successfulSskFetchBytesReceivedAverage.exportFieldSet(true));
		fs.put("SuccessfulChkInsertBytesReceivedAverage", successfulChkInsertBytesReceivedAverage.exportFieldSet(true));
		fs.put("SuccessfulSskInsertBytesReceivedAverage", successfulSskInsertBytesReceivedAverage.exportFieldSet(true));
		fs.put("SuccessfulChkOfferReplyBytesReceivedAverage", successfulChkOfferReplyBytesReceivedAverage.exportFieldSet(true));
		fs.put("SuccessfulSskOfferReplyBytesReceivedAverage", successfulSskOfferReplyBytesReceivedAverage.exportFieldSet(true));

		//These are not really part of the 'throttling' data, but are also running averages which should be persisted
		fs.put("AverageCacheCHKLocation", avgCacheCHKLocation.exportFieldSet(true));
		fs.put("AverageStoreCHKLocation", avgStoreCHKLocation.exportFieldSet(true));
		fs.put("AverageSlashdotCacheCHKLocation",avgSlashdotCacheCHKLocation.exportFieldSet(true));
		fs.put("AverageClientCacheCHKLocation",avgClientCacheCHKLocation.exportFieldSet(true));

		fs.put("AverageCacheCHKSuccessLocation", avgCacheCHKSuccess.exportFieldSet(true));
		fs.put("AverageSlashdotCacheCHKSuccessLocation", avgSlashdotCacheCHKSucess.exportFieldSet(true));
		fs.put("AverageClientCacheCHKSuccessLocation", avgClientCacheCHKSuccess.exportFieldSet(true));
		fs.put("AverageStoreCHKSuccessLocation", avgStoreCHKSuccess.exportFieldSet(true));

		fs.put("AverageCacheSSKLocation", avgCacheSSKLocation.exportFieldSet(true));
		fs.put("AverageStoreSSKLocation", avgStoreSSKLocation.exportFieldSet(true));
		fs.put("AverageSlashdotCacheSSKLocation",avgSlashdotCacheSSKLocation.exportFieldSet(true));
		fs.put("AverageClientCacheSSKLocation",avgClientCacheSSKLocation.exportFieldSet(true));

		fs.put("AverageCacheSSKSuccessLocation", avgCacheSSKSuccess.exportFieldSet(true));
		fs.put("AverageSlashdotCacheSSKSuccessLocation", avgSlashdotCacheSSKSuccess.exportFieldSet(true));
		fs.put("AverageClientCacheSSKSuccessLocation", avgClientCacheSSKSuccess.exportFieldSet(true));
		fs.put("AverageStoreSSKSuccessLocation", avgStoreSSKSuccess.exportFieldSet(true));

		fs.put("AverageRequestLocation", avgRequestLocation.exportFieldSet(true));

		return fs;
	}

	/**
	 * Update the node-wide bandwidth I/O stats if the timer has expired
	 */
	public void maybeUpdateNodeIOStats(long now) {
		if(now > nextNodeIOStatsUpdateTime) {
			long[] io_stats = node.collector.getTotalIO();
			long outdiff;
			long indiff;
			synchronized(ioStatSync) {
				previous_output_stat = last_output_stat;
				previous_input_stat = last_input_stat;
				previous_io_stat_time = last_io_stat_time;
				last_output_stat = io_stats[ 0 ];
				last_input_stat = io_stats[ 1 ];
				last_io_stat_time = now;
				outdiff = last_output_stat - previous_output_stat;
				indiff = last_input_stat - previous_input_stat;
			}
			if(logMINOR)
				Logger.minor(this, "Last 2 seconds: input: "+indiff+" output: "+outdiff);
			nextNodeIOStatsUpdateTime = now + nodeIOStatsUpdateInterval;
		}
	}

	public long[] getNodeIOStats() {
		long[] result = new long[6];
		synchronized(ioStatSync) {
			result[ 0 ] = previous_output_stat;
			result[ 1 ] = previous_input_stat;
			result[ 2 ] = previous_io_stat_time;
			result[ 3 ] = last_output_stat;
			result[ 4 ] = last_input_stat;
			result[ 5 ] = last_io_stat_time;
		}
		return result;
	}

	public void waitUntilNotOverloaded(boolean isInsert) {
		while(threadLimit < getActiveThreadCount()){
			try{
				Thread.sleep(5000);
			} catch (InterruptedException e) {}
		}
	}

	public int getActiveThreadCount() {
		return rootThreadGroup.activeCount() - node.executor.getWaitingThreadsCount();
	}

	public int[] getActiveThreadsByPriority() {
		return activeThreadsByPriorities;
	}

	public int[] getWaitingThreadsByPriority() {
		return waitingThreadsByPriorities;
	}

	public int getThreadLimit() {
		return threadLimit;
	}

	public SimpleFieldSet exportVolatileFieldSet() {
		SimpleFieldSet fs = new SimpleFieldSet(true);
		long now = System.currentTimeMillis();
		fs.put("isUsingWrapper", node.isUsingWrapper());
		long nodeUptimeSeconds = 0;
		synchronized(this) {
			fs.put("startupTime", node.startupTime);
			nodeUptimeSeconds = (now - node.startupTime) / 1000;
			if (nodeUptimeSeconds == 0) nodeUptimeSeconds = 1;	// prevent division by zero
			fs.put("uptimeSeconds", nodeUptimeSeconds);
		}
		fs.put("averagePingTime", getNodeAveragePingTime());
		fs.put("bwlimitDelayTime", getBwlimitDelayTime());

		// Network Size
		fs.put("opennetSizeEstimateSession", getOpennetSizeEstimate(-1));
		fs.put("networkSizeEstimateSession", getDarknetSizeEstimate(-1));
		for (int t = 1 ; t < 7; t++) {
			int hour = t * 24;
			long limit = now - t * ((long) 24 * 60 * 60 * 1000);

			fs.put("opennetSizeEstimate"+hour+"hourRecent", getOpennetSizeEstimate(limit));
			fs.put("networkSizeEstimate"+hour+"hourRecent", getDarknetSizeEstimate(limit));
		}

		fs.put("routingMissDistance", routingMissDistance.currentValue());
		fs.put("backedOffPercent", backedOffPercent.currentValue());
		fs.put("pInstantReject", pRejectIncomingInstantly());
		fs.put("unclaimedFIFOSize", node.usm.getUnclaimedFIFOSize());

		/* gather connection statistics */
		PeerNodeStatus[] peerNodeStatuses = peers.getPeerNodeStatuses(true);
		int numberOfSeedServers = 0;
		int numberOfSeedClients = 0;

		for (PeerNodeStatus peerNodeStatus: peerNodeStatuses) {
			if (peerNodeStatus.isSeedServer())
				numberOfSeedServers++;
			if (peerNodeStatus.isSeedClient())
				numberOfSeedClients++;
		}

		int numberOfConnected = PeerNodeStatus.getPeerStatusCount(peerNodeStatuses, PeerManager.PEER_NODE_STATUS_CONNECTED);
		int numberOfRoutingBackedOff = PeerNodeStatus.getPeerStatusCount(peerNodeStatuses, PeerManager.PEER_NODE_STATUS_ROUTING_BACKED_OFF);
		int numberOfTooNew = PeerNodeStatus.getPeerStatusCount(peerNodeStatuses, PeerManager.PEER_NODE_STATUS_TOO_NEW);
		int numberOfTooOld = PeerNodeStatus.getPeerStatusCount(peerNodeStatuses, PeerManager.PEER_NODE_STATUS_TOO_OLD);
		int numberOfDisconnected = PeerNodeStatus.getPeerStatusCount(peerNodeStatuses, PeerManager.PEER_NODE_STATUS_DISCONNECTED);
		int numberOfNeverConnected = PeerNodeStatus.getPeerStatusCount(peerNodeStatuses, PeerManager.PEER_NODE_STATUS_NEVER_CONNECTED);
		int numberOfDisabled = PeerNodeStatus.getPeerStatusCount(peerNodeStatuses, PeerManager.PEER_NODE_STATUS_DISABLED);
		int numberOfBursting = PeerNodeStatus.getPeerStatusCount(peerNodeStatuses, PeerManager.PEER_NODE_STATUS_BURSTING);
		int numberOfListening = PeerNodeStatus.getPeerStatusCount(peerNodeStatuses, PeerManager.PEER_NODE_STATUS_LISTENING);
		int numberOfListenOnly = PeerNodeStatus.getPeerStatusCount(peerNodeStatuses, PeerManager.PEER_NODE_STATUS_LISTEN_ONLY);

		int numberOfSimpleConnected = numberOfConnected + numberOfRoutingBackedOff;
		int numberOfNotConnected = numberOfTooNew + numberOfTooOld + numberOfDisconnected + numberOfNeverConnected + numberOfDisabled + numberOfBursting + numberOfListening + numberOfListenOnly;

		fs.put("numberOfSeedServers", numberOfSeedServers);
		fs.put("numberOfSeedClients", numberOfSeedClients);
		fs.put("numberOfConnected", numberOfConnected);
		fs.put("numberOfRoutingBackedOff", numberOfRoutingBackedOff);
		fs.put("numberOfTooNew", numberOfTooNew);
		fs.put("numberOfTooOld", numberOfTooOld);
		fs.put("numberOfDisconnected", numberOfDisconnected);
		fs.put("numberOfNeverConnected", numberOfNeverConnected);
		fs.put("numberOfDisabled", numberOfDisabled);
		fs.put("numberOfBursting", numberOfBursting);
		fs.put("numberOfListening", numberOfListening);
		fs.put("numberOfListenOnly", numberOfListenOnly);

		fs.put("numberOfSimpleConnected", numberOfSimpleConnected);
		fs.put("numberOfNotConnected", numberOfNotConnected);

		fs.put("numberOfTransferringRequestSenders", node.getNumTransferringRequestSenders());
		fs.put("numberOfARKFetchers", node.getNumARKFetchers());

		long[] total = node.collector.getTotalIO();
		long total_output_rate = (total[0]) / nodeUptimeSeconds;
		long total_input_rate = (total[1]) / nodeUptimeSeconds;
		long totalPayloadOutput = node.getTotalPayloadSent();
		long total_payload_output_rate = totalPayloadOutput / nodeUptimeSeconds;
		int total_payload_output_percent = (total[0]==0)?-1:(int) (100 * totalPayloadOutput / total[0]);
		fs.put("totalOutputBytes", total[0]);
		fs.put("totalOutputRate", total_output_rate);
		fs.put("totalPayloadOutputBytes", totalPayloadOutput);
		fs.put("totalPayloadOutputRate", total_payload_output_rate);
		fs.put("totalPayloadOutputPercent", total_payload_output_percent);
		fs.put("totalInputBytes", total[1]);
		fs.put("totalInputRate", total_input_rate);

		long[] rate = getNodeIOStats();
		long deltaMS = (rate[5] - rate[2]);
		double recent_output_rate = deltaMS==0?0:(1000.0 * (rate[3] - rate[0]) / deltaMS);
		double recent_input_rate = deltaMS==0?0:(1000.0 * (rate[4] - rate[1]) / deltaMS);
		fs.put("recentOutputRate", recent_output_rate);
		fs.put("recentInputRate", recent_input_rate);

		String [] routingBackoffReasons = peers.getPeerNodeRoutingBackoffReasons();
		if(routingBackoffReasons.length != 0) {
			for(int i=0;i<routingBackoffReasons.length;i++) {
				fs.put("numberWithRoutingBackoffReasons." + routingBackoffReasons[i], peers.getPeerNodeRoutingBackoffReasonSize(routingBackoffReasons[i]));
			}
		}

		double swaps = node.getSwaps();
		double noSwaps = node.getNoSwaps();
		double numberOfRemotePeerLocationsSeenInSwaps = node.getNumberOfRemotePeerLocationsSeenInSwaps();
		fs.putSingle("numberOfRemotePeerLocationsSeenInSwaps", Double.toString(numberOfRemotePeerLocationsSeenInSwaps));
		double avgConnectedPeersPerNode = 0.0;
		if ((numberOfRemotePeerLocationsSeenInSwaps > 0.0) && ((swaps > 0.0) || (noSwaps > 0.0))) {
			avgConnectedPeersPerNode = numberOfRemotePeerLocationsSeenInSwaps/(swaps+noSwaps);
		}
		fs.putSingle("avgConnectedPeersPerNode", Double.toString(avgConnectedPeersPerNode));

		int startedSwaps = node.getStartedSwaps();
		int swapsRejectedAlreadyLocked = node.getSwapsRejectedAlreadyLocked();
		int swapsRejectedNowhereToGo = node.getSwapsRejectedNowhereToGo();
		int swapsRejectedRateLimit = node.getSwapsRejectedRateLimit();
		int swapsRejectedRecognizedID = node.getSwapsRejectedRecognizedID();
		double locationChangePerSession = node.getLocationChangeSession();
		double locationChangePerSwap = 0.0;
		double locationChangePerMinute = 0.0;
		double swapsPerMinute = 0.0;
		double noSwapsPerMinute = 0.0;
		double swapsPerNoSwaps = 0.0;
		if (swaps > 0) {
			locationChangePerSwap = locationChangePerSession/swaps;
		}
		if ((swaps > 0.0) && (nodeUptimeSeconds >= 60)) {
			locationChangePerMinute = locationChangePerSession/(nodeUptimeSeconds/60.0);
		}
		if ((swaps > 0.0) && (nodeUptimeSeconds >= 60)) {
			swapsPerMinute = swaps/(nodeUptimeSeconds/60.0);
		}
		if ((noSwaps > 0.0) && (nodeUptimeSeconds >= 60)) {
			noSwapsPerMinute = noSwaps/(nodeUptimeSeconds/60.0);
		}
		if ((swaps > 0.0) && (noSwaps > 0.0)) {
			swapsPerNoSwaps = swaps/noSwaps;
		}
		fs.put("locationChangePerSession", locationChangePerSession);
		fs.put("locationChangePerSwap", locationChangePerSwap);
		fs.put("locationChangePerMinute", locationChangePerMinute);
		fs.put("swapsPerMinute", swapsPerMinute);
		fs.put("noSwapsPerMinute", noSwapsPerMinute);
		fs.put("swapsPerNoSwaps", swapsPerNoSwaps);
		fs.put("swaps", swaps);
		fs.put("noSwaps", noSwaps);
		fs.put("startedSwaps", startedSwaps);
		fs.put("swapsRejectedAlreadyLocked", swapsRejectedAlreadyLocked);
		fs.put("swapsRejectedNowhereToGo", swapsRejectedNowhereToGo);
		fs.put("swapsRejectedRateLimit", swapsRejectedRateLimit);
		fs.put("swapsRejectedRecognizedID", swapsRejectedRecognizedID);
		long fix32kb = 32 * 1024;
		long cachedKeys = node.getChkDatacache().keyCount();
		long cachedSize = cachedKeys * fix32kb;
		long storeKeys = node.getChkDatastore().keyCount();
		long storeSize = storeKeys * fix32kb;
		long overallKeys = cachedKeys + storeKeys;
		long overallSize = cachedSize + storeSize;

		long maxOverallKeys = node.getMaxTotalKeys();
		long maxOverallSize = maxOverallKeys * fix32kb;

		double percentOverallKeysOfMax = (double)(overallKeys*100)/(double)maxOverallKeys;

		long cachedStoreHits = node.getChkDatacache().hits();
		long cachedStoreMisses = node.getChkDatacache().misses();
		long cacheAccesses = cachedStoreHits + cachedStoreMisses;
		double percentCachedStoreHitsOfAccesses = (double)(cachedStoreHits*100) / (double)cacheAccesses;
		long storeHits = node.getChkDatastore().hits();
		long storeMisses = node.getChkDatastore().misses();
		long storeAccesses = storeHits + storeMisses;
		double percentStoreHitsOfAccesses = (double)(storeHits*100) / (double)storeAccesses;
		long overallAccesses = storeAccesses + cacheAccesses;
		double avgStoreAccessRate = (double)overallAccesses/(double)nodeUptimeSeconds;

		fs.put("cachedKeys", cachedKeys);
		fs.put("cachedSize", cachedSize);
		fs.put("storeKeys", storeKeys);
		fs.put("storeSize", storeSize);
		fs.put("overallKeys", overallKeys);
		fs.put("overallSize", overallSize);
		fs.put("maxOverallKeys", maxOverallKeys);
		fs.put("maxOverallSize", maxOverallSize);
		fs.put("percentOverallKeysOfMax", percentOverallKeysOfMax);
		fs.put("cachedStoreHits", cachedStoreHits);
		fs.put("cachedStoreMisses", cachedStoreMisses);
		fs.put("cacheAccesses", cacheAccesses);
		fs.put("percentCachedStoreHitsOfAccesses", percentCachedStoreHitsOfAccesses);
		fs.put("storeHits", storeHits);
		fs.put("storeMisses", storeMisses);
		fs.put("storeAccesses", storeAccesses);
		fs.put("percentStoreHitsOfAccesses", percentStoreHitsOfAccesses);
		fs.put("overallAccesses", overallAccesses);
		fs.put("avgStoreAccessRate", avgStoreAccessRate);

		Runtime rt = Runtime.getRuntime();
		float freeMemory = rt.freeMemory();
		float totalMemory = rt.totalMemory();
		float maxMemory = rt.maxMemory();

		long usedJavaMem = (long)(totalMemory - freeMemory);
		long allocatedJavaMem = (long)totalMemory;
		long maxJavaMem = (long)maxMemory;
		int availableCpus = rt.availableProcessors();

		fs.put("freeJavaMemory", (long)freeMemory);
		fs.put("usedJavaMemory", usedJavaMem);
		fs.put("allocatedJavaMemory", allocatedJavaMem);
		fs.put("maximumJavaMemory", maxJavaMem);
		fs.put("availableCPUs", availableCpus);
		fs.put("runningThreadCount", getActiveThreadCount());

		fs.put("globalFetchPSuccess", globalFetchPSuccess.currentValue());
		fs.put("chkLocalFetchPSuccess", chkLocalFetchPSuccess.currentValue());
		fs.put("chkRemoteFetchPSuccess", chkRemoteFetchPSuccess.currentValue());
		fs.put("sskLocalFetchPSuccess", sskLocalFetchPSuccess.currentValue());
		fs.put("sskRemoteFetchPSuccess", sskRemoteFetchPSuccess.currentValue());
		fs.put("blockTransferPSuccess", blockTransferPSuccess.currentValue());
		fs.put("blockTransferFailTurtled", blockTransferFailTurtled.currentValue());
		fs.put("blockTransferFailTimeout", blockTransferFailTimeout.currentValue());

		return fs;
	}

	public void setOutputLimit(int obwLimit) {
		requestOutputThrottle.changeNanosAndBucketSize((int)((1000L*1000L*1000L) / (obwLimit)), Math.max(obwLimit*60, 32768*20));
		if(node.inputLimitDefault) {
			setInputLimit(obwLimit * 4);
		}
	}

	public void setInputLimit(int ibwLimit) {
		requestInputThrottle.changeNanosAndBucketSize((int)((1000L*1000L*1000L) / (ibwLimit)), Math.max(ibwLimit*60, 32768*20));
	}

	public boolean isTestnetEnabled() {
		return node.isTestnetEnabled();
	}

	public boolean getRejectReasonsTable(HTMLNode table) {
		return preemptiveRejectReasons.toTableRows(table) > 0;
	}

	public boolean getLocalRejectReasonsTable(HTMLNode table) {
		return localPreemptiveRejectReasons.toTableRows(table) > 0;
	}

	public synchronized void requestCompleted(boolean succeeded, boolean isRemote, boolean isSSK) {
		globalFetchPSuccess.report(succeeded ? 1.0 : 0.0);
		if(isSSK) {
			if (isRemote) {
				sskRemoteFetchPSuccess.report(succeeded ? 1.0 : 0.0);
			} else {
				sskLocalFetchPSuccess.report(succeeded ? 1.0 : 0.0);
			}
		} else {
			if (isRemote) {
				chkRemoteFetchPSuccess.report(succeeded ? 1.0 : 0.0);
			} else {
				chkLocalFetchPSuccess.report(succeeded ? 1.0 : 0.0);
			}
		}
	}

	private final DecimalFormat fix3p3pct = new DecimalFormat("##0.000%");
	private final NumberFormat thousandPoint = NumberFormat.getInstance();

	public void fillSuccessRateBox(HTMLNode parent) {
		HTMLNode list = parent.addChild("table", "border", "0");
		final RunningAverage[] averages = new RunningAverage[] {
				globalFetchPSuccess,
				chkLocalFetchPSuccess,
				chkRemoteFetchPSuccess,
				sskLocalFetchPSuccess,
				sskRemoteFetchPSuccess,
				blockTransferPSuccess,
				blockTransferFailTurtled,
				blockTransferFailTimeout
		};
		final String[] names = new String[] {
				l10n("allRequests"),
				l10n("localCHKs"),
				l10n("remoteCHKs"),
				l10n("localSSKs"),
				l10n("remoteSSKs"),
				l10n("blockTransfers"),
				l10n("turtledDownstream"),
				l10n("transfersTimedOut")
		};
		HTMLNode row = list.addChild("tr");
		row.addChild("th", l10n("group"));
		row.addChild("th", l10n("pSuccess"));
		row.addChild("th", l10n("count"));

		for(int i=0;i<averages.length;i++) {
			row = list.addChild("tr");
			row.addChild("td", names[i]);
			if (averages[i].countReports()==0) {
				row.addChild("td", "-");
				row.addChild("td", "0");
			} else {
				row.addChild("td", fix3p3pct.format(averages[i].currentValue()));
				row.addChild("td", thousandPoint.format(averages[i].countReports()));
			}
		}

		row = list.addChild("tr");
		row.addChild("td", l10n("turtleRequests"));
		long total;
		long succeeded;
		synchronized(this) {
			total = turtleTransfersCompleted;
			succeeded = turtleSuccesses;
		}
		if(total == 0) {
			row.addChild("td", "-");
			row.addChild("td", "0");
		} else {
			row.addChild("td", fix3p3pct.format((double)succeeded / total));
			row.addChild("td", thousandPoint.format(total));
		}
	}

	/* Total bytes sent by requests and inserts, excluding payload */
	private long chkRequestSentBytes;
	private long chkRequestRcvdBytes;
	private long sskRequestSentBytes;
	private long sskRequestRcvdBytes;
	private long chkInsertSentBytes;
	private long chkInsertRcvdBytes;
	private long sskInsertSentBytes;
	private long sskInsertRcvdBytes;

	public synchronized void requestSentBytes(boolean ssk, int x) {
		if(ssk)
			sskRequestSentBytes += x;
		else
			chkRequestSentBytes += x;
	}

	public synchronized void requestReceivedBytes(boolean ssk, int x) {
		if(ssk)
			sskRequestRcvdBytes += x;
		else
			chkRequestRcvdBytes += x;
	}

	public synchronized void insertSentBytes(boolean ssk, int x) {
		if(logDEBUG)
			Logger.debug(this, "insertSentBytes("+ssk+", "+x+")");
		if(ssk)
			sskInsertSentBytes += x;
		else
			chkInsertSentBytes += x;
	}

	public synchronized void insertReceivedBytes(boolean ssk, int x) {
		if(ssk)
			sskInsertRcvdBytes += x;
		else
			chkInsertRcvdBytes += x;
	}

	public synchronized long getCHKRequestTotalBytesSent() {
		return chkRequestSentBytes;
	}

	public synchronized long getSSKRequestTotalBytesSent() {
		return sskRequestSentBytes;
	}

	public synchronized long getCHKInsertTotalBytesSent() {
		return chkInsertSentBytes;
	}

	public synchronized long getSSKInsertTotalBytesSent() {
		return sskInsertSentBytes;
	}

	private long offeredKeysSenderRcvdBytes;
	private long offeredKeysSenderSentBytes;

	public synchronized void offeredKeysSenderReceivedBytes(int x) {
		offeredKeysSenderRcvdBytes += x;
	}

	/**
	 * @return The number of bytes sent in replying to FNPGetOfferedKey's.
	 */
	public synchronized void offeredKeysSenderSentBytes(int x) {
		offeredKeysSenderSentBytes += x;
	}

	public long getOfferedKeysTotalBytesReceived() {
		return offeredKeysSenderRcvdBytes;
	}

	public long getOfferedKeysTotalBytesSent() {
		return offeredKeysSenderSentBytes;
	}

	private long offerKeysRcvdBytes;
	private long offerKeysSentBytes;

	ByteCounter sendOffersCtr = new ByteCounter() {

		public void receivedBytes(int x) {
			synchronized(NodeStats.this) {
				offerKeysRcvdBytes += x;
			}
		}

		public void sentBytes(int x) {
			synchronized(NodeStats.this) {
				offerKeysSentBytes += x;
			}
		}

		public void sentPayload(int x) {
			// Ignore
		}

	};

	public synchronized long getOffersSentBytesSent() {
		return offerKeysSentBytes;
	}

	private long swappingRcvdBytes;
	private long swappingSentBytes;

	public synchronized void swappingReceivedBytes(int x) {
		swappingRcvdBytes += x;
	}

	public synchronized void swappingSentBytes(int x) {
		swappingSentBytes += x;
	}

	public synchronized long getSwappingTotalBytesReceived() {
		return swappingRcvdBytes;
	}

	public synchronized long getSwappingTotalBytesSent() {
		return swappingSentBytes;
	}

	private long totalAuthBytesSent;

	public synchronized void reportAuthBytes(int x) {
		totalAuthBytesSent += x;
	}

	public synchronized long getTotalAuthBytesSent() {
		return totalAuthBytesSent;
	}

	private long resendBytesSent;

	public final ByteCounter resendByteCounter = new ByteCounter() {

		public void receivedBytes(int x) {
			// Ignore
		}

		public void sentBytes(int x) {
			synchronized(NodeStats.this) {
				resendBytesSent += x;
			}
		}

		public void sentPayload(int x) {
			Logger.error(this, "Payload sent in resendByteCounter????", new Exception("error"));
		}

	};

	public synchronized long getResendBytesSent() {
		return resendBytesSent;
	}

	private long uomBytesSent;

	public synchronized void reportUOMBytesSent(int x) {
		uomBytesSent += x;
	}

	public synchronized long getUOMBytesSent() {
		return uomBytesSent;
	}

	// Opennet-related bytes - *not* including bytes sent on requests, those are accounted towards
	// the requests' totals.

	private long announceBytesSent;
	private long announceBytesPayload;

	public final ByteCounter announceByteCounter = new ByteCounter() {

		public void receivedBytes(int x) {
			// Ignore
		}

		public void sentBytes(int x) {
			synchronized(NodeStats.this) {
				announceBytesSent += x;
			}
		}

		public void sentPayload(int x) {
			synchronized(NodeStats.this) {
				announceBytesPayload += x;
			}
		}

	};

	public synchronized long getAnnounceBytesSent() {
		return announceBytesSent;
	}

	public synchronized long getAnnounceBytesPayloadSent() {
		return announceBytesPayload;
	}

	private long routingStatusBytesSent;

	ByteCounter setRoutingStatusCtr = new ByteCounter() {

		public void receivedBytes(int x) {
			// Impossible?
			Logger.error(this, "Routing status sender received bytes: "+x+" - isn't that impossible?");
		}

		public void sentBytes(int x) {
			synchronized(NodeStats.this) {
				routingStatusBytesSent += x;
			}
		}

		public void sentPayload(int x) {
			// Ignore
		}

	};

	public synchronized long getRoutingStatusBytes() {
		return routingStatusBytesSent;
	}

	private long networkColoringReceivedBytesCounter;
	private long networkColoringSentBytesCounter;

	public synchronized void networkColoringReceivedBytes(int x) {
		networkColoringReceivedBytesCounter += x;
	}

	public synchronized void networkColoringSentBytes(int x) {
		networkColoringSentBytesCounter += x;
	}

	public synchronized long getNetworkColoringSentBytes() {
		return networkColoringSentBytesCounter;
	}

	private long pingBytesReceived;
	private long pingBytesSent;

	public synchronized void pingCounterReceived(int x) {
		pingBytesReceived += x;
	}

	public synchronized void pingCounterSent(int x) {
		pingBytesSent += x;
	}

	public synchronized long getPingSentBytes() {
		return pingBytesSent;
	}

	public ByteCounter sskRequestCtr = new ByteCounter() {

		public void receivedBytes(int x) {
			synchronized(NodeStats.this) {
				sskRequestRcvdBytes += x;
			}
		}

		public void sentBytes(int x) {
			synchronized(NodeStats.this) {
				sskRequestSentBytes += x;
			}
		}

		public void sentPayload(int x) {
			// Ignore
		}

	};

	public ByteCounter chkRequestCtr = new ByteCounter() {

		public void receivedBytes(int x) {
			synchronized(NodeStats.this) {
				chkRequestRcvdBytes += x;
			}
		}

		public void sentBytes(int x) {
			synchronized(NodeStats.this) {
				chkRequestSentBytes += x;
			}
		}

		public void sentPayload(int x) {
			// Ignore
		}

	};

	public ByteCounter sskInsertCtr = new ByteCounter() {

		public void receivedBytes(int x) {
			synchronized(NodeStats.this) {
				sskInsertRcvdBytes += x;
			}
		}

		public void sentBytes(int x) {
			synchronized(NodeStats.this) {
				sskInsertSentBytes += x;
			}
		}

		public void sentPayload(int x) {
			// Ignore
		}

	};

	public ByteCounter chkInsertCtr = new ByteCounter() {

		public void receivedBytes(int x) {
			synchronized(NodeStats.this) {
				chkInsertRcvdBytes += x;
			}
		}

		public void sentBytes(int x) {
			synchronized(NodeStats.this) {
				chkInsertSentBytes += x;
			}
		}

		public void sentPayload(int x) {
			// Ignore
		}

	};

	private long probeRequestSentBytes;
	private long probeRequestRcvdBytes;

	public ByteCounter probeRequestCtr = new ByteCounter() {

		public void receivedBytes(int x) {
			synchronized(NodeStats.this) {
				probeRequestRcvdBytes += x;
			}
		}

		public void sentBytes(int x) {
			synchronized(NodeStats.this) {
				probeRequestSentBytes += x;
			}
		}

		public void sentPayload(int x) {
			// Ignore
		}

	};

	public synchronized long getProbeRequestSentBytes() {
		return probeRequestSentBytes;
	}

	private long routedMessageBytesRcvd;
	private long routedMessageBytesSent;

	public ByteCounter routedMessageCtr = new ByteCounter() {

		public void receivedBytes(int x) {
			synchronized(NodeStats.this) {
				routedMessageBytesRcvd += x;
			}
		}

		public void sentBytes(int x) {
			synchronized(NodeStats.this) {
				routedMessageBytesSent += x;
			}
		}

		public void sentPayload(int x) {
			// Ignore
		}

	};

	public synchronized long getRoutedMessageSentBytes() {
		return routedMessageBytesSent;
	}

	private long disconnBytesReceived;
	private long disconnBytesSent;

	void disconnBytesReceived(int x) {
		this.disconnBytesReceived += x;
	}

	void disconnBytesSent(int x) {
		this.disconnBytesSent += x;
	}

	public long getDisconnBytesSent() {
		return disconnBytesSent;
	}

	private long initialMessagesBytesReceived;
	private long initialMessagesBytesSent;

	ByteCounter initialMessagesCtr = new ByteCounter() {

		public void receivedBytes(int x) {
			synchronized(NodeStats.this) {
				initialMessagesBytesReceived += x;
			}
		}

		public void sentBytes(int x) {
			synchronized(NodeStats.this) {
				initialMessagesBytesSent += x;
			}
		}

		public void sentPayload(int x) {
			// Ignore
		}

	};

	public synchronized long getInitialMessagesBytesSent() {
		return initialMessagesBytesSent;
	}

	private long changedIPBytesReceived;
	private long changedIPBytesSent;

	ByteCounter changedIPCtr = new ByteCounter() {

		public void receivedBytes(int x) {
			synchronized(NodeStats.this) {
				changedIPBytesReceived += x;
			}
		}

		public void sentBytes(int x) {
			synchronized(NodeStats.this) {
				changedIPBytesSent += x;
			}
		}

		public void sentPayload(int x) {
			// Ignore
		}

	};

	public long getChangedIPBytesSent() {
		return changedIPBytesSent;
	}

	private long nodeToNodeRcvdBytes;
	private long nodeToNodeSentBytes;

	final ByteCounter nodeToNodeCounter = new ByteCounter() {

		public void receivedBytes(int x) {
			synchronized(NodeStats.this) {
				nodeToNodeRcvdBytes += x;
			}
		}

		public void sentBytes(int x) {
			synchronized(NodeStats.this) {
				nodeToNodeSentBytes += x;
			}
		}

		public void sentPayload(int x) {
			// Ignore
		}

	};

	public long getNodeToNodeBytesSent() {
		return nodeToNodeSentBytes;
	}

	private long notificationOnlySentBytes;

	synchronized void reportNotificationOnlyPacketSent(int packetSize) {
		notificationOnlySentBytes += packetSize;
	}

	public long getNotificationOnlyPacketsSentBytes() {
		return notificationOnlySentBytes;
	}

	public synchronized long getSentOverhead() {
		return offerKeysSentBytes // offers we have sent
		+ swappingSentBytes // swapping
		+ totalAuthBytesSent // connection setup
		+ resendBytesSent // resends - FIXME might be dependant on requests?
		+ uomBytesSent // update over mandatory
		+ announceBytesSent // announcements, including payload
		+ routingStatusBytesSent // routing status
		+ networkColoringSentBytesCounter // network coloring
		+ pingBytesSent // ping bytes
		+ probeRequestSentBytes // probe requests
		+ routedMessageBytesSent // routed test messages
		+ disconnBytesSent // disconnection related bytes
		+ initialMessagesBytesSent // initial messages
		+ changedIPBytesSent // changed IP
		+ nodeToNodeSentBytes // n2n messages
		+ notificationOnlySentBytes; // ack-only packets
	}

	/**
	 * The average number of bytes sent per second for things other than requests, inserts,
	 * and offer replies.
	 */
	public double getSentOverheadPerSecond() {
		long uptime = node.getUptime();
		return (getSentOverhead() * 1000.0) / uptime;
	}

	public synchronized void successfulBlockReceive() {
		blockTransferPSuccess.report(1.0);
		if(logMINOR) Logger.minor(this, "Successful receives: "+blockTransferPSuccess.currentValue()+" count="+blockTransferPSuccess.countReports());
	}

	public synchronized void failedBlockReceive(boolean normalFetch, boolean timeout, boolean turtle) {
		if(normalFetch) {
			blockTransferFailTurtled.report(turtle ? 1.0 : 0.0);
			blockTransferFailTimeout.report(timeout ? 1.0 : 0.0);
		}
		blockTransferPSuccess.report(0.0);
		if(logMINOR) Logger.minor(this, "Successful receives: "+blockTransferPSuccess.currentValue()+" count="+blockTransferPSuccess.countReports());
	}

	public void reportIncomingRequestLocation(double loc) {
		assert((loc > 0) && (loc < 1.0));

		synchronized(incomingRequestsByLoc) {
			incomingRequestsByLoc[(int)Math.floor(loc*incomingRequestsByLoc.length)]++;
			incomingRequestsAccounted++;
		}
	}

	public int[] getIncomingRequestLocation(int[] retval) {
		int[] result = new int[incomingRequestsByLoc.length];
		synchronized(incomingRequestsByLoc) {
			System.arraycopy(incomingRequestsByLoc, 0, result, 0, incomingRequestsByLoc.length);
			retval[0] = incomingRequestsAccounted;
		}

		return result;
	}

	public void reportOutgoingLocalRequestLocation(double loc) {
		assert((loc > 0) && (loc < 1.0));

		synchronized(outgoingLocalRequestByLoc) {
			outgoingLocalRequestByLoc[(int)Math.floor(loc*outgoingLocalRequestByLoc.length)]++;
			outgoingLocalRequestsAccounted++;
		}
	}

	public int[] getOutgoingLocalRequestLocation(int[] retval) {
		int[] result = new int[outgoingLocalRequestByLoc.length];
		synchronized(outgoingLocalRequestByLoc) {
			System.arraycopy(outgoingLocalRequestByLoc, 0, result, 0, outgoingLocalRequestByLoc.length);
			retval[0] = outgoingLocalRequestsAccounted;
		}

		return result;
	}

	public void reportOutgoingRequestLocation(double loc) {
		assert((loc > 0) && (loc < 1.0));

		synchronized(outgoingRequestByLoc) {
			outgoingRequestByLoc[(int)Math.floor(loc*outgoingRequestByLoc.length)]++;
			outgoingRequestsAccounted++;
		}
	}

	public int[] getOutgoingRequestLocation(int[] retval) {
		int[] result = new int[outgoingRequestByLoc.length];
		synchronized(outgoingRequestByLoc) {
			System.arraycopy(outgoingRequestByLoc, 0, result, 0, outgoingRequestByLoc.length);
			retval[0] = outgoingRequestsAccounted;
		}

		return result;
	}

	public void reportCHKTime(long rtt, boolean successful) {
		if(successful)
			successfulLocalCHKFetchTimeAverage.report(rtt);
		else
			unsuccessfulLocalCHKFetchTimeAverage.report(rtt);
		localCHKFetchTimeAverage.report(rtt);
	}

	public void fillDetailedTimingsBox(HTMLNode html) {
		HTMLNode table = html.addChild("table");
		HTMLNode row = table.addChild("tr");
		row.addChild("td", "Successful");
		row.addChild("td", TimeUtil.formatTime((long)successfulLocalCHKFetchTimeAverage.currentValue(), 2, true));
		row = table.addChild("tr");
		row.addChild("td", "Unsuccessful");
		row.addChild("td", TimeUtil.formatTime((long)unsuccessfulLocalCHKFetchTimeAverage.currentValue(), 2, true));
		row = table.addChild("tr");
		row.addChild("td", "Average");
		row.addChild("td", TimeUtil.formatTime((long)localCHKFetchTimeAverage.currentValue(), 2, true));
	}

	private long turtleTransfersCompleted;
	private long turtleSuccesses;

	synchronized void turtleSucceeded() {
		turtleSuccesses++;
		turtleTransfersCompleted++;
	}

	synchronized void turtleFailed() {
		turtleTransfersCompleted++;
	}

	private HourlyStats hourlyStats;

	void remoteRequest(boolean ssk, boolean success, boolean local, short htl, double location) {
		hourlyStats.remoteRequest(ssk, success, local, htl, location);
	}

	public void fillRemoteRequestHTLsBox(HTMLNode html) {
		hourlyStats.fillRemoteRequestHTLsBox(html);
	}

	private String sanitizeDBJobType(String jobType) {
		int typeBeginIndex = jobType.lastIndexOf('.'); // Only use the actual class name, exclude the packages
		int typeEndIndex = jobType.indexOf('@');

		if(typeBeginIndex < 0)
			typeBeginIndex = jobType.lastIndexOf(':'); // Strip "DBJobWrapper:" prefix

		if(typeBeginIndex < 0)
			typeBeginIndex = 0;
		else
			++typeBeginIndex;

		if(typeEndIndex < 0)
			typeEndIndex = jobType.length();

		return jobType.substring(typeBeginIndex, typeEndIndex);
	}

	public void reportDatabaseJob(String jobType, long executionTimeMiliSeconds) {
		jobType = sanitizeDBJobType(jobType);

		TrivialRunningAverage avg;

		synchronized(avgDatabaseJobExecutionTimes) {
			avg = avgDatabaseJobExecutionTimes.get(jobType);

			if(avg == null) {
				avg = new TrivialRunningAverage();
				avgDatabaseJobExecutionTimes.put(jobType, avg);
			}
		}

		avg.report(executionTimeMiliSeconds);
	}

	/**
	 * View of stats for CHK Store
	 *
	 * @return stats for CHK Store
	 */
	public NodeStoreStats chkStoreStats() {
		return new NodeStoreStats() {
			public double avgLocation() {
				return avgStoreCHKLocation.currentValue();
			}

			public double avgSuccess() {
				return avgStoreCHKSuccess.currentValue();
			}

			public double furthestSuccess() throws StatsNotAvailableException {
				return furthestStoreCHKSuccess;
			}

			public double avgDist() throws StatsNotAvailableException {
				return Location.distance(nodeLoc, avgLocation());
			}

			public double distanceStats() throws StatsNotAvailableException {
				return cappedDistance(avgStoreCHKLocation, node.getChkDatastore());
			}
		};
	}

	/**
	 * View of stats for CHK Cache
	 *
	 * @return CHK cache stats
	 */
	public NodeStoreStats chkCacheStats() {
		return new NodeStoreStats() {
			public double avgLocation() {
				return avgCacheCHKLocation.currentValue();
			}

			public double avgSuccess() {
				return avgCacheCHKSuccess.currentValue();
			}

			public double furthestSuccess() throws StatsNotAvailableException {
				return furthestCacheCHKSuccess;
			}

			public double avgDist() throws StatsNotAvailableException {
				return Location.distance(nodeLoc, avgLocation());
			}

			public double distanceStats() throws StatsNotAvailableException {
				return cappedDistance(avgCacheCHKLocation, node.getChkDatacache());
			}
		};
	}

	/**
	 * View of stats for CHK SlashdotCache
	 *
	 * @return CHK Slashdotcache stats
	 */
	public NodeStoreStats chkSlashDotCacheStats() {
		return new NodeStoreStats() {
			public double avgLocation() {
				return avgSlashdotCacheCHKLocation.currentValue();
			}

			public double avgSuccess() {
				return avgSlashdotCacheCHKSucess.currentValue();
			}

			public double furthestSuccess() throws StatsNotAvailableException {
				return furthestSlashdotCacheCHKSuccess;
			}

			public double avgDist() throws StatsNotAvailableException {
				return Location.distance(nodeLoc, avgLocation());
			}

			public double distanceStats() throws StatsNotAvailableException {
				return cappedDistance(avgSlashdotCacheCHKLocation, node.getChkDatacache());
			}
		};
	}

		/**
	 * View of stats for CHK ClientCache
	 *
	 * @return CHK ClientCache stats
	 */
	public NodeStoreStats chkClientCacheStats() {
		return new NodeStoreStats() {
			public double avgLocation() {
				return avgClientCacheCHKLocation.currentValue();
			}

			public double avgSuccess() {
				return avgClientCacheCHKSuccess.currentValue();
			}

			public double furthestSuccess() throws StatsNotAvailableException {
				return furthestClientCacheCHKSuccess;
			}

			public double avgDist() throws StatsNotAvailableException {
				return Location.distance(nodeLoc, avgLocation());
			}

			public double distanceStats() throws StatsNotAvailableException {
				return cappedDistance(avgClientCacheCHKLocation, node.getChkDatacache());
			}
		};
	}

	/**
	 * View of stats for SSK Store
	 *
	 * @return stats for SSK Store
	 */
	public NodeStoreStats sskStoreStats() {
		return new NodeStoreStats() {
			public double avgLocation() {
				return avgStoreSSKLocation.currentValue();
			}

			public double avgSuccess() {
				return avgStoreSSKSuccess.currentValue();
			}

			public double furthestSuccess() throws StatsNotAvailableException {
				return furthestStoreSSKSuccess;
			}

			public double avgDist() throws StatsNotAvailableException {
				return Location.distance(nodeLoc, avgLocation());
			}

			public double distanceStats() throws StatsNotAvailableException {
				return cappedDistance(avgStoreSSKLocation, node.getChkDatastore());
			}
		};
	}

	/**
	 * View of stats for SSK Cache
	 *
	 * @return SSK cache stats
	 */
	public NodeStoreStats sskCacheStats() {
		return new NodeStoreStats() {
			public double avgLocation() {
				return avgCacheSSKLocation.currentValue();
			}

			public double avgSuccess() {
				return avgCacheSSKSuccess.currentValue();
			}

			public double furthestSuccess() throws StatsNotAvailableException {
				return furthestCacheSSKSuccess;
			}

			public double avgDist() throws StatsNotAvailableException {
				return Location.distance(nodeLoc, avgLocation());
			}

			public double distanceStats() throws StatsNotAvailableException {
				return cappedDistance(avgCacheSSKLocation, node.getChkDatacache());
			}
		};
	}

	/**
	 * View of stats for SSK SlashdotCache
	 *
	 * @return SSK Slashdotcache stats
	 */
	public NodeStoreStats sskSlashDotCacheStats() {
		return new NodeStoreStats() {
			public double avgLocation() {
				return avgSlashdotCacheSSKLocation.currentValue();
			}

			public double avgSuccess() {
				return avgSlashdotCacheSSKSuccess.currentValue();
			}

			public double furthestSuccess() throws StatsNotAvailableException {
				return furthestSlashdotCacheSSKSuccess;
			}

			public double avgDist() throws StatsNotAvailableException {
				return Location.distance(nodeLoc, avgLocation());
			}

			public double distanceStats() throws StatsNotAvailableException {
				return cappedDistance(avgSlashdotCacheSSKLocation, node.getChkDatacache());
			}
		};
	}

		/**
	 * View of stats for SSK ClientCache
	 *
	 * @return SSK ClientCache stats
	 */
	public NodeStoreStats sskClientCacheStats() {
		return new NodeStoreStats() {
			public double avgLocation() {
				return avgClientCacheSSKLocation.currentValue();
			}

			public double avgSuccess() {
				return avgClientCacheSSKSuccess.currentValue();
			}

			public double furthestSuccess() throws StatsNotAvailableException {
				return furthestClientCacheSSKSuccess;
			}

			public double avgDist() throws StatsNotAvailableException {
				return Location.distance(nodeLoc, avgLocation());
			}

			public double distanceStats() throws StatsNotAvailableException {
				return cappedDistance(avgClientCacheSSKLocation, node.getChkDatacache());
			}
		};
	}




	private double cappedDistance(DecayingKeyspaceAverage avgLocation, CHKStore store) {
		double cachePercent = 1.0 * avgLocation.countReports() / store.keyCount();
		//Cap the reported value at 100%, as the decaying average does not account beyond that anyway.
		if (cachePercent > 1.0) {
			cachePercent = 1.0;
		}
		return cachePercent;
	}


	public static class DatabaseJobStats implements Comparable<DatabaseJobStats> {
		public final String jobType;
		public final long count;
		public final long avgTime;
		public final long totalTime;

		public DatabaseJobStats(String myJobType, long myCount, long myAvgTime, long myTotalTime) {
			jobType = myJobType;
			count = myCount;
			avgTime = myAvgTime;
			totalTime = myTotalTime;
		}

		public int compareTo(DatabaseJobStats o) {
			if(avgTime < o.avgTime)
				return 1;
			else if(avgTime == o.avgTime)
				return 0;
			else
				return -1;
		}
	}

	public DatabaseJobStats[] getDatabaseJobExecutionStatistics() {
		DatabaseJobStats[] entries = new DatabaseJobStats[avgDatabaseJobExecutionTimes.size()];
		int i = 0;

		synchronized(avgDatabaseJobExecutionTimes) {
			for(Map.Entry<String, TrivialRunningAverage> entry : avgDatabaseJobExecutionTimes.entrySet()) {
				TrivialRunningAverage avg = entry.getValue();
				entries[i++] = new DatabaseJobStats(entry.getKey(), avg.countReports(), (long)avg.currentValue(), (long)avg.totalValue());
			}
		}

		Arrays.sort(entries);
		return entries;
	}

	public StringCounter getDatabaseJobQueueStatistics() {
		final StringCounter result = new StringCounter();

		final LinkedList<Runnable>[] dbJobs = node.clientCore.clientDatabaseExecutor.getQueuedJobsByPriority();

		for(LinkedList<Runnable> list : dbJobs) {
			for(Runnable job : list) {
				result.inc(sanitizeDBJobType(job.toString()));
			}
		}

		return result;
	}
}<|MERGE_RESOLUTION|>--- conflicted
+++ resolved
@@ -244,12 +244,7 @@
 	public final DecayingKeyspaceAverage avgStoreSSKSuccess;
 
 
-<<<<<<< HEAD
-	NodeStats(Node node, int sortOrder, SubConfig statsConfig, int obwLimit, int ibwLimit, File nodeDir, int lastVersion) throws NodeInitException {
-=======
-
-	NodeStats(Node node, int sortOrder, SubConfig statsConfig, int obwLimit, int ibwLimit) throws NodeInitException {
->>>>>>> 27558f0e
+	NodeStats(Node node, int sortOrder, SubConfig statsConfig, int obwLimit, int ibwLimit, int lastVersion) throws NodeInitException {
 		this.node = node;
 		this.peers = node.peers;
 		this.hardRandom = node.random;
@@ -574,13 +569,8 @@
 	 * overhead the worst case is that more stuff succeeds than expected and we have a few
 	 * timeouts (because output bandwidth liability was assuming a lower overhead than
 	 * actually happens) - but this should be very rare. */
-<<<<<<< HEAD
 	static final double MIN_NON_OVERHEAD = 0.5;
 	
-=======
-	static final double MIN_OVERHEAD = 0.5;
-
->>>>>>> 27558f0e
 	/* return reject reason as string if should reject, otherwise return null */
 	public String shouldRejectRequest(boolean canAcceptAnyway, boolean isInsert, boolean isSSK, boolean isLocal, boolean isOfferReply, PeerNode source, boolean hasInStore, boolean preferInsert) {
 		if(logMINOR) dumpByteCostAverages();
@@ -613,11 +603,7 @@
 				if(logMINOR) Logger.minor(this, "Adjusted non-overhead fraction: "+nonOverheadFraction);
 			} else if(time < DEFAULT_ONLY_PERIOD + DEFAULT_TRANSITION_PERIOD) {
 				time -= DEFAULT_ONLY_PERIOD;
-<<<<<<< HEAD
 				nonOverheadFraction = (time * nonOverheadFraction + 
-=======
-				overheadFraction = (time * overheadFraction +
->>>>>>> 27558f0e
 					(DEFAULT_TRANSITION_PERIOD - time) * DEFAULT_OVERHEAD) / DEFAULT_TRANSITION_PERIOD;
 				if(logMINOR) Logger.minor(this, "Adjusted non-overhead fraction: "+nonOverheadFraction);
 			}
