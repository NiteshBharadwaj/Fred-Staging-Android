--- conflicted
+++ resolved
@@ -4739,7 +4739,6 @@
 		return packetFormat.timeCheckForLostPackets();
 	}
 
-<<<<<<< HEAD
 	/** Only called for new format connections, for which we don't care about PacketTracker */
 	public void dumpTracker(SessionKey brokenKey) {
 		synchronized(this) {
@@ -4754,7 +4753,8 @@
 		// Update connected vs not connected status.
 		isConnected();
 		setPeerNodeStatus(System.currentTimeMillis());
-=======
+	}
+	
 	public void processDecryptedMessage(byte[] data, int offset, int length, int overhead) {
 		Message m = node.usm.decodeSingleMessage(data, offset, length, this, overhead);
 		if(m != null) {
@@ -4789,6 +4789,5 @@
 	// FIXME move this to PacketFormat eventually.
 	public Random paddingGen() {
 		return paddingGen;
->>>>>>> e8310359
 	}
 }