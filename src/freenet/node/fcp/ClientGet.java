/* This code is part of Freenet. It is distributed under the GNU General
 * Public License, version 2 (or at your option any later version). See
 * http://www.gnu.org/ for further details of the GPL. */
package freenet.node.fcp;

import java.io.File;
import java.io.IOException;
import java.util.HashSet;

import com.db4o.ObjectContainer;

import freenet.client.FetchContext;
import freenet.client.FetchException;
import freenet.client.FetchResult;
import freenet.client.InsertException;
import freenet.client.async.BaseClientPutter;
import freenet.client.async.BinaryBlob;
import freenet.client.async.ClientCallback;
import freenet.client.async.ClientContext;
import freenet.client.async.ClientGetter;
import freenet.client.async.ClientRequester;
import freenet.client.async.DBJob;
import freenet.client.events.ClientEvent;
import freenet.client.events.ClientEventListener;
import freenet.client.events.SplitfileProgressEvent;
import freenet.keys.FreenetURI;
import freenet.support.Fields;
import freenet.support.Logger;
import freenet.support.SimpleFieldSet;
import freenet.support.api.Bucket;
import freenet.support.io.CannotCreateFromFieldSetException;
import freenet.support.io.FileBucket;
import freenet.support.io.FileUtil;
import freenet.support.io.NativeThread;
import freenet.support.io.NullBucket;
import freenet.support.io.SerializableToFieldSetBucketUtil;

/**
 * A simple client fetch. This can of course fetch arbitrarily large
 * files, including splitfiles, redirects, etc.
 */
public class ClientGet extends ClientRequest implements ClientCallback, ClientEventListener {

	/** Fetch context. Never passed in: always created new by the ClientGet. Therefore, we
	 * can safely delete it in requestWasRemoved(). */
	private final FetchContext fctx;
	private final ClientGetter getter;
	private final short returnType;
	private final File targetFile;
	private final File tempFile;
	/** Bucket passed in to the ClientGetter to return data in. Null unless returntype=disk */
	private Bucket returnBucket;
	private final boolean binaryBlob;

	// Verbosity bitmasks
	private int VERBOSITY_SPLITFILE_PROGRESS = 1;

	// Stuff waiting for reconnection
	/** Did the request succeed? Valid if finished. */
	private boolean succeeded;
	/** Length of the found data */
	private long foundDataLength = -1;
	/** MIME type of the found data */
	private String foundDataMimeType;
	/** Details of request failure */
	private GetFailedMessage getFailedMessage;
	/** Succeeded but failed to return data e.g. couldn't write to file */
	private ProtocolErrorMessage postFetchProtocolErrorMessage;
	/** AllData (the actual direct-send data) - do not persist, because the bucket
	 * is not persistent. FIXME make the bucket persistent! */
	private AllDataMessage allDataPending;
	/** Last progress message. Not persistent - FIXME this will be made persistent
	 * when we have proper persistence at the ClientGetter level. */
	private SimpleProgressMessage progressPending;

	/**
	 * Create one for a global-queued request not made by FCP.
	 * @throws IdentifierCollisionException
	 * @throws NotAllowedException 
	 * @throws IOException 
	 */
	public ClientGet(FCPClient globalClient, FreenetURI uri, boolean dsOnly, boolean ignoreDS,
			int maxSplitfileRetries, int maxNonSplitfileRetries, long maxOutputLength,
			short returnType, boolean persistRebootOnly, String identifier, int verbosity, short prioClass,
			File returnFilename, File returnTempFilename, FCPServer server) throws IdentifierCollisionException, NotAllowedException, IOException {
		super(uri, identifier, verbosity, null, globalClient, prioClass,
				(persistRebootOnly ? ClientRequest.PERSIST_REBOOT : ClientRequest.PERSIST_FOREVER),
				null, true);

		fctx = new FetchContext(server.defaultFetchContext, FetchContext.IDENTICAL_MASK, false);
		fctx.eventProducer.addEventListener(this);
		fctx.localRequestOnly = dsOnly;
		fctx.ignoreStore = ignoreDS;
		fctx.maxNonSplitfileRetries = maxNonSplitfileRetries;
		fctx.maxSplitfileBlockRetries = maxSplitfileRetries;
		fctx.maxOutputLength = maxOutputLength;
		fctx.maxTempLength = maxOutputLength;
		Bucket ret = null;
		this.returnType = returnType;
		binaryBlob = false;
		if(returnType == ClientGetMessage.RETURN_TYPE_DISK) {
			this.targetFile = returnFilename;
			this.tempFile = returnTempFilename;
			if(!(server.core.allowDownloadTo(returnTempFilename) && server.core.allowDownloadTo(returnFilename)))
				throw new NotAllowedException();
			ret = new FileBucket(returnTempFilename, false, true, false, false, false);
		} else if(returnType == ClientGetMessage.RETURN_TYPE_NONE) {
			targetFile = null;
			tempFile = null;
			ret = new NullBucket();
		} else {
			targetFile = null;
			tempFile = null;
				if(persistenceType == PERSIST_FOREVER)
					ret = server.core.persistentTempBucketFactory.makeBucket(maxOutputLength);
				else
					ret = server.core.tempBucketFactory.makeBucket(maxOutputLength);
		}
		returnBucket = ret;
			getter = new ClientGetter(this, server.core.requestStarters.chkFetchScheduler, server.core.requestStarters.sskFetchScheduler, uri, fctx, priorityClass,
					client.lowLevelClient,
					returnBucket, null);
	}
	
	public ClientGet(FCPConnectionHandler handler, ClientGetMessage message, FCPServer server) throws IdentifierCollisionException, MessageInvalidException {
		super(message.uri, message.identifier, message.verbosity, handler, message.priorityClass,
				message.persistenceType, message.clientToken, message.global);
		// Create a Fetcher directly in order to get more fine-grained control,
		// since the client may override a few context elements.
		fctx = new FetchContext(server.defaultFetchContext, FetchContext.IDENTICAL_MASK, false);
		fctx.eventProducer.addEventListener(this);
		// ignoreDS
		fctx.localRequestOnly = message.dsOnly;
		fctx.ignoreStore = message.ignoreDS;
		fctx.maxNonSplitfileRetries = message.maxRetries;
		fctx.maxSplitfileBlockRetries = message.maxRetries;
		// FIXME do something with verbosity !!
		// Has already been checked
		fctx.maxOutputLength = message.maxSize;
		fctx.maxTempLength = message.maxTempSize;

		if(message.allowedMIMETypes != null) {
			fctx.allowedMIMETypes = new HashSet();
			for(int i=0;i<message.allowedMIMETypes.length;i++) fctx.allowedMIMETypes.add(message.allowedMIMETypes[i]);
		}

		this.returnType = message.returnType;
		this.binaryBlob = message.binaryBlob;
		Bucket ret = null;
		if(returnType == ClientGetMessage.RETURN_TYPE_DISK) {
			this.targetFile = message.diskFile;
			this.tempFile = message.tempFile;
			if(!(server.core.allowDownloadTo(tempFile) && server.core.allowDownloadTo(targetFile)))
				throw new MessageInvalidException(ProtocolErrorMessage.ACCESS_DENIED, "Not allowed to download to "+tempFile+" or "+targetFile, identifier, global);
			else if(!(handler.allowDDAFrom(tempFile, true) && handler.allowDDAFrom(targetFile, true)))
				throw new MessageInvalidException(ProtocolErrorMessage.DIRECT_DISK_ACCESS_DENIED, "Not allowed to download to "+tempFile+" or "+targetFile + ". You might need to do a " + TestDDARequestMessage.NAME + " first.", identifier, global);
			ret = new FileBucket(message.tempFile, false, true, false, false, false);
		} else if(returnType == ClientGetMessage.RETURN_TYPE_NONE) {
			targetFile = null;
			tempFile = null;
			ret = new NullBucket();
		} else {
			targetFile = null;
			tempFile = null;
			try {
				if(persistenceType == PERSIST_FOREVER)
					ret = server.core.persistentTempBucketFactory.makeBucket(fctx.maxOutputLength);
				else
					ret = server.core.tempBucketFactory.makeBucket(fctx.maxOutputLength);
			} catch (IOException e) {
				Logger.error(this, "Cannot create bucket for temp storage: "+e, e);
				getter = null;
				returnBucket = null;
				// This is *not* a FetchException since we don't register it: it's a protocol error.
				throw new MessageInvalidException(ProtocolErrorMessage.INTERNAL_ERROR, "Cannot create bucket for temporary storage (out of disk space???): "+e, identifier, global);
			}
		}
		if(ret == null)
			Logger.error(this, "Impossible: ret = null in FCP constructor for "+this, new Exception("debug"));
		returnBucket = ret;
			getter = new ClientGetter(this, server.core.requestStarters.chkFetchScheduler, 
					server.core.requestStarters.sskFetchScheduler, uri, fctx, priorityClass, 
					client.lowLevelClient, 
					binaryBlob ? new NullBucket() : returnBucket, binaryBlob ? returnBucket : null);
	}

	/**
	 * Create a ClientGet from a request serialized to a SimpleFieldSet.
	 * Can throw, and does minimal verification, as is dealing with data
	 * supposedly serialized out by the node.
	 * @throws IOException
	 * @throws FetchException 
	 */
	public ClientGet(SimpleFieldSet fs, FCPClient client2, FCPServer server) throws IOException, FetchException {
		super(fs, client2);

		returnType = ClientGetMessage.parseValidReturnType(fs.get("ReturnType"));
		String f = fs.get("Filename");
		if(f != null)
			targetFile = new File(f);
		else
			targetFile = null;
		f = fs.get("TempFilename");
		if(f != null)
			tempFile = new File(f);
		else
			tempFile = null;
		boolean ignoreDS = Fields.stringToBool(fs.get("IgnoreDS"), false);
		boolean dsOnly = Fields.stringToBool(fs.get("DSOnly"), false);
		int maxRetries = Integer.parseInt(fs.get("MaxRetries"));
		fctx = new FetchContext(server.defaultFetchContext, FetchContext.IDENTICAL_MASK, false);
		fctx.eventProducer.addEventListener(this);
		// ignoreDS
		fctx.localRequestOnly = dsOnly;
		fctx.ignoreStore = ignoreDS;
		fctx.maxNonSplitfileRetries = maxRetries;
		fctx.maxSplitfileBlockRetries = maxRetries;
		binaryBlob = Fields.stringToBool(fs.get("BinaryBlob"), false);
		succeeded = Fields.stringToBool(fs.get("Succeeded"), false);
		if(finished) {
			if(succeeded) {
				foundDataLength = Long.parseLong(fs.get("FoundDataLength"));
				foundDataMimeType = fs.get("FoundDataMimeType");
				SimpleFieldSet fs1 = fs.subset("PostFetchProtocolError");
				if(fs1 != null)
					postFetchProtocolErrorMessage = new ProtocolErrorMessage(fs1);
			} else {
				getFailedMessage = new GetFailedMessage(fs.subset("GetFailed"), false);
			}
		}
		Bucket ret = null;
		if(returnType == ClientGetMessage.RETURN_TYPE_DISK) {
			if (succeeded) {
				ret = new FileBucket(targetFile, false, true, false, false, false);
			} else {
				ret = new FileBucket(tempFile, false, true, false, false, false);
			}
		} else if(returnType == ClientGetMessage.RETURN_TYPE_NONE) {
			ret = new NullBucket();
		} else if(returnType == ClientGetMessage.RETURN_TYPE_DIRECT) {
			try {
				ret = SerializableToFieldSetBucketUtil.create(fs.subset("ReturnBucket"), server.core.random, server.core.persistentTempBucketFactory);
				if(ret == null) throw new CannotCreateFromFieldSetException("ret == null");
			} catch (CannotCreateFromFieldSetException e) {
				Logger.error(this, "Cannot read: "+this+" : "+e, e);
				try {
					// Create a new temp bucket
					if(persistenceType == PERSIST_FOREVER)
						ret = server.core.persistentTempBucketFactory.makeBucket(fctx.maxOutputLength);
					else
						ret = server.core.tempBucketFactory.makeBucket(fctx.maxOutputLength);
				} catch (IOException e1) {
					Logger.error(this, "Cannot create bucket for temp storage: "+e, e);
					getter = null;
					returnBucket = null;
					throw new FetchException(FetchException.BUCKET_ERROR, e);
				}
			}
		} else {
			throw new IllegalArgumentException();
		}
		if(succeeded) {
			if(foundDataLength < ret.size()) {
				Logger.error(this, "Failing "+identifier+" because lost data");
				succeeded = false;
			}
		}
		if(ret == null)
			Logger.error(this, "Impossible: ret = null in SFS constructor for "+this, new Exception("debug"));
		returnBucket = ret;

		String[] allowed = fs.getAll("AllowedMIMETypes");
		if(allowed != null) {
			fctx.allowedMIMETypes = new HashSet<String>();
			for (String a : allowed)
				fctx.allowedMIMETypes.add(a);
		}

		getter = new ClientGetter(this, server.core.requestStarters.chkFetchScheduler, 
				server.core.requestStarters.sskFetchScheduler, uri, 
				fctx, priorityClass, 
				client.lowLevelClient,
				binaryBlob ? new NullBucket() : returnBucket, 
						binaryBlob ? returnBucket : null);

		if(finished && succeeded)
			allDataPending = new AllDataMessage(returnBucket, identifier, global, startupTime, completionTime);
	}

<<<<<<< HEAD
	/**
	 * Must be called just after construction, but within a transaction.
	 * @throws IdentifierCollisionException If the identifier is already in use.
	 */
	void register(ObjectContainer container, boolean lazyResume, boolean noTags) throws IdentifierCollisionException {
		if(persistenceType != PERSIST_CONNECTION)
			try {
				client.register(this, lazyResume, container);
			} catch (IdentifierCollisionException e) {
				returnBucket.free();
				throw e;
			}
			if(persistenceType != PERSIST_CONNECTION && !noTags) {
				FCPMessage msg = persistentTagMessage(container);
				client.queueClientRequestMessage(msg, 0, container);
			}
	}

	public void start(ObjectContainer container, ClientContext context) {
=======
	@Override
	public void start() {
>>>>>>> aaeaa978
		try {
			synchronized(this) {
				if(finished) return;
			}
			getter.start(container, context);
			if(persistenceType != PERSIST_CONNECTION && !finished) {
				FCPMessage msg = persistentTagMessage(container);
				client.queueClientRequestMessage(msg, 0, container);
			}
			synchronized(this) {
				started = true;
			}
		} catch (FetchException e) {
			synchronized(this) {
				started = true;
			} // before the failure handler
			onFailure(e, null, container);
		} catch (Throwable t) {
			synchronized(this) {
				started = true;
			}
			onFailure(new FetchException(FetchException.INTERNAL_ERROR, t), null, container);
		}
		if(persistenceType == PERSIST_FOREVER)
			container.set(this); // Update
	}

<<<<<<< HEAD
	public void onLostConnection(ObjectContainer container, ClientContext context) {
=======
	@Override
	public void onLostConnection() {
>>>>>>> aaeaa978
		if(persistenceType == PERSIST_CONNECTION)
			cancel(container, context);
		// Otherwise ignore
	}

	public void onSuccess(FetchResult result, ClientGetter state, ObjectContainer container) {
		Logger.minor(this, "Succeeded: "+identifier);
		Bucket data = result.asBucket();
		if(persistenceType == PERSIST_FOREVER) {
			if(data != null)
				container.activate(data, 5);
			if(returnBucket != null)
				container.activate(returnBucket, 5);
			container.activate(client, 1);
			if(tempFile != null)
				container.activate(tempFile, 5);
			if(targetFile != null)
				container.activate(targetFile, 5);
		}
		if(returnBucket != data && !binaryBlob) {
			boolean failed = true;
			synchronized(this) {
				if(finished) {
					Logger.error(this, "Already finished but onSuccess() for "+this+" data = "+data, new Exception("debug"));
					data.free();
					return; // Already failed - bucket error maybe??
				}
				if(returnType == ClientGetMessage.RETURN_TYPE_DIRECT && returnBucket == null) {
					// Lost bucket for some reason e.g. bucket error (caused by IOException) on previous try??
					// Recover...
					returnBucket = data;
					failed = false;
				}
			}
			if(failed) {
				Logger.error(this, "returnBucket = "+returnBucket+" but onSuccess() data = "+data, new Exception("debug"));
				// Caller guarantees that data == returnBucket
				onFailure(new FetchException(FetchException.INTERNAL_ERROR, "Data != returnBucket"), null, container);
				return;
			}
		}
		boolean dontFree = false;
		// FIXME I don't think this is a problem in this case...? (Disk write while locked..)
		AllDataMessage adm = null;
		synchronized(this) {
			if(succeeded) {
				Logger.error(this, "onSuccess called twice for "+this+" ("+identifier+ ')');
				return; // We might be called twice; ignore it if so.
			}
			started = true;
			if(returnType == ClientGetMessage.RETURN_TYPE_DIRECT) {
				// Send all the data at once
				// FIXME there should be other options
				// FIXME: CompletionTime is set on finish() : we need to give it current time here
				// but it means we won't always return the same value to clients... Does it matter ?
				adm = new AllDataMessage(returnBucket, identifier, global, startupTime, System.currentTimeMillis());
				if(persistenceType == PERSIST_CONNECTION)
					adm.setFreeOnSent();
				dontFree = true;
				/* 
				 * } else if(returnType == ClientGetMessage.RETURN_TYPE_NONE) {
				// Do nothing
				 */
			} else if(returnType == ClientGetMessage.RETURN_TYPE_DISK) {
				// Write to temp file, then rename over filename
				if(!FileUtil.renameTo(tempFile, targetFile)) {
					postFetchProtocolErrorMessage = new ProtocolErrorMessage(ProtocolErrorMessage.COULD_NOT_RENAME_FILE, false, null, identifier, global);
					// Don't delete temp file, user might want it.
				}
				returnBucket = new FileBucket(targetFile, false, true, false, false, false);
			}
			progressPending = null;
			this.foundDataLength = returnBucket.size();
			if(!binaryBlob)
				this.foundDataMimeType = result.getMimeType();
			else
				this.foundDataMimeType = BinaryBlob.MIME_TYPE;
			this.succeeded = true;
			finished = true;
		}
		trySendDataFoundOrGetFailed(null, container);

		if(adm != null)
			trySendAllDataMessage(adm, null, container);
		if(!dontFree)
			data.free();
		if(persistenceType == PERSIST_FOREVER) {
			returnBucket.storeTo(container);
			container.set(this);
		}
		finish(container);
		client.notifySuccess(this, container);
	}

	private void trySendDataFoundOrGetFailed(FCPConnectionOutputHandler handler, ObjectContainer container) {
		FCPMessage msg;

		// Don't need to lock. succeeded is only ever set, never unset.
		// and succeeded and getFailedMessage are both atomic.
		if(succeeded) {
			msg = new DataFoundMessage(foundDataLength, foundDataMimeType, identifier, global);
		} else {
			msg = getFailedMessage;
			if(persistenceType == PERSIST_FOREVER)
				container.activate(msg, 5);
		}

		if(handler != null)
			handler.queue(msg);
		else
			client.queueClientRequestMessage(msg, 0, container);
		if(postFetchProtocolErrorMessage != null) {
			if(persistenceType == PERSIST_FOREVER)
				container.activate(postFetchProtocolErrorMessage, 5);
			if(handler != null)
				handler.queue(postFetchProtocolErrorMessage);
			else {
				if(persistenceType == PERSIST_FOREVER)
					container.activate(client, 1);
				client.queueClientRequestMessage(postFetchProtocolErrorMessage, 0, container);
			}
		}

	}

	private void trySendAllDataMessage(AllDataMessage msg, FCPConnectionOutputHandler handler, ObjectContainer container) {
		if(persistenceType != ClientRequest.PERSIST_CONNECTION) {
			allDataPending = msg;
			if(persistenceType == ClientRequest.PERSIST_FOREVER)
				container.set(this);
		} else {
			if(persistenceType == PERSIST_FOREVER)
				container.activate(client, 1);
			client.queueClientRequestMessage(msg, 0, container);
		}
	}

	private void trySendProgress(SimpleProgressMessage msg, FCPConnectionOutputHandler handler, ObjectContainer container) {
		if(persistenceType != ClientRequest.PERSIST_CONNECTION) {
			progressPending = msg;
			if(persistenceType == ClientRequest.PERSIST_FOREVER)
				container.set(this);
		}
		if(persistenceType == PERSIST_FOREVER)
			container.activate(client, 1);
		client.queueClientRequestMessage(msg, VERBOSITY_SPLITFILE_PROGRESS, container);
		if(persistenceType == PERSIST_FOREVER && !client.isGlobalQueue)
			container.deactivate(client, 1);
	}

<<<<<<< HEAD
	public void sendPendingMessages(FCPConnectionOutputHandler handler, boolean includePersistentRequest, boolean includeData, boolean onlyData, ObjectContainer container) {
=======
	@Override
	public void sendPendingMessages(FCPConnectionOutputHandler handler, boolean includePersistentRequest, boolean includeData, boolean onlyData) {
>>>>>>> aaeaa978
		if(persistenceType == ClientRequest.PERSIST_CONNECTION) {
			Logger.error(this, "WTF? persistenceType="+persistenceType, new Exception("error"));
			return;
		}
		if(!onlyData) {
			if(includePersistentRequest) {
				FCPMessage msg = persistentTagMessage(container);
				handler.queue(msg);
			}
			if(progressPending != null) {
				if(persistenceType == PERSIST_FOREVER)
					container.activate(progressPending, 5);
				handler.queue(progressPending);
			}
			if(finished)
				trySendDataFoundOrGetFailed(handler, container);
		}

		if (onlyData && allDataPending  == null) {
			Logger.error(this, "No data pending !");
		}

		if(includeData && (allDataPending != null)) {
			if(persistenceType == PERSIST_FOREVER)
				container.activate(allDataPending, 5);
			handler.queue(allDataPending);
		}
	}

<<<<<<< HEAD
	protected FCPMessage persistentTagMessage(ObjectContainer container) {
		if(persistenceType == PERSIST_FOREVER) {
			container.activate(uri, 5);
			container.activate(fctx, 1);
			container.activate(client, 1);
			container.activate(targetFile, 5);
			container.activate(tempFile, 5);
		}
=======
	@Override
	protected FCPMessage persistentTagMessage() {
>>>>>>> aaeaa978
		return new PersistentGet(identifier, uri, verbosity, priorityClass, returnType, persistenceType, targetFile, tempFile, clientToken, client.isGlobalQueue, started, fctx.maxNonSplitfileRetries, binaryBlob, fctx.maxOutputLength);
	}

	public void onFailure(FetchException e, ClientGetter state, ObjectContainer container) {
		if(finished) return;
		synchronized(this) {
			succeeded = false;
			getFailedMessage = new GetFailedMessage(e, identifier, global);
			finished = true;
			started = true;
		}
		if(Logger.shouldLog(Logger.MINOR, this))
			Logger.minor(this, "Caught "+e, e);
		trySendDataFoundOrGetFailed(null, container);
		if(persistenceType == PERSIST_FOREVER) {
			container.activate(client, 1);
			container.set(this);
		}
		finish(container);
		client.notifyFailure(this, container);
	}

	public void onSuccess(BaseClientPutter state, ObjectContainer container) {
		// Ignore
	}

	public void onFailure(InsertException e, BaseClientPutter state, ObjectContainer container) {
		// Ignore
	}

	public void onGeneratedURI(FreenetURI uri, BaseClientPutter state, ObjectContainer container) {
		// Ignore
	}

<<<<<<< HEAD
	public void requestWasRemoved(ObjectContainer container) {
=======
	@Override
	public void requestWasRemoved() {
>>>>>>> aaeaa978
		// if request is still running, send a GetFailed with code=cancelled
		if( !finished ) {
			synchronized(this) {
				succeeded = false;
				finished = true;
				FetchException cancelled = new FetchException(FetchException.CANCELLED);
				getFailedMessage = new GetFailedMessage(cancelled, identifier, global);
			}
			trySendDataFoundOrGetFailed(null, container);
		}
		// notify client that request was removed
		FCPMessage msg = new PersistentRequestRemovedMessage(getIdentifier(), global);
		if(persistenceType == PERSIST_FOREVER)
			container.activate(client, 1);
		client.queueClientRequestMessage(msg, 0, container);

		freeData(container);
		
		if(persistenceType == PERSIST_FOREVER) {
			container.delete(fctx);
			getter.removeFrom(container);
			if(targetFile != null)
				container.delete(targetFile);
			if(tempFile != null)
				container.delete(tempFile);
			if(getFailedMessage != null) {
				container.activate(getFailedMessage, 5);
				getFailedMessage.removeFrom(container);
			}
			if(postFetchProtocolErrorMessage != null) {
				container.activate(postFetchProtocolErrorMessage, 5);
				postFetchProtocolErrorMessage.removeFrom(container);
			}
			if(allDataPending != null) {
				container.activate(allDataPending, 5);
				allDataPending.removeFrom(container);
			}
		}
		super.requestWasRemoved(container);
	}

	public void receive(ClientEvent ce, ObjectContainer container, ClientContext context) {
		// Don't need to lock, verbosity is final and finished is never unset.
		if(finished) return;
		if(!(((verbosity & VERBOSITY_SPLITFILE_PROGRESS) == VERBOSITY_SPLITFILE_PROGRESS) &&
				(ce instanceof SplitfileProgressEvent)))
			return;
		final SimpleProgressMessage progress =
			new SimpleProgressMessage(identifier, global, (SplitfileProgressEvent)ce);
		// container may be null...
		if(persistenceType == PERSIST_FOREVER && container == null) {
			context.jobRunner.queue(new DBJob() {

				public void run(ObjectContainer container, ClientContext context) {
					trySendProgress(progress, null, container);
				}
				
			}, NativeThread.HIGH_PRIORITY, false);
		} else {
			trySendProgress(progress, null, container);
		}
	}

	// This is distinct from the ClientGetMessage code, as later on it will be radically
	// different (it can store detailed state).
	@Override
	public synchronized SimpleFieldSet getFieldSet() {
		SimpleFieldSet fs = new SimpleFieldSet(false); // we will need multi-level later...
		fs.putSingle("Type", "GET");
		fs.putSingle("URI", uri.toString(false, false));
		fs.putSingle("Identifier", identifier);
		fs.putSingle("Verbosity", Integer.toString(verbosity));
		fs.putSingle("PriorityClass", Short.toString(priorityClass));
		fs.putSingle("ReturnType", ClientGetMessage.returnTypeString(returnType));
		fs.putSingle("Persistence", persistenceTypeString(persistenceType));
		fs.putSingle("ClientName", client.name);
		if(targetFile != null)
			fs.putSingle("Filename", targetFile.getPath());
		if(tempFile != null)
			fs.putSingle("TempFilename", tempFile.getPath());
		if(clientToken != null)
			fs.putSingle("ClientToken", clientToken);
		fs.putSingle("IgnoreDS", Boolean.toString(fctx.ignoreStore));
		fs.putSingle("DSOnly", Boolean.toString(fctx.localRequestOnly));
		fs.putSingle("MaxRetries", Integer.toString(fctx.maxNonSplitfileRetries));
		fs.putSingle("Finished", Boolean.toString(finished));
		fs.putSingle("Succeeded", Boolean.toString(succeeded));
		if(fctx.allowedMIMETypes != null)
			fs.putOverwrite("AllowedMIMETypes", (String[]) fctx.allowedMIMETypes.toArray(new String[fctx.allowedMIMETypes.size()]));
		if(finished) {
			if(succeeded) {
				fs.putSingle("FoundDataLength", Long.toString(foundDataLength));
				fs.putSingle("FoundDataMimeType", foundDataMimeType);
				if(postFetchProtocolErrorMessage != null) {
					fs.put("PostFetchProtocolError", postFetchProtocolErrorMessage.getFieldSet());
				}
			} else {
				if(getFailedMessage != null) {
					fs.put("GetFailed", getFailedMessage.getFieldSet(false));
				}
			}
		}
		// Return bucket
		if(returnType == ClientGetMessage.RETURN_TYPE_DIRECT && !(succeeded == false && returnBucket == null)) {
			bucketToFS(fs, "ReturnBucket", false, returnBucket);
		}
		fs.putSingle("Global", Boolean.toString(client.isGlobalQueue));
		fs.put("BinaryBlob", binaryBlob);
		fs.put("StartupTime", startupTime);
		if(finished)
			fs.put("CompletionTime", completionTime);

		return fs;
	}

	@Override
	protected ClientRequester getClientRequest() {
		return getter;
	}

<<<<<<< HEAD
	protected void freeData(ObjectContainer container) {
		Bucket data;
		synchronized(this) {
			data = returnBucket;
			returnBucket = null;
		}
		if(data != null) {
			if(persistenceType == PERSIST_FOREVER)
				container.activate(data, 5);
			data.free();
			if(persistenceType == PERSIST_FOREVER)
				data.removeFrom(container);
		}
=======
	@Override
	protected void freeData() {
		if(returnBucket != null)
			returnBucket.free();
>>>>>>> aaeaa978
	}

	@Override
	public boolean hasSucceeded() {
		return succeeded;
	}

	public boolean isDirect() {
		return this.returnType == ClientGetMessage.RETURN_TYPE_DIRECT;
	}

	public boolean isToDisk() {
		return this.returnType == ClientGetMessage.RETURN_TYPE_DISK;
	}

	public FreenetURI getURI(ObjectContainer container) {
		if(persistenceType == PERSIST_FOREVER)
			container.activate(uri, 5);
		return uri;
	}

	public long getDataSize(ObjectContainer container) {
		if(foundDataLength > 0)
			return foundDataLength;
		if(getter != null) {
			if(persistenceType == PERSIST_FOREVER)
				container.activate(getter, 1);
			return getter.expectedSize();
		}
		return -1;
	}

	public String getMIMEType(ObjectContainer container) {
		if(foundDataMimeType != null)
			return foundDataMimeType;
		if(getter != null) {
			if(persistenceType == PERSIST_FOREVER)
				container.activate(getter, 1);
			return getter.expectedMIME();
		}
		return null;
	}

	public File getDestFilename() {
		return targetFile;
	}

<<<<<<< HEAD
	public double getSuccessFraction(ObjectContainer container) {
		if(persistenceType == PERSIST_FOREVER && progressPending != null)
			container.activate(progressPending, 2);
=======
	@Override
	public double getSuccessFraction() {
>>>>>>> aaeaa978
		if(progressPending != null) {
			return progressPending.getFraction();
		} else
			return -1;
	}

<<<<<<< HEAD
	public double getTotalBlocks(ObjectContainer container) {
		if(persistenceType == PERSIST_FOREVER && progressPending != null)
			container.activate(progressPending, 2);
=======
	@Override
	public double getTotalBlocks() {
>>>>>>> aaeaa978
		if(progressPending != null) {
			return progressPending.getTotalBlocks();
		} else
			return 1;
	}

<<<<<<< HEAD
	public double getMinBlocks(ObjectContainer container) {
		if(persistenceType == PERSIST_FOREVER && progressPending != null)
			container.activate(progressPending, 2);
=======
	@Override
	public double getMinBlocks() {
>>>>>>> aaeaa978
		if(progressPending != null) {
			return progressPending.getMinBlocks();
		} else
			return 1;
	}

<<<<<<< HEAD
	public double getFailedBlocks(ObjectContainer container) {
		if(persistenceType == PERSIST_FOREVER && progressPending != null)
			container.activate(progressPending, 2);
=======
	@Override
	public double getFailedBlocks() {
>>>>>>> aaeaa978
		if(progressPending != null) {
			return progressPending.getFailedBlocks();
		} else
			return 0;
	}

<<<<<<< HEAD
	public double getFatalyFailedBlocks(ObjectContainer container) {
		if(persistenceType == PERSIST_FOREVER && progressPending != null)
			container.activate(progressPending, 2);
=======
	@Override
	public double getFatalyFailedBlocks() {
>>>>>>> aaeaa978
		if(progressPending != null) {
			return progressPending.getFatalyFailedBlocks();
		} else
			return 0;
	}

<<<<<<< HEAD
	public double getFetchedBlocks(ObjectContainer container) {
		if(persistenceType == PERSIST_FOREVER && progressPending != null)
			container.activate(progressPending, 2);
=======
	@Override
	public double getFetchedBlocks() {
>>>>>>> aaeaa978
		if(progressPending != null) {
			return progressPending.getFetchedBlocks();
		} else
			return 0;
	}

<<<<<<< HEAD
	public String getFailureReason(ObjectContainer container) {
=======
	@Override
	public String getFailureReason() {
>>>>>>> aaeaa978
		if(getFailedMessage == null)
			return null;
		if(persistenceType == PERSIST_FOREVER)
			container.activate(getFailedMessage, 5);
		String s = getFailedMessage.shortCodeDescription;
		if(getFailedMessage.extraDescription != null)
			s += ": "+getFailedMessage.extraDescription;
		return s;
	}


<<<<<<< HEAD
	public boolean isTotalFinalized(ObjectContainer container) {
=======
	@Override
	public boolean isTotalFinalized() {
>>>>>>> aaeaa978
		if(finished && succeeded) return true;
		if(progressPending == null) return false;
		else {
			if(persistenceType == PERSIST_FOREVER)
				container.activate(progressPending, 1);
			return progressPending.isTotalFinalized();
		}
	}

	/**
	 * Returns the {@link Bucket} that contains the downloaded data.
	 *
	 * @return The data in a {@link Bucket}, or <code>null</code> if this
	 *         isn&rsquo;t applicable
	 */
	public Bucket getBucket() {
		synchronized(this) {
			if(targetFile != null) {
				if(succeeded || tempFile == null)
					return new FileBucket(targetFile, false, true, false, false, false);
				else
					return new FileBucket(tempFile, false, true, false, false, false);
			} else return returnBucket;
		}
	}

	public void onFetchable(BaseClientPutter state, ObjectContainer container) {
		// Ignore, we don't insert
	}

	@Override
	public boolean canRestart() {
		if(!finished) {
			Logger.minor(this, "Cannot restart because not finished for "+identifier);
			return false;
		}
		if(succeeded) {
			Logger.minor(this, "Cannot restart because succeeded for "+identifier);
			return false;
		}
		return getter.canRestart();
	}

<<<<<<< HEAD
	public boolean restart(ObjectContainer container, ClientContext context) {
=======
	@Override
	public boolean restart() {
>>>>>>> aaeaa978
		if(!canRestart()) return false;
		FreenetURI redirect;
		synchronized(this) {
			finished = false;
			redirect = 
				getFailedMessage == null ? null : getFailedMessage.redirectURI;
			this.getFailedMessage = null;
			this.allDataPending = null;
			this.postFetchProtocolErrorMessage = null;
			this.progressPending = null;
			started = false;
		}
		try {
			if(getter.restart(redirect, container, context)) {
				synchronized(this) {
					if(redirect != null) this.uri = redirect;
					started = true;
				}
				if(persistenceType == PERSIST_FOREVER)
					container.set(this);
			}
			return true;
		} catch (FetchException e) {
			onFailure(e, null, container);
			return false;
		}
	}

	public synchronized boolean hasPermRedirect() {
		return getFailedMessage != null && getFailedMessage.redirectURI != null;
	}

	public void onRemoveEventProducer(ObjectContainer container) {
		// Do nothing, we called the removeFrom().
	}
}<|MERGE_RESOLUTION|>--- conflicted
+++ resolved
@@ -287,7 +287,6 @@
 			allDataPending = new AllDataMessage(returnBucket, identifier, global, startupTime, completionTime);
 	}
 
-<<<<<<< HEAD
 	/**
 	 * Must be called just after construction, but within a transaction.
 	 * @throws IdentifierCollisionException If the identifier is already in use.
@@ -306,11 +305,8 @@
 			}
 	}
 
+	@Override
 	public void start(ObjectContainer container, ClientContext context) {
-=======
-	@Override
-	public void start() {
->>>>>>> aaeaa978
 		try {
 			synchronized(this) {
 				if(finished) return;
@@ -338,12 +334,8 @@
 			container.set(this); // Update
 	}
 
-<<<<<<< HEAD
+	@Override
 	public void onLostConnection(ObjectContainer container, ClientContext context) {
-=======
-	@Override
-	public void onLostConnection() {
->>>>>>> aaeaa978
 		if(persistenceType == PERSIST_CONNECTION)
 			cancel(container, context);
 		// Otherwise ignore
@@ -494,12 +486,8 @@
 			container.deactivate(client, 1);
 	}
 
-<<<<<<< HEAD
+	@Override
 	public void sendPendingMessages(FCPConnectionOutputHandler handler, boolean includePersistentRequest, boolean includeData, boolean onlyData, ObjectContainer container) {
-=======
-	@Override
-	public void sendPendingMessages(FCPConnectionOutputHandler handler, boolean includePersistentRequest, boolean includeData, boolean onlyData) {
->>>>>>> aaeaa978
 		if(persistenceType == ClientRequest.PERSIST_CONNECTION) {
 			Logger.error(this, "WTF? persistenceType="+persistenceType, new Exception("error"));
 			return;
@@ -529,7 +517,7 @@
 		}
 	}
 
-<<<<<<< HEAD
+	@Override
 	protected FCPMessage persistentTagMessage(ObjectContainer container) {
 		if(persistenceType == PERSIST_FOREVER) {
 			container.activate(uri, 5);
@@ -538,10 +526,6 @@
 			container.activate(targetFile, 5);
 			container.activate(tempFile, 5);
 		}
-=======
-	@Override
-	protected FCPMessage persistentTagMessage() {
->>>>>>> aaeaa978
 		return new PersistentGet(identifier, uri, verbosity, priorityClass, returnType, persistenceType, targetFile, tempFile, clientToken, client.isGlobalQueue, started, fctx.maxNonSplitfileRetries, binaryBlob, fctx.maxOutputLength);
 	}
 
@@ -576,12 +560,8 @@
 		// Ignore
 	}
 
-<<<<<<< HEAD
+	@Override
 	public void requestWasRemoved(ObjectContainer container) {
-=======
-	@Override
-	public void requestWasRemoved() {
->>>>>>> aaeaa978
 		// if request is still running, send a GetFailed with code=cancelled
 		if( !finished ) {
 			synchronized(this) {
@@ -702,7 +682,7 @@
 		return getter;
 	}
 
-<<<<<<< HEAD
+	@Override
 	protected void freeData(ObjectContainer container) {
 		Bucket data;
 		synchronized(this) {
@@ -716,12 +696,6 @@
 			if(persistenceType == PERSIST_FOREVER)
 				data.removeFrom(container);
 		}
-=======
-	@Override
-	protected void freeData() {
-		if(returnBucket != null)
-			returnBucket.free();
->>>>>>> aaeaa978
 	}
 
 	@Override
@@ -769,96 +743,68 @@
 		return targetFile;
 	}
 
-<<<<<<< HEAD
+	@Override
 	public double getSuccessFraction(ObjectContainer container) {
 		if(persistenceType == PERSIST_FOREVER && progressPending != null)
 			container.activate(progressPending, 2);
-=======
-	@Override
-	public double getSuccessFraction() {
->>>>>>> aaeaa978
 		if(progressPending != null) {
 			return progressPending.getFraction();
 		} else
 			return -1;
 	}
 
-<<<<<<< HEAD
+	@Override
 	public double getTotalBlocks(ObjectContainer container) {
 		if(persistenceType == PERSIST_FOREVER && progressPending != null)
 			container.activate(progressPending, 2);
-=======
-	@Override
-	public double getTotalBlocks() {
->>>>>>> aaeaa978
 		if(progressPending != null) {
 			return progressPending.getTotalBlocks();
 		} else
 			return 1;
 	}
 
-<<<<<<< HEAD
+	@Override
 	public double getMinBlocks(ObjectContainer container) {
 		if(persistenceType == PERSIST_FOREVER && progressPending != null)
 			container.activate(progressPending, 2);
-=======
-	@Override
-	public double getMinBlocks() {
->>>>>>> aaeaa978
 		if(progressPending != null) {
 			return progressPending.getMinBlocks();
 		} else
 			return 1;
 	}
 
-<<<<<<< HEAD
+	@Override
 	public double getFailedBlocks(ObjectContainer container) {
 		if(persistenceType == PERSIST_FOREVER && progressPending != null)
 			container.activate(progressPending, 2);
-=======
-	@Override
-	public double getFailedBlocks() {
->>>>>>> aaeaa978
 		if(progressPending != null) {
 			return progressPending.getFailedBlocks();
 		} else
 			return 0;
 	}
 
-<<<<<<< HEAD
+	@Override
 	public double getFatalyFailedBlocks(ObjectContainer container) {
 		if(persistenceType == PERSIST_FOREVER && progressPending != null)
 			container.activate(progressPending, 2);
-=======
-	@Override
-	public double getFatalyFailedBlocks() {
->>>>>>> aaeaa978
 		if(progressPending != null) {
 			return progressPending.getFatalyFailedBlocks();
 		} else
 			return 0;
 	}
 
-<<<<<<< HEAD
+	@Override
 	public double getFetchedBlocks(ObjectContainer container) {
 		if(persistenceType == PERSIST_FOREVER && progressPending != null)
 			container.activate(progressPending, 2);
-=======
-	@Override
-	public double getFetchedBlocks() {
->>>>>>> aaeaa978
 		if(progressPending != null) {
 			return progressPending.getFetchedBlocks();
 		} else
 			return 0;
 	}
 
-<<<<<<< HEAD
+	@Override
 	public String getFailureReason(ObjectContainer container) {
-=======
-	@Override
-	public String getFailureReason() {
->>>>>>> aaeaa978
 		if(getFailedMessage == null)
 			return null;
 		if(persistenceType == PERSIST_FOREVER)
@@ -870,12 +816,8 @@
 	}
 
 
-<<<<<<< HEAD
+	@Override
 	public boolean isTotalFinalized(ObjectContainer container) {
-=======
-	@Override
-	public boolean isTotalFinalized() {
->>>>>>> aaeaa978
 		if(finished && succeeded) return true;
 		if(progressPending == null) return false;
 		else {
@@ -919,12 +861,8 @@
 		return getter.canRestart();
 	}
 
-<<<<<<< HEAD
+	@Override
 	public boolean restart(ObjectContainer container, ClientContext context) {
-=======
-	@Override
-	public boolean restart() {
->>>>>>> aaeaa978
 		if(!canRestart()) return false;
 		FreenetURI redirect;
 		synchronized(this) {
