--- conflicted
+++ resolved
@@ -346,7 +346,6 @@
 		
 	}
 
-<<<<<<< HEAD
 	void register(ObjectContainer container, boolean lazyResume, boolean noTags) throws IdentifierCollisionException {
 		if(persistenceType != PERSIST_CONNECTION)
 			client.register(this, false, container);
@@ -356,11 +355,8 @@
 		}
 	}
 	
+	@Override
 	public void start(ObjectContainer container, ClientContext context) {
-=======
-	@Override
-	public void start() {
->>>>>>> aaeaa978
 		if(Logger.shouldLog(Logger.MINOR, this))
 			Logger.minor(this, "Starting "+this+" : "+identifier);
 		synchronized(this) {
@@ -390,7 +386,7 @@
 		}
 	}
 
-<<<<<<< HEAD
+	@Override
 	protected void freeData(ObjectContainer container) {
 		Bucket d;
 		synchronized(this) {
@@ -404,13 +400,6 @@
 		d.free();
 		if(persistenceType == PERSIST_FOREVER)
 			d.removeFrom(container);
-=======
-	@Override
-	protected void freeData() {
-		if(data == null) return;
-		finishedSize=data.size();
-		data.free();
->>>>>>> aaeaa978
 	}
 	
 	@Override
@@ -447,17 +436,13 @@
 		return putter;
 	}
 
-<<<<<<< HEAD
+	@Override
 	protected FCPMessage persistentTagMessage(ObjectContainer container) {
 		if(persistenceType == PERSIST_FOREVER) {
 			container.activate(publicURI, 5);
 			container.activate(clientMetadata, 5);
 			container.activate(origFilename, 5);
 		}
-=======
-	@Override
-	protected FCPMessage persistentTagMessage() {
->>>>>>> aaeaa978
 		return new PersistentPut(identifier, publicURI, verbosity, priorityClass, uploadFrom, targetURI, 
 				persistenceType, origFilename, clientMetadata.getMIMEType(), client.isGlobalQueue,
 				getDataSize(), clientToken, started, ctx.maxInsertRetries, targetFilename, binaryBlob);
@@ -513,12 +498,8 @@
 		return putter.canRestart();
 	}
 
-<<<<<<< HEAD
+	@Override
 	public boolean restart(ObjectContainer container, ClientContext context) {
-=======
-	@Override
-	public boolean restart() {
->>>>>>> aaeaa978
 		if(!canRestart()) return false;
 		setVarsRestart(container);
 		try {
