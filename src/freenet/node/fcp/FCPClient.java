--- conflicted
+++ resolved
@@ -5,10 +5,7 @@
 import java.util.Iterator;
 import java.util.LinkedList;
 import java.util.List;
-<<<<<<< HEAD
 import java.util.Map;
-=======
->>>>>>> 8c3b475e
 import java.util.Vector;
 
 import com.db4o.ObjectContainer;
@@ -76,11 +73,7 @@
 	/** The current connection handler, if any. */
 	private transient FCPConnectionHandler currentConnection;
 	/** Currently running persistent requests */
-<<<<<<< HEAD
 	private final List runningPersistentRequests;
-=======
-	private final HashSet<ClientRequest> runningPersistentRequests;
->>>>>>> 8c3b475e
 	/** Completed unacknowledged persistent requests */
 	private final List completedUnackedRequests;
 	/** ClientRequest's by identifier */
@@ -225,12 +218,8 @@
 		return !(runningPersistentRequests.isEmpty() && completedUnackedRequests.isEmpty());
 	}
 
-<<<<<<< HEAD
-	public void addPersistentRequests(Vector v, boolean onlyForever, ObjectContainer container) {
-		assert((persistenceType == ClientRequest.PERSIST_FOREVER) == (container != null));
-=======
-	public void addPersistentRequests(List<ClientRequest> v, boolean onlyForever) {
->>>>>>> 8c3b475e
+	public void addPersistentRequests(List<ClientRequest> v, boolean onlyForever, ObjectContainer container) {
+		assert((persistenceType == ClientRequest.PERSIST_FOREVER) == (container != null));
 		synchronized(this) {
 			Iterator<ClientRequest> i = runningPersistentRequests.iterator();
 			while(i.hasNext()) {
