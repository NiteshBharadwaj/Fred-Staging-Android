--- conflicted
+++ resolved
@@ -37,12 +37,8 @@
 		return NAME;
 	}
 
-<<<<<<< HEAD
+	@Override
 	public void run(final FCPConnectionHandler handler, Node node)
-=======
-	@Override
-	public void run(FCPConnectionHandler handler, Node node)
->>>>>>> aaeaa978
 			throws MessageInvalidException {
 		ClientRequest req = handler.getRebootRequest(global, handler, identifier);
 		if(req == null) {
