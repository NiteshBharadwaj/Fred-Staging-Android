/* This code is part of Freenet. It is distributed under the GNU General
 * Public License, version 2 (or at your option any later version). See
 * http://www.gnu.org/ for further details of the GPL. */
package freenet.node.fcp;

import java.io.BufferedInputStream;
import java.io.BufferedReader;
import java.io.File;
import java.io.FileInputStream;
import java.io.IOException;
import java.io.InputStream;
import java.io.InputStreamReader;
import java.net.Socket;
<<<<<<< HEAD
=======
import java.util.ArrayList;
import java.util.Iterator;
>>>>>>> 8c3b475e
import java.util.LinkedList;
import java.util.List;
import java.util.WeakHashMap;
import java.util.zip.GZIPInputStream;

import org.tanukisoftware.wrapper.WrapperManager;

import com.db4o.ObjectContainer;

import freenet.client.ClientMetadata;
import freenet.client.DefaultMIMETypes;
import freenet.client.FetchContext;
import freenet.client.FetchResult;
import freenet.client.HighLevelSimpleClient;
import freenet.client.InsertContext;
import freenet.client.TempFetchResult;
import freenet.client.async.ClientContext;
import freenet.client.async.DBJob;
import freenet.config.Config;
import freenet.config.InvalidConfigValueException;
import freenet.config.SubConfig;
import freenet.crypt.SSL;
import freenet.io.AllowedHosts;
import freenet.io.NetworkInterface;
import freenet.io.SSLNetworkInterface;
import freenet.keys.FreenetURI;
import freenet.l10n.L10n;
import freenet.node.Node;
import freenet.node.NodeClientCore;
import freenet.node.RequestStarter;
import freenet.support.Base64;
import freenet.support.Logger;
import freenet.support.MutableBoolean;
import freenet.support.OOMHandler;
import freenet.support.api.BooleanCallback;
import freenet.support.api.Bucket;
import freenet.support.api.IntCallback;
import freenet.support.api.StringCallback;
import freenet.support.io.BucketTools;
import freenet.support.io.Closer;
import freenet.support.io.NativeThread;
import freenet.support.io.FileUtil;

/**
 * FCP server process.
 */
public class FCPServer implements Runnable {

	final FCPPersistentRoot persistentRoot;
	private static boolean logMINOR;
	public final static int DEFAULT_FCP_PORT = 9481;
	NetworkInterface networkInterface;
	final NodeClientCore core;
	final Node node;
	final int port;
	private static boolean ssl = false;
	public final boolean enabled;
	String bindTo;
	private String allowedHosts;
	AllowedHosts allowedHostsFullAccess;
<<<<<<< HEAD
	final WeakHashMap clientsByName;
	final FCPClient globalRebootClient;
	final FCPClient globalForeverClient;
=======
	final WeakHashMap<String, FCPClient> clientsByName;
	final FCPClient globalClient;
>>>>>>> 8c3b475e
	private boolean enablePersistentDownloads;
	private File persistentDownloadsFile;
	private File persistentDownloadsTempFile;
	/** Lock for persistence operations.
	 * MUST ALWAYS BE THE OUTERMOST LOCK.
	 */
	private final Object persistenceSync = new Object();
	private boolean haveLoadedPersistentRequests;
	final FetchContext defaultFetchContext;
	public InsertContext defaultInsertContext;
	public static final int QUEUE_MAX_RETRIES = -1;
	public static final long QUEUE_MAX_DATA_SIZE = Long.MAX_VALUE;
	private boolean assumeDownloadDDAIsAllowed;
	private boolean assumeUploadDDAIsAllowed;
	private boolean hasFinishedStart;
	
	public FCPServer(String ipToBindTo, String allowedHosts, String allowedHostsFullAccess, int port, Node node, NodeClientCore core, boolean persistentDownloadsEnabled, String persistentDownloadsDir, boolean isEnabled, boolean assumeDDADownloadAllowed, boolean assumeDDAUploadAllowed, ObjectContainer container) throws IOException, InvalidConfigValueException {
		this.bindTo = ipToBindTo;
		this.allowedHosts=allowedHosts;
		this.allowedHostsFullAccess = new AllowedHosts(allowedHostsFullAccess);
		this.port = port;
		this.enabled = isEnabled;
		this.enablePersistentDownloads = persistentDownloadsEnabled;
		setPersistentDownloadsFile(new File(persistentDownloadsDir));
		this.node = node;
		this.core = core;
		this.assumeDownloadDDAIsAllowed = assumeDDADownloadAllowed;
		this.assumeUploadDDAIsAllowed = assumeDDAUploadAllowed;
		clientsByName = new WeakHashMap<String, FCPClient>();
		
		// This one is only used to get the default settings. Individual FCP conns
		// will make their own.
		HighLevelSimpleClient client = core.makeClient((short)0);
		defaultFetchContext = client.getFetchContext();
		defaultInsertContext = client.getInsertContext(false);
		
		globalRebootClient = new FCPClient("Global Queue", null, true, null, ClientRequest.PERSIST_REBOOT, null, null);
		
		logMINOR = Logger.shouldLog(Logger.MINOR, this);
		
		persistentRoot = FCPPersistentRoot.create(node.nodeDBHandle, container);
		globalForeverClient = persistentRoot.globalForeverClient;
		
		if(enabled && enablePersistentDownloads) {
			Logger.error(this, "Persistent downloads enabled: attempting to migrate old persistent downloads to database...");
			Logger.error(this, "Note that we will not write to downloads.dat.gz, we will read from it and rename it if migration is successful.");
			loadPersistentRequests(container);
		} else {
			Logger.error(this, "Not loading persistent requests: enabled="+enabled+" enable persistent downloads="+enablePersistentDownloads);
		}
	}
	
	private void maybeGetNetworkInterface() {
		if (this.networkInterface!=null) return;
		
		NetworkInterface tempNetworkInterface = null;
		try {
			if(ssl) {
				tempNetworkInterface = SSLNetworkInterface.create(port, bindTo, allowedHosts, node.executor, true);
			} else {
				tempNetworkInterface = NetworkInterface.create(port, bindTo, allowedHosts, node.executor, true);
			}
		} catch (IOException be) {
			Logger.error(this, "Couldn't bind to FCP Port "+bindTo+ ':' +port+". FCP Server not started.", be);
			System.out.println("Couldn't bind to FCP Port "+bindTo+ ':' +port+". FCP Server not started.");
		}
		
		this.networkInterface = tempNetworkInterface;
		
	}
	
	public void maybeStart() {
		if (this.enabled) {
			maybeGetNetworkInterface();
			
			Logger.normal(this, "Starting FCP server on "+bindTo+ ':' +port+ '.');
			System.out.println("Starting FCP server on "+bindTo+ ':' +port+ '.');
			
			if (this.networkInterface != null) {
				Thread t = new Thread(this, "FCP server");
				t.setDaemon(true);
				t.start();
			}
		} else {
			Logger.normal(this, "Not starting FCP server as it's disabled");
			System.out.println("Not starting FCP server as it's disabled");
			this.networkInterface = null;
		}
	}
	
	public void run() {
	    freenet.support.Logger.OSThread.logPID(this);
		while(true) {
			try {
				realRun();
			} catch (IOException e) {
				if(logMINOR) Logger.minor(this, "Caught "+e, e);
			} catch (OutOfMemoryError e) {
				OOMHandler.handleOOM(e);
			} catch (Throwable t) {
				Logger.error(this, "Caught "+t, t);
			}
			try{
				Thread.sleep(2000);
			}catch (InterruptedException e) {}
		}
	}

	private void realRun() throws IOException {
		if(!node.isHasStarted()) return;
		// Accept a connection
		Socket s = networkInterface.accept();
		FCPConnectionHandler ch = new FCPConnectionHandler(s, this);
		ch.start();
	}

	static class FCPPortNumberCallback extends IntCallback  {

		private final NodeClientCore node;
		
		FCPPortNumberCallback(NodeClientCore node) {
			this.node = node;
		}
		
		public Integer get() {
			return node.getFCPServer().port;
		}

		public void set(Integer val) throws InvalidConfigValueException {
			if (!get().equals(val)) {
				throw new InvalidConfigValueException("Cannot change FCP port number on the fly");
			}
		}

		public boolean isReadOnly() {
			return true;
		}
	}
	
	static class FCPEnabledCallback extends BooleanCallback {

		final NodeClientCore node;
		
		FCPEnabledCallback(NodeClientCore node) {
			this.node = node;
		}
		
		public Boolean get() {
			return node.getFCPServer().enabled;
		}
//TODO: Allow it
		public void set(Boolean val) throws InvalidConfigValueException {
			if (!get().equals(val)) {
				throw new InvalidConfigValueException(l10n("cannotStartOrStopOnTheFly"));
			}
		}

		public boolean isReadOnly() {
			return true;
		}
	}

	static class FCPSSLCallback extends BooleanCallback {

		public Boolean get() {
			return ssl;
		}

		public void set(Boolean val) throws InvalidConfigValueException {
			if (get().equals(val))
				return;
			if(!SSL.available()) {
				throw new InvalidConfigValueException("Enable SSL support before use ssl with FCP");
			}
			ssl = val;
			throw new InvalidConfigValueException("Cannot change SSL on the fly, please restart freenet");
		}

		public boolean isReadOnly() {
			return true;
		}
	}

	// FIXME: Consider moving everything except enabled into constructor
	// Actually we could move enabled in too with an exception???
	
	static class FCPBindtoCallback extends StringCallback {

		final NodeClientCore node;
		
		FCPBindtoCallback(NodeClientCore node) {
			this.node = node;
		}
		
		public String get() {
			return node.getFCPServer().bindTo;
		}

		public void set(String val) throws InvalidConfigValueException {
			if(!val.equals(get())) {
				try {
					node.getFCPServer().networkInterface.setBindTo(val, true);
					node.getFCPServer().bindTo = val;
				} catch (IOException e) {
					// This is an advanced option for reasons of reducing clutter,
					// but it is expected to be used by regular users, not devs.
					// So we translate the error messages.
					throw new InvalidConfigValueException(l10n("couldNotChangeBindTo", "error", e.getLocalizedMessage()));
				}
			}
		}
	}
	
	static class FCPAllowedHostsCallback extends StringCallback  {

		private final NodeClientCore node;
		
		public FCPAllowedHostsCallback(NodeClientCore node) {
			this.node = node;
		}
		
		public String get() {
			FCPServer server = node.getFCPServer();
			if(server == null) return NetworkInterface.DEFAULT_BIND_TO;
			NetworkInterface netIface = server.networkInterface;
			return (netIface == null ? NetworkInterface.DEFAULT_BIND_TO : netIface.getAllowedHosts());
		}

		public void set(String val) {
			if (!val.equals(get())) {
				node.getFCPServer().networkInterface.setAllowedHosts(val);
			}
		}		
	}

	static class PersistentDownloadsEnabledCallback extends BooleanCallback {
		
		boolean enabled;
		
		public Boolean get() {
			return enabled;
		}
		
		public void set(Boolean set) throws InvalidConfigValueException {
			// This option will be removed completely soon, so there is little
			// point in translating it. FIXME remove.
			if(set.booleanValue() != enabled) throw new InvalidConfigValueException("Cannot disable/enable persistent download loading support on the fly");
		}
		
	}

	static class FCPAllowedHostsFullAccessCallback extends StringCallback  {
		private final NodeClientCore node;
		
		public FCPAllowedHostsFullAccessCallback(NodeClientCore node) {
			this.node = node;
		}
		
		public String get() {
			return node.getFCPServer().allowedHostsFullAccess.getAllowedHosts();
		}

		public void set(String val) {
			if (!val.equals(get())) {
				node.getFCPServer().allowedHostsFullAccess.setAllowedHosts(val);
			}
		}
		
	}
	static class PersistentDownloadsFileCallback extends StringCallback  {
		
		FCPServer server;
		
		public String get() {
			return server.persistentDownloadsFile.toString();
		}
		
		public void set(String val) throws InvalidConfigValueException {
			File f = new File(val);
			if(f.equals(server.persistentDownloadsFile)) return;
			server.setPersistentDownloadsFile(f);
		}
	}

	static class AssumeDDADownloadIsAllowedCallback extends BooleanCallback {
		FCPServer server;

		public Boolean get() {
			return server.assumeDownloadDDAIsAllowed;
		}
		
		public void set(Boolean val) throws InvalidConfigValueException {
			if (get().equals(val))
				return;
			server.assumeDownloadDDAIsAllowed = val;
		}
	}
	
	static class AssumeDDAUploadIsAllowedCallback extends BooleanCallback {
		FCPServer server;

		public Boolean get() {
			return server.assumeUploadDDAIsAllowed;
		}
		
		public void set(Boolean val) throws InvalidConfigValueException {
			if (get().equals(val))
				return;
			server.assumeUploadDDAIsAllowed = val;
		}
	}

	
	public static FCPServer maybeCreate(Node node, NodeClientCore core, Config config, ObjectContainer container) throws IOException, InvalidConfigValueException {
		SubConfig fcpConfig = new SubConfig("fcp", config);
		short sortOrder = 0;
		fcpConfig.register("enabled", true, sortOrder++, true, false, "FcpServer.isEnabled", "FcpServer.isEnabledLong", new FCPEnabledCallback(core));
		fcpConfig.register("ssl", false, sortOrder++, true, true, "FcpServer.ssl", "FcpServer.sslLong", new FCPSSLCallback());
		fcpConfig.register("port", FCPServer.DEFAULT_FCP_PORT /* anagram of 1984, and 1000 up from old number */, 2, true, true, "FcpServer.portNumber", "FcpServer.portNumberLong", new FCPPortNumberCallback(core));
		fcpConfig.register("bindTo", NetworkInterface.DEFAULT_BIND_TO, sortOrder++, true, true, "FcpServer.bindTo", "FcpServer.bindToLong", new FCPBindtoCallback(core));
		fcpConfig.register("allowedHosts", NetworkInterface.DEFAULT_BIND_TO, sortOrder++, true, true, "FcpServer.allowedHosts", "FcpServer.allowedHostsLong", new FCPAllowedHostsCallback(core));
		fcpConfig.register("allowedHostsFullAccess", NetworkInterface.DEFAULT_BIND_TO, sortOrder++, true, true, "FcpServer.allowedHostsFullAccess", "FcpServer.allowedHostsFullAccessLong", new FCPAllowedHostsFullAccessCallback(core));
		PersistentDownloadsFileCallback cb2;
		PersistentDownloadsEnabledCallback enabledCB = new PersistentDownloadsEnabledCallback();
		fcpConfig.register("persistentDownloadsEnabled", true, sortOrder++, true, true, "FcpServer.enablePersistentDownload", "FcpServer.enablePersistentDownloadLong", enabledCB);
		fcpConfig.register("persistentDownloadsFile", "downloads.dat", sortOrder++, true, false, "FcpServer.filenameToStorePData", "FcpServer.filenameToStorePDataLong", cb2 = new PersistentDownloadsFileCallback());
		fcpConfig.register("persistentDownloadsInterval", (5*60*1000), sortOrder++, true, false, "FcpServer.intervalBetweenWrites", "FcpServer.intervalBetweenWritesLong", (IntCallback) null);
		String persistentDownloadsDir = fcpConfig.getString("persistentDownloadsFile");
		boolean persistentDownloadsEnabled = fcpConfig.getBoolean("persistentDownloadsEnabled");
		enabledCB.enabled = persistentDownloadsEnabled;
		
		AssumeDDADownloadIsAllowedCallback cb4;
		AssumeDDAUploadIsAllowedCallback cb5;
		fcpConfig.register("assumeDownloadDDAIsAllowed", false, sortOrder++, true, false, "FcpServer.assumeDownloadDDAIsAllowed", "FcpServer.assumeDownloadDDAIsAllowedLong", cb4 = new AssumeDDADownloadIsAllowedCallback());
		fcpConfig.register("assumeUploadDDAIsAllowed", false, sortOrder++, true, false, "FcpServer.assumeUploadDDAIsAllowed", "FcpServer.assumeUploadDDAIsAllowedLong", cb5 = new AssumeDDAUploadIsAllowedCallback());

		if(SSL.available()) {
			ssl = fcpConfig.getBoolean("ssl");
		}
		
		FCPServer fcp = new FCPServer(fcpConfig.getString("bindTo"), fcpConfig.getString("allowedHosts"), fcpConfig.getString("allowedHostsFullAccess"), fcpConfig.getInt("port"), node, core, persistentDownloadsEnabled, persistentDownloadsDir, fcpConfig.getBoolean("enabled"), fcpConfig.getBoolean("assumeDownloadDDAIsAllowed"), fcpConfig.getBoolean("assumeUploadDDAIsAllowed"), container);
		
		if(fcp != null) {
			cb2.server = fcp;
			cb4.server = fcp;
			cb5.server = fcp;
		}
		
		fcpConfig.finishedInitialization();
		return fcp;
	}

	public void setPersistentDownloadsFile(File f) throws InvalidConfigValueException {
		synchronized(persistenceSync) {
			checkFile(f);
			File temp = new File(f.getPath()+".tmp");
			checkFile(temp);
			// Else is ok
			persistentDownloadsFile = f;
			persistentDownloadsTempFile = temp;
		}
	}

	private void checkFile(File f) throws InvalidConfigValueException {
		if(f.isDirectory()) 
			throw new InvalidConfigValueException(l10n("downloadsFileIsDirectory"));
		if(f.isFile() && !(f.canRead() && f.canWrite()))
			throw new InvalidConfigValueException(l10n("downloadsFileUnreadable"));
		File parent = f.getParentFile();
		if((parent != null) && !parent.exists())
			throw new InvalidConfigValueException(l10n("downloadsFileParentDoesNotExist"));
		if(!f.exists()) {
			try {
				if(!f.createNewFile()) {
					if(f.exists()) {
						if(!(f.canRead() && f.canWrite())) {
							throw new InvalidConfigValueException(l10n("downloadsFileExistsCannotReadOrWrite"));
						} // else ok
					} else {
						throw new InvalidConfigValueException(l10n("downloadsFileDoesNotExistCannotCreate"));
					}
				} else {
					if(!(f.canRead() && f.canWrite())) {
						throw new InvalidConfigValueException(l10n("downloadsFileCanCreateCannotReadOrWrite"));
					}
				}
			} catch (IOException e) {
				throw new InvalidConfigValueException(l10n("downloadsFileDoesNotExistCannotCreate")+ " : "+e.getLocalizedMessage());
			} finally {
				// Must be deleted, otherwise we will read from it and ignore the temp file => lose the queue.
				f.delete();
			}
		}
	}

	private static String l10n(String key) {
		return L10n.getString("FcpServer."+key);
	}
	
	private static String l10n(String key, String pattern, String value) {
		return L10n.getString("FcpServer."+key, pattern, value);
	}

	public FCPClient registerRebootClient(String name, NodeClientCore core, FCPConnectionHandler handler) {
		FCPClient oldClient;
		synchronized(this) {
			oldClient = clientsByName.get(name);
			if(oldClient == null) {
				// Create new client
				FCPClient client = new FCPClient(name, handler, false, null, ClientRequest.PERSIST_REBOOT, null, null);
				clientsByName.put(name, client);
				return client;
			} else {
				FCPConnectionHandler oldConn = oldClient.getConnection();
				// Have existing client
				if(oldConn == null) {
					// Easy
					oldClient.setConnection(handler);
					return oldClient;
				} else {
					// Kill old connection
					oldConn.setKilledDupe();
					oldConn.outputHandler.queue(new CloseConnectionDuplicateClientNameMessage());
					oldConn.close();
					oldClient.setConnection(handler);
					return oldClient;
				}
			}
		}
	}
	
	public FCPClient registerForeverClient(String name, NodeClientCore core, FCPConnectionHandler handler, ObjectContainer container) {
		return persistentRoot.registerForeverClient(name, core, handler, this, container);
	}

	public void unregisterClient(FCPClient client, ObjectContainer container) {
		if(client.persistenceType == ClientRequest.PERSIST_REBOOT) {
			assert(container == null);
		synchronized(this) {
			String name = client.name;
			clientsByName.remove(name);
		}
		} else {
			persistentRoot.maybeUnregisterClient(client, container);
		}
	}

	private void loadPersistentRequests(ObjectContainer container) {
		Logger.normal(this, "Loading persistent requests...");
		FileInputStream fis = null;
		BufferedInputStream bis = null;
		GZIPInputStream gis = null;
		try {
			File file = new File(persistentDownloadsFile+".gz");
			fis = new FileInputStream(file);
			gis = new GZIPInputStream(fis);
			bis = new BufferedInputStream(gis);
			Logger.normal(this, "Loading persistent requests from "+file);
			if (file.length() > 0) {
				loadPersistentRequests(bis, container);
				haveLoadedPersistentRequests = true;
			} else
				throw new IOException("File empty"); // If it's empty, try the temp file.
		} catch (IOException e) {
			Logger.error(this, "IOE : " + e.getMessage(), e);
			File file = new File(persistentDownloadsTempFile+".gz");
			Logger.normal(this, "Let's try to load "+file+" then.");
			Closer.close(bis);
			Closer.close(gis);
			Closer.close(fis);
			try {
				fis = new FileInputStream(file);
				bis = new BufferedInputStream(fis);
				loadPersistentRequests(bis, container);
				haveLoadedPersistentRequests = true;
			} catch (IOException e1) {
				Logger.normal(this, "It's corrupted too : Not reading any persistent requests from disk: "+e1);
				return;
			}
		} finally {
			Closer.close(bis);
			Closer.close(gis);
			Closer.close(fis);
		}
	}
	
	private void loadPersistentRequests(InputStream is, ObjectContainer container) throws IOException {
		synchronized(persistenceSync) {
			InputStreamReader ris = new InputStreamReader(is, "UTF-8");
			BufferedReader br = new BufferedReader(ris);
			try {
				String r = br.readLine();
				int count;
				try {
					count = Integer.parseInt(r);
				} catch(NumberFormatException e) {
					Logger.error(this, "Corrupt persistent downloads file: cannot parse "+r+" as integer");
					throw new IOException(e.toString());
				}
				for(int i = 0; i < count; i++) {
					WrapperManager.signalStarting(20 * 60 * 1000);  // 20 minutes per request; must be >ds lock timeout (10 minutes)
					System.out.println("Loading persistent request " + (i + 1) + " of " + count + "..."); // humans count from 1..
					ClientRequest.readAndRegister(br, this, container, core.clientContext);
				}
				Logger.normal(this, "Loaded "+count+" persistent requests");
			}
			finally {
				Closer.close(br);
				Closer.close(ris);
			}
		}
	}

<<<<<<< HEAD
	public ClientRequest[] getGlobalRequests(ObjectContainer container) {
		Vector v = new Vector();
		globalRebootClient.addPersistentRequests(v, false, null);
		globalForeverClient.addPersistentRequests(v, false, container);
		return (ClientRequest[]) v.toArray(new ClientRequest[v.size()]);
	}

	public boolean removeGlobalRequestBlocking(final String identifier) throws MessageInvalidException {
		if(!globalRebootClient.removeByIdentifier(identifier, true, this, null, core.clientContext)) {
			final Object sync = new Object();
			final MutableBoolean done = new MutableBoolean();
			final MutableBoolean success = new MutableBoolean();
			done.value = false;
			core.clientContext.jobRunner.queue(new DBJob() {

				public void run(ObjectContainer container, ClientContext context) {
					boolean succeeded = false;
					try {
						succeeded = globalForeverClient.removeByIdentifier(identifier, true, FCPServer.this, container, core.clientContext);
					} catch (Throwable t) {
						Logger.error(this, "Caught removing identifier "+identifier+": "+t, t);
					} finally {
						synchronized(sync) {
							success.value = succeeded;
							done.value = true;
							sync.notifyAll();
						}
					}
				}
				
			}, NativeThread.HIGH_PRIORITY, false);
			synchronized(sync) {
				while(!done.value) {
					try {
						sync.wait();
					} catch (InterruptedException e) {
						// Ignore
					}
				}
				return success.value;
			}
		} else return true;
	}
	
	public boolean removeAllGlobalRequestsBlocking() {
		globalRebootClient.removeAll(null, core.clientContext);
		
		final Object sync = new Object();
		final MutableBoolean done = new MutableBoolean();
		final MutableBoolean success = new MutableBoolean();
		done.value = false;
		core.clientContext.jobRunner.queue(new DBJob() {

			public void run(ObjectContainer container, ClientContext context) {
				boolean succeeded = false;
				try {
					globalForeverClient.removeAll(container, core.clientContext);
					succeeded = true;
				} catch (Throwable t) {
					Logger.error(this, "Caught while processing panic: "+t, t);
					System.err.println("PANIC INCOMPLETE: CAUGHT "+t);
					t.printStackTrace();
					System.err.println("Your requests have not been deleted!");
				} finally {
					synchronized(sync) {
						success.value = succeeded;
						done.value = true;
						sync.notifyAll();
					}
				}
			}
			
		}, NativeThread.HIGH_PRIORITY, false);
		synchronized(sync) {
			while(!done.value) {
				try {
					sync.wait();
				} catch (InterruptedException e) {
					// Ignore
				}
			}
			return success.value;
		}
=======
	private ClientRequest[] getPersistentRequests() {
		List<ClientRequest> v = new ArrayList<ClientRequest>();
		synchronized(this) {
			Iterator<FCPClient> i = clientsByName.values().iterator();
			while(i.hasNext()) {
				FCPClient client = (i.next());
				client.addPersistentRequests(v, true);
			}
			globalClient.addPersistentRequests(v, true);
		}
		return v.toArray(new ClientRequest[v.size()]);
	}

	public ClientRequest[] getGlobalRequests() {
		List<ClientRequest> v = new ArrayList<ClientRequest>();
		globalClient.addPersistentRequests(v, false);
		return v.toArray(new ClientRequest[v.size()]);
>>>>>>> 8c3b475e
	}

	public void makePersistentGlobalRequestBlocking(final FreenetURI fetchURI, final String expectedMimeType, final String persistenceTypeString, final String returnTypeString) throws NotAllowedException, IOException {
		class OutputWrapper {
			NotAllowedException ne;
			IOException ioe;
			boolean done;
		}
		
		final OutputWrapper ow = new OutputWrapper();
		core.clientContext.jobRunner.queue(new DBJob() {

			public void run(ObjectContainer container, ClientContext context) {
				NotAllowedException ne = null;
				IOException ioe = null;
				try {
					makePersistentGlobalRequest(fetchURI, expectedMimeType, persistenceTypeString, returnTypeString, container);
				} catch (NotAllowedException e) {
					ne = e;
				} catch (IOException e) {
					ioe = e;
				} catch (Throwable t) {
					// Unexpected and severe, might even be OOM, just log it.
					Logger.error(this, "Failed to make persistent request: "+t, t);
				} finally {
					synchronized(ow) {
						ow.ne = ne;
						ow.ioe = ioe;
						ow.done = true;
						ow.notifyAll();
					}
				}
			}
			
		}, NativeThread.HIGH_PRIORITY, false);
		
		synchronized(ow) {
			while(true) {
				if(!ow.done) {
					try {
						ow.wait();
					} catch (InterruptedException e) {
						// Ignore
					}
					continue;
				}
				if(ow.ioe != null) throw ow.ioe;
				if(ow.ne != null) throw ow.ne;
				return;
			}
		}
	}
	
	public boolean modifyGlobalRequestBlocking(final String identifier, final String newToken, final short newPriority) {
		ClientRequest req = this.globalRebootClient.getRequest(identifier, null);
		if(req != null) {
			req.modifyRequest(newToken, newPriority, this, null);
			return true;
		} else {
			class OutputWrapper {
				boolean success;
				boolean done;
			}
			final OutputWrapper ow = new OutputWrapper();
			core.clientContext.jobRunner.queue(new DBJob() {

				public void run(ObjectContainer container, ClientContext context) {
					boolean success = false;
					try {
						ClientRequest req = globalForeverClient.getRequest(identifier, container);
						container.activate(req, 1);
						if(req != null)
							req.modifyRequest(newToken, newPriority, FCPServer.this, container);
						container.deactivate(req, 1);
						success = true;
					} finally {
						synchronized(ow) {
							ow.success = success;
							ow.done = true;
							ow.notifyAll();
						}
					}
				}
				
			}, NativeThread.HIGH_PRIORITY, false);
			
			synchronized(ow) {
				while(true) {
					if(!ow.done) {
						try {
							ow.wait();
						} catch (InterruptedException e) {
							// Ignore
						}
						continue;
					}
					return ow.success;
				}
			}
		}
	}
	
	/**
	 * Create a persistent globally-queued request for a file.
	 * @param fetchURI The file to fetch.
	 * @param persistence The persistence type.
	 * @param returnType The return type.
	 * @throws NotAllowedException 
	 * @throws IOException 
	 */
	public void makePersistentGlobalRequest(FreenetURI fetchURI, String expectedMimeType, String persistenceTypeString, String returnTypeString, ObjectContainer container) throws NotAllowedException, IOException {
		boolean persistence = persistenceTypeString.equalsIgnoreCase("reboot");
		short returnType = ClientGetMessage.parseReturnType(returnTypeString);
		File returnFilename = null, returnTempFilename = null;
		if(returnType == ClientGetMessage.RETURN_TYPE_DISK) {
			returnFilename = makeReturnFilename(fetchURI, expectedMimeType);
			returnTempFilename = makeTempReturnFilename(returnFilename);
		}
//		public ClientGet(FCPClient globalClient, FreenetURI uri, boolean dsOnly, boolean ignoreDS, 
//				int maxSplitfileRetries, int maxNonSplitfileRetries, long maxOutputLength, 
//				short returnType, boolean persistRebootOnly, String identifier, int verbosity, short prioClass,
//				File returnFilename, File returnTempFilename) throws IdentifierCollisionException {
		
		try {
			innerMakePersistentGlobalRequest(fetchURI, persistence, returnType, "FProxy:"+fetchURI.getPreferredFilename(), returnFilename, returnTempFilename, container);
			return;
		} catch (IdentifierCollisionException ee) {
			try {
				innerMakePersistentGlobalRequest(fetchURI, persistence, returnType, "FProxy:"+fetchURI.getDocName(), returnFilename, returnTempFilename, container);
				return;
			} catch (IdentifierCollisionException e) {
				try {
					innerMakePersistentGlobalRequest(fetchURI, persistence, returnType, "FProxy:"+fetchURI.toString(false, false), returnFilename, returnTempFilename, container);
					return;
				} catch (IdentifierCollisionException e1) {
					// FIXME maybe use DateFormat
					try {
						innerMakePersistentGlobalRequest(fetchURI, persistence, returnType, "FProxy ("+System.currentTimeMillis()+ ')', returnFilename, returnTempFilename, container);
						return;
					} catch (IdentifierCollisionException e2) {
						while(true) {
							byte[] buf = new byte[8];
							try {
								core.random.nextBytes(buf);
								String id = "FProxy:"+Base64.encode(buf);
								innerMakePersistentGlobalRequest(fetchURI, persistence, returnType, id, returnFilename, returnTempFilename, container);
								return;
							} catch (IdentifierCollisionException e3) {}
						}
					}
				}
			}
			
		}
	}

	private File makeTempReturnFilename(File returnFilename) {
		return new File(returnFilename.toString() + ".freenet-tmp");
	}

	private File makeReturnFilename(FreenetURI uri, String expectedMimeType) {
		String ext;
		if((expectedMimeType != null) && (expectedMimeType.length() > 0) &&
				!expectedMimeType.equals(DefaultMIMETypes.DEFAULT_MIME_TYPE)) {
			ext = DefaultMIMETypes.getExtension(expectedMimeType);
		} else ext = null;
		String extAdd = (ext == null ? "" : '.' + ext);
		String preferred = uri.getPreferredFilename();
		String preferredWithExt = preferred;
		if(!(ext != null && preferredWithExt.endsWith(ext)))
			preferredWithExt += extAdd;
		File f = new File(core.getDownloadDir(), preferredWithExt);
		File f1 = new File(core.getDownloadDir(), preferredWithExt + ".freenet-tmp");
		int x = 0;
		StringBuilder sb = new StringBuilder();
		for(;f.exists() || f1.exists();sb.setLength(0)) {
			sb.append(preferred);
			sb.append('-');
			sb.append(x);
			sb.append(extAdd);
			f = new File(core.getDownloadDir(), sb.toString());
			f1 = new File(core.getDownloadDir(), sb.append(".freenet-tmp").toString());
			x++;
		}
		return f;
	}

	private void innerMakePersistentGlobalRequest(FreenetURI fetchURI, boolean persistRebootOnly, short returnType, String id, File returnFilename, 
			File returnTempFilename, ObjectContainer container) throws IdentifierCollisionException, NotAllowedException, IOException {
		final ClientGet cg = 
			new ClientGet(persistRebootOnly ? globalRebootClient : globalForeverClient, fetchURI, defaultFetchContext.localRequestOnly, 
					defaultFetchContext.ignoreStore, QUEUE_MAX_RETRIES, QUEUE_MAX_RETRIES,
					QUEUE_MAX_DATA_SIZE, returnType, persistRebootOnly, id, Integer.MAX_VALUE,
					RequestStarter.BULK_SPLITFILE_PRIORITY_CLASS, returnFilename, returnTempFilename, this);
		cg.register(container, false, false);
		cg.start(container, core.clientContext);
	}

	/**
	 * Start requests which were not started immediately because it might have taken
	 * some time to start them.
	 */
	public void finishStart() {
		this.globalForeverClient.finishStart(node.clientCore.clientContext.jobRunner);
		
		FCPClient[] clients;
		synchronized(this) {
			clients = clientsByName.values().toArray(new FCPClient[clientsByName.size()]);
		}
		
		for(int i=0;i<clients.length;i++) {
			clients[i].finishStart(node.clientCore.clientContext.jobRunner);
		}
		
		if(enablePersistentDownloads) {
			boolean movedMain = false;
			if(logMINOR) {
				Logger.minor(this, "Persistent downloads file should be "+persistentDownloadsFile);
				Logger.minor(this, "Persistent downloads temp file should be "+persistentDownloadsTempFile);
			}
			File from = new File(persistentDownloadsFile.getPath()+".gz");
			File fromTemp = new File(persistentDownloadsTempFile.getPath()+".gz");
			// Rename
			if(from.exists()) {
				File target = new File(from.getPath()+".old.pre-db4o");
				if(logMINOR)
					Logger.minor(this, "Trying to move "+persistentDownloadsFile+" to "+target);
				if(from.renameTo(target)) {
					Logger.error(this, "Successfully migrated persistent downloads and renamed "+from.getName()+" to "+target.getName());
					movedMain = true;
				}
			}
			if(fromTemp.exists()) {
				File target = new File(fromTemp.getPath()+".old.pre-db4o");
				if(logMINOR)
					Logger.minor(this, "Trying to move "+fromTemp+" to "+target);
				if(fromTemp.renameTo(target) && !movedMain)
					Logger.error(this, "Successfully migrated persistent downloads and renamed "+fromTemp.getName()+" to "+target.getName());
			}
			
		}
		
		hasFinishedStart = true;
	}
	
	
	/**
	 * Returns the global FCP client.
	 * 
	 * @return The global FCP client
	 */
	public FCPClient getGlobalForeverClient() {
		return globalForeverClient;
	}
	
	public ClientRequest getGlobalRequest(String identifier, ObjectContainer container) {
		ClientRequest req = globalRebootClient.getRequest(identifier, null);
		if(req == null)
			req = globalForeverClient.getRequest(identifier, container);
		return req;
	}

	protected boolean isDownloadDDAAlwaysAllowed() {
		return assumeDownloadDDAIsAllowed;
	}

	protected boolean isUploadDDAAlwaysAllowed() {
		return assumeUploadDDAIsAllowed;
	}

	public boolean hasFinishedStart() {
		return hasFinishedStart;
	}
	
	public void setCompletionCallback(RequestCompletionCallback cb) {
		if(globalForeverClient.setRequestCompletionCallback(cb) != null)
			Logger.error(this, "Replacing request completion callback "+cb, new Exception("error"));
		if(globalRebootClient.setRequestCompletionCallback(cb) != null)
			Logger.error(this, "Replacing request completion callback "+cb, new Exception("error"));
	}

	public void startBlocking(final ClientRequest req) throws IdentifierCollisionException {
		if(req.persistenceType == ClientRequest.PERSIST_REBOOT) {
			req.start(null, core.clientContext);
		} else {
			class OutputWrapper {
				boolean done;
				IdentifierCollisionException collided;
			}
			final OutputWrapper ow = new OutputWrapper();
			core.clientContext.jobRunner.queue(new DBJob() {
				
				public void run(ObjectContainer container, ClientContext context) {
					container.activate(req, 1);
					try {
						req.register(container, false, false);
						req.start(container, context);
					} catch (IdentifierCollisionException e) {
						ow.collided = e;
					} finally {
						synchronized(ow) {
							ow.done = true;
							ow.notifyAll();
						}
					}
					container.deactivate(req, 1);
				}
				
			}, NativeThread.HIGH_PRIORITY, false);
			
			synchronized(ow) {
				while(true) {
					if(!ow.done) {
						try {
							ow.wait();
						} catch (InterruptedException e) {
							// Ignore
						}
					} else {
						if(ow.collided != null)
							throw ow.collided;
						return;
					}
				}
			}
		}
	}
	
	public boolean restartBlocking(final String identifier) {
		ClientRequest req = globalRebootClient.getRequest(identifier, null);
		if(req != null) {
			req.restart(null, core.clientContext);
			return true;
		} else {
			class OutputWrapper {
				boolean done;
				boolean success;
			}
			final OutputWrapper ow = new OutputWrapper();
			core.clientContext.jobRunner.queue(new DBJob() {

				public void run(ObjectContainer container, ClientContext context) {
					boolean success = false;
					try {
						ClientRequest req = globalForeverClient.getRequest(identifier, container);
						if(req != null) {
							req.restart(container, context);
							success = true;
						}
					} finally {
						synchronized(ow) {
							ow.success = success;
							ow.done = true;
							ow.notifyAll();
						}
					}
				}
				
			}, NativeThread.HIGH_PRIORITY, false);
			
			synchronized(ow) {
				while(true) {
					if(ow.done) return ow.success;
					try {
						ow.wait();
					} catch (InterruptedException e) {
						// Ignore
					}
				}
			}
		}
	}



	public TempFetchResult getCompletedRequestBlocking(final FreenetURI key) {
		ClientGet get = globalRebootClient.getCompletedRequest(key, null);
		if(get != null) {
			// FIXME race condition with free() - arrange refcounting for the data to prevent this
			return new TempFetchResult(new ClientMetadata(get.getMIMEType(null)), get.getBucket(), false);
		}
		
		class OutputWrapper {
			TempFetchResult result;
			boolean done;
		}
		
		final OutputWrapper ow = new OutputWrapper();
		
		core.clientContext.jobRunner.queue(new DBJob() {

			public void run(ObjectContainer container, ClientContext context) {
				TempFetchResult result = null;
				try {
					ClientGet get = globalForeverClient.getCompletedRequest(key, container);
					container.activate(get, 1);
					if(get != null) {
						Bucket origData = get.getBucket();
						container.activate(origData, 5);
						boolean copied = false;
						Bucket newData;
						try {
							newData = origData.createShadow();
						} catch (IOException e) {
							Logger.error(this, "Caught error "+e+" trying to create shallow copy, copying data...", e);
							newData = null;
						}
						if(newData == null) {
							try {
								newData = core.tempBucketFactory.makeBucket(origData.size());
								BucketTools.copy(origData, newData);
							} catch (IOException e) {
								Logger.error(this, "Unable to copy data: "+e, e);
								result = null;
								return;
							}
							copied = true;
						}
						result = new TempFetchResult(new ClientMetadata(get.getMIMEType(container)), newData, copied);
					}
					container.deactivate(get, 1);
				} finally {
					synchronized(ow) {
						ow.result = result;
						ow.done = true;
						ow.notifyAll();
					}
				}
			}
			
		}, NativeThread.HIGH_PRIORITY, false);
		
		synchronized(ow) {
			while(true) {
				if(ow.done) {
					return ow.result;
				} else {
					try {
						ow.wait();
					} catch (InterruptedException e) {
						// Ignore
					}
				}
			}
		}
	}

}<|MERGE_RESOLUTION|>--- conflicted
+++ resolved
@@ -11,11 +11,8 @@
 import java.io.InputStream;
 import java.io.InputStreamReader;
 import java.net.Socket;
-<<<<<<< HEAD
-=======
 import java.util.ArrayList;
 import java.util.Iterator;
->>>>>>> 8c3b475e
 import java.util.LinkedList;
 import java.util.List;
 import java.util.WeakHashMap;
@@ -76,14 +73,9 @@
 	String bindTo;
 	private String allowedHosts;
 	AllowedHosts allowedHostsFullAccess;
-<<<<<<< HEAD
-	final WeakHashMap clientsByName;
+	final WeakHashMap<String, FCPClient> clientsByName;
 	final FCPClient globalRebootClient;
 	final FCPClient globalForeverClient;
-=======
-	final WeakHashMap<String, FCPClient> clientsByName;
-	final FCPClient globalClient;
->>>>>>> 8c3b475e
 	private boolean enablePersistentDownloads;
 	private File persistentDownloadsFile;
 	private File persistentDownloadsTempFile;
@@ -597,9 +589,8 @@
 		}
 	}
 
-<<<<<<< HEAD
 	public ClientRequest[] getGlobalRequests(ObjectContainer container) {
-		Vector v = new Vector();
+		List<ClientRequest> v = new ArrayList<ClientRequest>();
 		globalRebootClient.addPersistentRequests(v, false, null);
 		globalForeverClient.addPersistentRequests(v, false, container);
 		return (ClientRequest[]) v.toArray(new ClientRequest[v.size()]);
@@ -681,25 +672,6 @@
 			}
 			return success.value;
 		}
-=======
-	private ClientRequest[] getPersistentRequests() {
-		List<ClientRequest> v = new ArrayList<ClientRequest>();
-		synchronized(this) {
-			Iterator<FCPClient> i = clientsByName.values().iterator();
-			while(i.hasNext()) {
-				FCPClient client = (i.next());
-				client.addPersistentRequests(v, true);
-			}
-			globalClient.addPersistentRequests(v, true);
-		}
-		return v.toArray(new ClientRequest[v.size()]);
-	}
-
-	public ClientRequest[] getGlobalRequests() {
-		List<ClientRequest> v = new ArrayList<ClientRequest>();
-		globalClient.addPersistentRequests(v, false);
-		return v.toArray(new ClientRequest[v.size()]);
->>>>>>> 8c3b475e
 	}
 
 	public void makePersistentGlobalRequestBlocking(final FreenetURI fetchURI, final String expectedMimeType, final String persistenceTypeString, final String returnTypeString) throws NotAllowedException, IOException {
