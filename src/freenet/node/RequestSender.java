/* This code is part of Freenet. It is distributed under the GNU General
 * Public License, version 2 (or at your option any later version). See
 * http://www.gnu.org/ for further details of the GPL. */
package freenet.node;

import java.util.ArrayList;
import java.util.HashSet;

import freenet.crypt.CryptFormatException;
import freenet.crypt.DSAPublicKey;
import freenet.io.comm.ByteCounter;
import freenet.io.comm.DMT;
import freenet.io.comm.DisconnectedException;
import freenet.io.comm.Message;
import freenet.io.comm.MessageFilter;
import freenet.io.comm.NotConnectedException;
import freenet.io.comm.NullAsyncMessageFilterCallback;
import freenet.io.comm.PeerContext;
import freenet.io.comm.PeerParseException;
import freenet.io.comm.ReferenceSignatureVerificationException;
import freenet.io.comm.RetrievalException;
import freenet.io.comm.SlowAsyncMessageFilterCallback;
import freenet.io.xfer.BlockReceiver;
import freenet.io.xfer.BlockReceiver.BlockReceiverCompletion;
import freenet.io.xfer.BlockReceiver.BlockReceiverTimeoutHandler;
import freenet.io.xfer.PartiallyReceivedBlock;
import freenet.keys.CHKBlock;
import freenet.keys.Key;
import freenet.keys.KeyVerifyException;
import freenet.keys.NodeCHK;
import freenet.keys.NodeSSK;
import freenet.keys.SSKBlock;
import freenet.keys.SSKVerifyException;
import freenet.node.FailureTable.BlockOffer;
import freenet.node.FailureTable.OfferList;
import freenet.node.OpennetManager.ConnectionType;
import freenet.node.OpennetManager.WaitedTooLongForOpennetNoderefException;
import freenet.node.PeerNode.OutputLoadTracker;
import freenet.node.PeerNode.RequestLikelyAcceptedState;
import freenet.node.PeerNode.SlotWaiter;
import freenet.store.KeyCollisionException;
import freenet.support.LogThresholdCallback;
import freenet.support.Logger;
import freenet.support.ShortBuffer;
import freenet.support.SimpleFieldSet;
import freenet.support.TimeUtil;
import freenet.support.Logger.LogLevel;
import freenet.support.io.NativeThread;
import freenet.support.math.MedianMeanRunningAverage;

/**
 * @author amphibian
 * 
 * Sends a request out onto the network, and deals with the 
 * consequences. Other half of the request functionality is provided
 * by RequestHandler.
 * 
 * Must put self onto node's list of senders on creation, and remove
 * self from it on destruction. Must put self onto node's list of
 * transferring senders when starts transferring, and remove from it
 * when finishes transferring.
 */
public final class RequestSender implements PrioRunnable, ByteCounter {

    // Constants
    static final int ACCEPTED_TIMEOUT = 10000;
    static final int GET_OFFER_TIMEOUT = 10000;
    static final int FETCH_TIMEOUT_BULK = 600*1000;
    static final int FETCH_TIMEOUT_REALTIME = 60*1000;
    final int fetchTimeout;
    /** Wait up to this long to get a path folding reply */
    static final int OPENNET_TIMEOUT = 120000;
    /** One in this many successful requests is randomly reinserted.
     * This is probably a good idea anyway but with the split store it's essential. */
    static final int RANDOM_REINSERT_INTERVAL = 200;
    
    // Basics
    final Key key;
    final double target;
    private short htl;
    private final short origHTL;
    final long uid;
    final RequestTag origTag;
    final Node node;
    /** The source of this request if any - purely so we can avoid routing to it */
    final PeerNode source;
    private PartiallyReceivedBlock prb;
    private DSAPublicKey pubKey;
    private byte[] headers;
    private byte[] sskData;
    private SSKBlock block;
    private boolean hasForwarded;
    private PeerNode transferringFrom;
    private boolean turtleMode;
    private boolean reassignedToSelfDueToMultipleTimeouts;
    private boolean sentBackoffTurtle;
    /** Set when we start to think about going to turtle mode - not unset if we get cancelled instead. */
    private boolean tryTurtle;
    private final boolean canWriteClientCache;
    private final boolean canWriteDatastore;
    private final boolean isSSK;
    
    private long timeSentRequest;
    private int rejectOverloads;
    private int gotMessages;
    private String lastMessage;
    private HashSet<PeerNode> nodesRoutedTo = new HashSet<PeerNode>();
    
    /** If true, only try to fetch the key from nodes which have offered it */
    private boolean tryOffersOnly;
    
	private ArrayList<Listener> listeners=new ArrayList<Listener>();
	
    // Terminal status
    // Always set finished AFTER setting the reason flag

    private int status = -1;
    static final int NOT_FINISHED = -1;
    static final int SUCCESS = 0;
    static final int ROUTE_NOT_FOUND = 1;
    static final int DATA_NOT_FOUND = 3;
    static final int TRANSFER_FAILED = 4;
    static final int VERIFY_FAILURE = 5;
    static final int TIMED_OUT = 6;
    static final int GENERATED_REJECTED_OVERLOAD = 7;
    static final int INTERNAL_ERROR = 8;
    static final int RECENTLY_FAILED = 9;
    static final int GET_OFFER_VERIFY_FAILURE = 10;
    static final int GET_OFFER_TRANSFER_FAILED = 11;
    private PeerNode successFrom;
    private PeerNode lastNode;
    private final long startTime;
    final boolean realTimeFlag;
    
    static String getStatusString(int status) {
    	switch(status) {
    	case NOT_FINISHED:
    		return "NOT FINISHED";
    	case SUCCESS:
    		return "SUCCESS";
    	case ROUTE_NOT_FOUND:
    		return "ROUTE NOT FOUND";
    	case DATA_NOT_FOUND:
    		return "DATA NOT FOUND";
    	case TRANSFER_FAILED:
    		return "TRANSFER FAILED";
    	case GET_OFFER_TRANSFER_FAILED:
    		return "GET OFFER TRANSFER FAILED";
    	case VERIFY_FAILURE:
    		return "VERIFY FAILURE";
    	case GET_OFFER_VERIFY_FAILURE:
    		return "GET OFFER VERIFY FAILURE";
    	case TIMED_OUT:
    		return "TIMED OUT";
    	case GENERATED_REJECTED_OVERLOAD:
    		return "GENERATED REJECTED OVERLOAD";
    	case INTERNAL_ERROR:
    		return "INTERNAL ERROR";
    	case RECENTLY_FAILED:
    		return "RECENTLY FAILED";
    	default:
    		return "UNKNOWN STATUS CODE: "+status;
    	}
    }
    
    String getStatusString() {
    	return getStatusString(getStatus());
    }
    
    private static volatile boolean logMINOR;
    static {
	Logger.registerLogThresholdCallback(new LogThresholdCallback(){
		@Override
		public void shouldUpdate(){
			logMINOR = Logger.shouldLog(LogLevel.MINOR, this);
		}
	});
    }
    
    @Override
	public String toString() {
        return super.toString()+" for "+uid;
    }

    /**
     * RequestSender constructor.
     * @param key The key to request. Its public key should have been looked up
     * already; RequestSender will not look it up.
     * @param realTimeFlag If enabled,  
     */
    public RequestSender(Key key, DSAPublicKey pubKey, short htl, long uid, RequestTag tag, Node n,
            PeerNode source, boolean offersOnly, boolean canWriteClientCache, boolean canWriteDatastore, boolean realTimeFlag) {
    	if(key.getRoutingKey() == null) throw new NullPointerException();
    	startTime = System.currentTimeMillis();
    	this.realTimeFlag = realTimeFlag;
    	if(realTimeFlag)
    		fetchTimeout = FETCH_TIMEOUT_REALTIME;
    	else
    		fetchTimeout = FETCH_TIMEOUT_BULK;
        this.key = key;
        this.pubKey = pubKey;
        this.htl = htl;
        this.origHTL = htl;
        this.uid = uid;
        this.origTag = tag;
        this.node = n;
        this.source = source;
        this.tryOffersOnly = offersOnly;
        this.canWriteClientCache = canWriteClientCache;
        this.canWriteDatastore = canWriteDatastore;
        this.isSSK = key instanceof NodeSSK;
        assert(isSSK || key instanceof NodeCHK);
        target = key.toNormalizedDouble();
    }

    public void start() {
    	node.executor.execute(this, "RequestSender for UID "+uid+" on "+node.getDarknetPortNumber());
    }
    
    public void run() {
    	node.getTicker().queueTimedJob(new Runnable() {
    		
    		public void run() {
    			// Because we can reroute, and we apply the same timeout for each peer,
    			// it is possible for us to exceed the timeout. In which case the downstream
				// node will get impatient. So we need to reassign to self when this happens,
				// so that we don't ourselves get blamed.
				
				synchronized(this) {
					if(status != NOT_FINISHED) return;
					if(transferringFrom != null) return;
					reassignedToSelfDueToMultipleTimeouts = true;
				}
				
				// We are still routing, yet we have exceeded the per-peer timeout, probably due to routing to multiple nodes e.g. RNFs and accepted timeouts.
				Logger.normal(this, "Reassigning to self on timeout: "+RequestSender.this);
				
				reassignToSelfOnTimeout();
			}
    		
    	}, fetchTimeout);
        try {
        	realRun();
        } catch (Throwable t) {
            Logger.error(this, "Caught "+t, t);
            finish(INTERNAL_ERROR, null, false);
        } finally {
        	if(status == NOT_FINISHED && !receivingAsync) {
        		Logger.error(this, "Not finished: "+this);
        		finish(INTERNAL_ERROR, null, false);
        	}
        	if(logMINOR) Logger.minor(this, "Leaving RequestSender.run() for "+uid);
        }
    }

	static final int MAX_HIGH_HTL_FAILURES = 5;
	
    private void realRun() {
	    freenet.support.Logger.OSThread.logPID(this);
        if(isSSK && (pubKey == null)) {
        	pubKey = ((NodeSSK)key).getPubKey();
        }
        
        // First ask any nodes that have offered the data
        
        final OfferList offers = node.failureTable.getOffers(key);
        
        if(offers != null) {
        	if(tryOffers(offers)) return;
        }
        
        if(tryOffersOnly) {
        	if(logMINOR) Logger.minor(this, "Tried all offers, not doing a regular request for key");
        	finish(DATA_NOT_FOUND, null, true); // FIXME need a different error code?
        	return;
        }
        
		routeAttempts=0;
		starting = true;
        // While in no-cache mode, we don't decrement HTL on a RejectedLoop or similar, but we only allow a limited number of such failures before RNFing.
		highHTLFailureCount = 0;
        routeRequests();
    }
    
    private int routeAttempts;
    private boolean starting;
    private int highHTLFailureCount;
    
    private void routeRequests() {
    	
    	PeerNode next = null;
        
        peerLoop:
        while(true) {
            boolean canWriteStorePrev = node.canWriteDatastoreInsert(htl);
            if((!starting) && (!canWriteStorePrev)) {
            	// We always decrement on starting a sender.
            	// However, after that, if our HTL is above the no-cache threshold,
            	// we do not want to decrement the HTL for trivial rejections (e.g. RejectedLoop),
            	// because we would end up caching data too close to the originator.
            	// So allow 5 failures and then RNF.
            	if(highHTLFailureCount++ >= MAX_HIGH_HTL_FAILURES) {
            		if(logMINOR) Logger.minor(this, "Too many failures at non-cacheable HTL");
            		finish(ROUTE_NOT_FOUND, null, false);
            		return;
            	}
            	if(logMINOR) Logger.minor(this, "Allowing failure "+highHTLFailureCount+" htl is still "+htl);
            } else {
            	/*
            	 * If we haven't routed to any node yet, decrement according to the source.
            	 * If we have, decrement according to the node which just failed.
            	 * Because:
            	 * 1) If we always decrement according to source then we can be at max or min HTL
            	 * for a long time while we visit *every* peer node. This is BAD!
            	 * 2) The node which just failed can be seen as the requestor for our purposes.
            	 */
            	// Decrement at this point so we can DNF immediately on reaching HTL 0.
            	htl = node.decrementHTL((hasForwarded ? next : source), htl);
            	if(logMINOR) Logger.minor(this, "Decremented HTL to "+htl);
            }
            starting = false;

            if(logMINOR) Logger.minor(this, "htl="+htl);
            if(htl == 0) {
            	// This used to be RNF, I dunno why
				//???: finish(GENERATED_REJECTED_OVERLOAD, null);
                finish(DATA_NOT_FOUND, null, false);
                node.failureTable.onFinalFailure(key, null, htl, origHTL, FailureTable.REJECT_TIME, source);
                return;
            }
            
            // If we are unable to reply in a reasonable time, and we haven't started a 
            // transfer, we should not route further. There are other cases e.g. we 
            // reassign to self (due to external timeout) while waiting for the data, then
            // get a transfer without timing out on the node. In that case we will get the
            // data, but just for ourselves.
            boolean failed;
            synchronized(this) {
            	failed = reassignedToSelfDueToMultipleTimeouts;
            }
            if(failed) {
            	finish(TIMED_OUT, null, false);
            	return;
            }

			routeAttempts++;
            
            // Route it
            next = node.peers.closerPeer(source, nodesRoutedTo, target, true, node.isAdvancedModeEnabled(), -1, null,
			        key, htl, 0, source == null);
            
            if(next == null) {
				if (logMINOR && rejectOverloads>0)
					Logger.minor(this, "no more peers, but overloads ("+rejectOverloads+"/"+routeAttempts+" overloaded)");
                // Backtrack
                finish(ROUTE_NOT_FOUND, null, false);
                node.failureTable.onFinalFailure(key, null, htl, origHTL, -1, source);
                return;
            }
            
            synchronized(this) {
            	lastNode = next;
            }
			
            if(logMINOR) Logger.minor(this, "Routing request to "+next);
            nodesRoutedTo.add(next);
            
            Message req = createDataRequest();
            
            // Not possible to get an accurate time for sending, guaranteed to be not later than the time of receipt.
            // Why? Because by the time the sent() callback gets called, it may already have been acked, under heavy load.
            // So take it from when we first started to try to send the request.
            // See comments below when handling FNPRecentlyFailed for why we need this.
            synchronized(this) {
            	timeSentRequest = System.currentTimeMillis();
            }
			
            origTag.addRoutedTo(next, false);
            
            try {
            	//This is the first contact to this node, it is more likely to timeout
				/*
				 * using sendSync could:
				 *   make ACCEPTED_TIMEOUT more accurate (as it is measured from the send-time),
				 *   use a lot of our time that we have to fulfill this request (simply waiting on the send queue, or longer if the node just went down),
				 * using sendAsync could:
				 *   make ACCEPTED_TIMEOUT much more likely,
				 *   leave many hanging-requests/unclaimedFIFO items,
				 *   potentially make overloaded peers MORE overloaded (we make a request and promptly forget about them).
				 * 
				 * Don't use sendAsync().
				 */
            	next.sendSync(req, this);
            } catch (NotConnectedException e) {
            	Logger.minor(this, "Not connected");
	        	origTag.removeRoutingTo(next);
            	continue;
            }
            
            synchronized(this) {
            	hasForwarded = true;
            }
            
loadWaiterLoop:
            while(true) {
            	
            	DO action = waitForAccepted(next);
            	// Here FINISHED means accepted, WAIT means try again (soft reject).
            	if(action == DO.WAIT) {
					//retriedForLoadManagement = true;
            		continue loadWaiterLoop;
            	} else if(action == DO.NEXT_PEER) {
            		continue peerLoop;
            	} else { // FINISHED => accepted
            		break;
            	}
            } // loadWaiterLoop
            
            if(logMINOR) Logger.minor(this, "Got Accepted");
            
            // Otherwise, must be Accepted
            
            gotMessages = 0;
            lastMessage = null;
            
            synchronized(this) {
            	receivingAsync = true;
            }
            MainLoopCallback cb = new MainLoopCallback(lastNode, false);
            cb.schedule();
            return;
        }
	}
    
    private synchronized int timeSinceSent() {
    	return (int) (System.currentTimeMillis() - timeSentRequest);
    }
    
    private class MainLoopCallback implements SlowAsyncMessageFilterCallback {
    	
    	// Needs to be a separate class so it can check whether the main loop has moved on to another peer.
    	// If it has
    	
    	private final PeerNode waitingFor;
    	private final boolean noReroute;
    	private final long deadline;

		public MainLoopCallback(PeerNode source, boolean noReroute) {
			waitingFor = source;
			this.noReroute = noReroute;
			deadline = System.currentTimeMillis() + fetchTimeout;
		}

		public void onMatched(Message msg) {
			
			assert(waitingFor == msg.getSource());
			
        	DO action = handleMessage(msg, noReroute, waitingFor);
        	
        	if(action == DO.FINISHED)
        		return;
        	else if(action == DO.NEXT_PEER) {
        		if(!noReroute) {
        			// Try another peer
        			routeRequests();
        		}
        	} else /*if(action == DO.WAIT)*/ {
        		// Try again.
        		schedule();
        	}
		}
		
		public void schedule() {
        	long now = System.currentTimeMillis();
        	int timeout = (int)(Math.min(Integer.MAX_VALUE, deadline - now));
        	if(timeout >= 0) {
        		MessageFilter mf = createMessageFilter(timeout, waitingFor);
        		try {
        			node.usm.addAsyncFilter(mf, this, RequestSender.this);
        		} catch (DisconnectedException e) {
        			onDisconnect(lastNode);
        		}
        	} else {
        		onTimeout();
        	}
		}

		public boolean shouldTimeout() {
			if(noReroute) return false;
			synchronized(RequestSender.this) {
				if(lastNode != waitingFor) return true;
				if(status != -1) return true;
			}
			return false;
		}

		public void onTimeout() {
			synchronized(RequestSender.this) {
				if(!noReroute) {
					if(lastNode != waitingFor) {
						if(logMINOR) Logger.minor(this, "Timeout but has moved on: waiting for "+waitingFor+" but moved on to "+lastNode+" on "+uid);
						return;
					}
					if(status != -1) {
						if(logMINOR) Logger.minor(this, "Timed out but already set status to "+status);
						return;
					}
				}
			}
			// This is probably a downstream timeout.
			// It's not a serious problem until we have a second (fatal) timeout.
			Logger.warning(this, "Timed out after waiting "+fetchTimeout+" on "+uid+" from "+waitingFor+" ("+gotMessages+" messages; last="+lastMessage+") for "+uid+" noReroute="+noReroute);
			if(noReroute) {
				waitingFor.localRejectedOverload("FatalTimeoutForked");
			} else {
				// Fatal timeout
				waitingFor.localRejectedOverload("FatalTimeout");
				forwardRejectedOverload();
				finish(TIMED_OUT, waitingFor, false);
				node.failureTable.onFinalFailure(key, waitingFor, htl, origHTL, FailureTable.REJECT_TIME, source);
			}
    		
			// Wait for second timeout.
    		// FIXME make this async.
    		long deadline = System.currentTimeMillis() + fetchTimeout;
			while(true) {
				
				Message msg;
				try {
		        	int timeout = (int)(Math.min(Integer.MAX_VALUE, deadline - System.currentTimeMillis()));
					msg = node.usm.waitFor(createMessageFilter(timeout, waitingFor), RequestSender.this);
				} catch (DisconnectedException e) {
					Logger.normal(this, "Disconnected from " + waitingFor
							+ " while waiting for reply on " + this);
					origTag.removeRoutingTo(waitingFor);
					return;
				}
				
				if(msg == null) {
					// Second timeout.
					Logger.error(this, "Fatal timeout waiting for reply after Accepted on "+this+" from "+waitingFor);
					waitingFor.fatalTimeout();
					origTag.removeRoutingTo(waitingFor);
					return;
				}
				
				DO action = handleMessage(msg, noReroute, waitingFor);
				
				if(action == DO.FINISHED)
					return;
				else if(action == DO.NEXT_PEER) {
					origTag.removeRoutingTo(waitingFor);
					return; // Don't try others
				}
				// else if(action == DO.WAIT) continue;
			}
		}

		public void onDisconnect(PeerContext ctx) {
			Logger.normal(this, "Disconnected from "+waitingFor+" while waiting for data on "+uid);
			waitingFor.noLongerRoutingTo(origTag, false);
			if(noReroute) return;
			// Try another peer.
			routeRequests();
		}

		public void onRestarted(PeerContext ctx) {
			onDisconnect(ctx);
		}

		public int getPriority() {
			return NativeThread.NORM_PRIORITY;
		}
		
		public String toString() {
			return super.toString()+":"+waitingFor+":"+noReroute+":"+RequestSender.this;
		}
    	
    };
    
	/** @return True if we successfully fetched an offered key or failed fatally. False
     * if we should proceed to a normal fetch. */
    private boolean tryOffers(final OfferList offers) {
    	
        while(true) {
        	// Fetches valid offers, then expired ones. Expired offers don't count towards failures,
        	// but they're still worth trying.
        	BlockOffer offer = offers.getFirstOffer();
        	if(offer == null) {
        		if(logMINOR) Logger.minor(this, "No more offers");
        		break;
        	}
        	PeerNode pn = offer.getPeerNode();
        	if(pn == null) {
        		offers.deleteLastOffer();
        		if(logMINOR) Logger.minor(this, "Null offer");
        		continue;
        	}
        	if(pn.getBootID() != offer.bootID) {
        		offers.deleteLastOffer();
        		if(logMINOR) Logger.minor(this, "Restarted node");
        		continue;
        	}
        	origTag.addRoutedTo(pn, true);
        	Message msg = DMT.createFNPGetOfferedKey(key, offer.authenticator, pubKey == null, uid);
        	msg.addSubMessage(DMT.createFNPRealTimeFlag(realTimeFlag));
        	try {
				pn.sendAsync(msg, null, this);
			} catch (NotConnectedException e2) {
				if(logMINOR)
					Logger.minor(this, "Disconnected: "+pn+" getting offer for "+key);
				offers.deleteLastOffer();
	        	origTag.removeFetchingOfferedKeyFrom(pn);
				continue;
			}
        	MessageFilter mfRO = MessageFilter.create().setSource(pn).setField(DMT.UID, uid).setTimeout(GET_OFFER_TIMEOUT).setType(DMT.FNPRejectedOverload);
        	MessageFilter mfGetInvalid = MessageFilter.create().setSource(pn).setField(DMT.UID, uid).setTimeout(GET_OFFER_TIMEOUT).setType(DMT.FNPGetOfferedKeyInvalid);
        	// Wait for a response.
        	if(!isSSK) {
        		// Headers first, then block transfer.
        		MessageFilter mfDF = MessageFilter.create().setSource(pn).setField(DMT.UID, uid).setTimeout(GET_OFFER_TIMEOUT).setType(DMT.FNPCHKDataFound);
        		Message reply;
				try {
					reply = node.usm.waitFor(mfDF.or(mfRO.or(mfGetInvalid)), this);
				} catch (DisconnectedException e2) {
					if(logMINOR)
						Logger.minor(this, "Disconnected: "+pn+" getting offer for "+key);
					offers.deleteLastOffer();
		        	origTag.removeFetchingOfferedKeyFrom(pn);
					continue;
				}
        		if(reply == null) {
        			// We gave it a chance, don't give it another.
        			offers.deleteLastOffer();
        			Logger.error(this, "Timeout awaiting reply to offer request on "+this+" to "+pn);
        			// FIXME bug #4613 consider two-stage timeout.
        			pn.fatalTimeout();
    	        	origTag.removeFetchingOfferedKeyFrom(pn);
        			continue;
        		} else {
        			if(handleCHKOfferReply(reply, pn, offer, offers)) return true;
        		}
        	} else {
        		// Data, possibly followed by pubkey
        		MessageFilter mfAltDF = MessageFilter.create().setSource(pn).setField(DMT.UID, uid).setTimeout(GET_OFFER_TIMEOUT).setType(DMT.FNPSSKDataFoundHeaders);
        		Message reply;
				try {
					reply = node.usm.waitFor(mfRO.or(mfGetInvalid.or(mfAltDF)), this);
				} catch (DisconnectedException e) {
					if(logMINOR)
						Logger.minor(this, "Disconnected: "+pn+" getting offer for "+key);
					offers.deleteLastOffer();
		        	origTag.removeFetchingOfferedKeyFrom(pn);
					continue;
				}
        		if(reply == null) {
        			// We gave it a chance, don't give it another.
            		offers.deleteLastOffer();
        			Logger.error(this, "Timeout awaiting reply to offer request on "+this+" to "+pn);
        			// FIXME bug #4613 consider two-stage timeout.
        			pn.fatalTimeout();
    	        	origTag.removeFetchingOfferedKeyFrom(pn);
        			continue;
        		} else {
        			if(handleSSKOfferReply(reply, pn, offer, offers)) return true;
        		}
        	}
        	// RejectedOverload is possible - but we need to include it in the statistics.
        	// We don't remove the offer in that case. Otherwise we do, even if it fails.
        	// FNPGetOfferedKeyInvalid is also possible.
        }
        return false;
    }

    private boolean handleSSKOfferReply(Message reply, PeerNode pn,
			BlockOffer offer, OfferList offers) {
    	if(reply.getSpec() == DMT.FNPRejectedOverload) {
			// Non-fatal, keep it.
			if(logMINOR)
				Logger.minor(this, "Node "+pn+" rejected FNPGetOfferedKey for "+key+" (expired="+offer.isExpired());
			offers.keepLastOffer();
        	origTag.removeFetchingOfferedKeyFrom(pn);
			return false;
		} else if(reply.getSpec() == DMT.FNPGetOfferedKeyInvalid) {
			// Fatal, delete it.
			if(logMINOR)
				Logger.minor(this, "Node "+pn+" rejected FNPGetOfferedKey as invalid with reason "+reply.getShort(DMT.REASON));
			offers.deleteLastOffer();
        	origTag.removeFetchingOfferedKeyFrom(pn);
			return false;
		} else if(reply.getSpec() == DMT.FNPSSKDataFoundHeaders) {
			headers = ((ShortBuffer) reply.getObject(DMT.BLOCK_HEADERS)).getData();
			// Wait for the data
			MessageFilter mfData = MessageFilter.create().setSource(pn).setField(DMT.UID, uid).setTimeout(GET_OFFER_TIMEOUT).setType(DMT.FNPSSKDataFoundData);
			Message dataMessage;
			try {
				dataMessage = node.usm.waitFor(mfData, this);
			} catch (DisconnectedException e) {
				if(logMINOR)
					Logger.minor(this, "Disconnected: "+pn+" getting data for offer for "+key);
				offers.deleteLastOffer();
	        	origTag.removeFetchingOfferedKeyFrom(pn);
	        	return false;
			}
			if(dataMessage == null) {
				Logger.error(this, "Got headers but not data from "+pn+" for offer for "+key);
				offers.deleteLastOffer();
	        	origTag.removeFetchingOfferedKeyFrom(pn);
				return false;
			}
			sskData = ((ShortBuffer) dataMessage.getObject(DMT.DATA)).getData();
			if(pubKey == null) {
				MessageFilter mfPK = MessageFilter.create().setSource(pn).setField(DMT.UID, uid).setTimeout(GET_OFFER_TIMEOUT).setType(DMT.FNPSSKPubKey);
				Message pk;
				try {
					pk = node.usm.waitFor(mfPK, this);
				} catch (DisconnectedException e) {
					if(logMINOR)
						Logger.minor(this, "Disconnected: "+pn+" getting pubkey for offer for "+key);
					offers.deleteLastOffer();
		        	origTag.removeFetchingOfferedKeyFrom(pn);
					return false;
				}
				if(pk == null) {
					Logger.error(this, "Got data but not pubkey from "+pn+" for offer for "+key);
					offers.deleteLastOffer();
		        	origTag.removeFetchingOfferedKeyFrom(pn);
					return false;
				}
				try {
					pubKey = DSAPublicKey.create(((ShortBuffer)pk.getObject(DMT.PUBKEY_AS_BYTES)).getData());
				} catch (CryptFormatException e) {
					Logger.error(this, "Bogus pubkey from "+pn+" for offer for "+key+" : "+e, e);
					offers.deleteLastOffer();
		        	origTag.removeFetchingOfferedKeyFrom(pn);
					return false;
				}
				
				try {
					((NodeSSK)key).setPubKey(pubKey);
				} catch (SSKVerifyException e) {
					Logger.error(this, "Bogus SSK data from "+pn+" for offer for "+key+" : "+e, e);
					offers.deleteLastOffer();
		        	origTag.removeFetchingOfferedKeyFrom(pn);
					return false;
				}
			}
			
			if(finishSSKFromGetOffer(pn)) {
				if(logMINOR) Logger.minor(this, "Successfully fetched SSK from offer from "+pn+" for "+key);
				return true;
			} else {
        		offers.deleteLastOffer();
	        	origTag.removeFetchingOfferedKeyFrom(pn);
        		return false;
			}
		} else {
        	origTag.removeFetchingOfferedKeyFrom(pn);
			return false;
		}
	}

	/** @return True if we successfully received the offer or failed fatally. False if we
     * should try the next offer and/or normal fetches. */
	private boolean handleCHKOfferReply(Message reply, PeerNode pn, final BlockOffer offer, final OfferList offers) {
		if(reply.getSpec() == DMT.FNPRejectedOverload) {
			// Non-fatal, keep it.
			if(logMINOR)
				Logger.minor(this, "Node "+pn+" rejected FNPGetOfferedKey for "+key+" (expired="+offer.isExpired());
			offers.keepLastOffer();
        	origTag.removeFetchingOfferedKeyFrom(pn);
        	return false;
		} else if(reply.getSpec() == DMT.FNPGetOfferedKeyInvalid) {
			// Fatal, delete it.
			if(logMINOR)
				Logger.minor(this, "Node "+pn+" rejected FNPGetOfferedKey as invalid with reason "+reply.getShort(DMT.REASON));
			offers.deleteLastOffer();
        	origTag.removeFetchingOfferedKeyFrom(pn);
        	return false;
		} else if(reply.getSpec() == DMT.FNPCHKDataFound) {
			headers = ((ShortBuffer)reply.getObject(DMT.BLOCK_HEADERS)).getData();
			// Receive the data
			
        	// FIXME: Validate headers
        	
        	node.addTransferringSender((NodeCHK)key, this);
        	
        	try {
        		
        		prb = new PartiallyReceivedBlock(Node.PACKETS_IN_BLOCK, Node.PACKET_SIZE);
        		
        		synchronized(this) {
        			notifyAll();
        		}
        		fireCHKTransferBegins();
				
        		BlockReceiver br = new BlockReceiver(node.usm, pn, uid, prb, this, node.getTicker(), true, realTimeFlag, myTimeoutHandler);
        		
       			if(logMINOR) Logger.minor(this, "Receiving data");
       			final PeerNode p = pn;
       			receivingAsync = true;
       			br.receive(new BlockReceiverCompletion() {
       				
					public void blockReceived(byte[] data) {
        				synchronized(RequestSender.this) {
        					transferringFrom = null;
        				}
        				node.removeTransferringSender((NodeCHK)key, RequestSender.this);
                		try {
	                		// Received data
	               			p.transferSuccess();
	                		if(logMINOR) Logger.minor(this, "Received data");
                			verifyAndCommit(headers, data);
	                		finish(SUCCESS, p, true);
	                		node.nodeStats.successfulBlockReceive(realTimeFlag, source == null);
                		} catch (KeyVerifyException e1) {
                			Logger.normal(this, "Got data but verify failed: "+e1, e1);
                			finish(GET_OFFER_VERIFY_FAILURE, p, true);
                       		offers.deleteLastOffer();
                		} catch (Throwable t) {
                			Logger.error(this, "Failed on "+this, t);
                			finish(INTERNAL_ERROR, p, true);
                		}
					}

					public void blockReceiveFailed(
							RetrievalException e) {
        				synchronized(RequestSender.this) {
        					transferringFrom = null;
        				}
        				node.removeTransferringSender((NodeCHK)key, RequestSender.this);
						try {
							if (e.getReason()==RetrievalException.SENDER_DISCONNECTED)
								Logger.normal(this, "Transfer failed (disconnect): "+e, e);
							else
								// A certain number of these are normal, it's better to track them through statistics than call attention to them in the logs.
								Logger.normal(this, "Transfer for offer failed ("+e.getReason()+"/"+RetrievalException.getErrString(e.getReason())+"): "+e+" from "+p, e);
							finish(GET_OFFER_TRANSFER_FAILED, p, true);
							// Backoff here anyway - the node really ought to have it!
							p.transferFailed("RequestSenderGetOfferedTransferFailed");
							offers.deleteLastOffer();
		    				if(!prb.abortedLocally())
		    					node.nodeStats.failedBlockReceive(false, false, false, realTimeFlag, source == null);
                		} catch (Throwable t) {
                			Logger.error(this, "Failed on "+this, t);
                			finish(INTERNAL_ERROR, p, true);
                		}
					}
        				
        		});
        		return true;
        	} finally {
        		node.removeTransferringSender((NodeCHK)key, this);
        	}
		} else return false;
	}

	/** Here FINISHED means accepted, WAIT means try again (soft reject). */
    private DO waitForAccepted(PeerNode next) {
    	while(true) {
    		
    		Message msg;
    		
    		MessageFilter mf = makeAcceptedRejectedFilter(next, ACCEPTED_TIMEOUT);
    		
    		try {
    			msg = node.usm.waitFor(mf, this);
    			if(logMINOR) Logger.minor(this, "first part got "+msg);
    		} catch (DisconnectedException e) {
    			Logger.normal(this, "Disconnected from "+next+" while waiting for Accepted on "+uid);
    			next.noLongerRoutingTo(origTag, false);
    			return DO.NEXT_PEER;
    		}
    		
    		if(msg == null) {
    			if(logMINOR) Logger.minor(this, "Timeout waiting for Accepted");
    			// Timeout waiting for Accepted
    			next.localRejectedOverload("AcceptedTimeout");
    			forwardRejectedOverload();
    			node.failureTable.onFailed(key, next, htl, timeSinceSent());
    			// Try next node
    			handleAcceptedRejectedTimeout(next, origTag);
    			return DO.NEXT_PEER;
    		}
    		
    		if(msg.getSpec() == DMT.FNPRejectedLoop) {
    			if(logMINOR) Logger.minor(this, "Rejected loop");
    			next.successNotOverload();
    			node.failureTable.onFailed(key, next, htl, timeSinceSent());
    			// Find another node to route to
    			next.noLongerRoutingTo(origTag, false);
    			return DO.NEXT_PEER;
    		}
    		
    		if(msg.getSpec() == DMT.FNPRejectedOverload) {
    			if(logMINOR) Logger.minor(this, "Rejected: overload");
    			// Non-fatal - probably still have time left
    			forwardRejectedOverload();
    			if (msg.getBoolean(DMT.IS_LOCAL)) {
    				
    				if(logMINOR) Logger.minor(this, "Is local");
    				
    				// FIXME new load management introduces soft rejects and waiting.
//    				if(msg.getSubMessage(DMT.FNPRejectIsSoft) != null) {
//    					if(logMINOR) Logger.minor(this, "Soft rejection, waiting to resend");
//    					nodesRoutedTo.remove(next);
//    					origTag.removeRoutingTo(next);
//    					return DO.WAIT;
//    				} else {
    					next.localRejectedOverload("ForwardRejectedOverload");
    					node.failureTable.onFailed(key, next, htl, timeSinceSent());
    					if(logMINOR) Logger.minor(this, "Local RejectedOverload, moving on to next peer");
    					// Give up on this one, try another
    					next.noLongerRoutingTo(origTag, false);
    					return DO.NEXT_PEER;
//    				}
    			}
    			//Could be a previous rejection, the timeout to incur another ACCEPTED_TIMEOUT is minimal...
    			continue;
    		}
    		
    		if(msg.getSpec() != DMT.FNPAccepted) {
    			Logger.error(this, "Unrecognized message: "+msg);
    			return DO.NEXT_PEER;
    		}
    		
    		return DO.FINISHED;
    		
    	}
	}

	private void handleAcceptedRejectedTimeout(final PeerNode next,
			final RequestTag origTag) {
		
		origTag.handlingTimeout(next);
		
		int timeout = 60*1000;
		
		MessageFilter mf = makeAcceptedRejectedFilter(next, timeout);
		try {
			node.usm.addAsyncFilter(mf, new SlowAsyncMessageFilterCallback() {

				public void onMatched(Message m) {
					if(m.getSpec() == DMT.FNPRejectedLoop ||
							m.getSpec() == DMT.FNPRejectedOverload) {
						// Ok.
						origTag.removeRoutingTo(next);
					} else {
						// Accepted. May as well wait for the data, if any.
						MainLoopCallback cb = new MainLoopCallback(next, true);
						cb.schedule();
					}
				}
				
				public boolean shouldTimeout() {
					return false;
				}

				public void onTimeout() {
					Logger.error(this, "Fatal timeout waiting for Accepted/Rejected from "+next+" on "+RequestSender.this);
					origTag.removeRoutingTo(next);
					next.fatalTimeout();
				}

				public void onDisconnect(PeerContext ctx) {
					origTag.removeRoutingTo(next);
				}

				public void onRestarted(PeerContext ctx) {
					origTag.removeRoutingTo(next);
				}

				public int getPriority() {
					return NativeThread.NORM_PRIORITY;
				}
				
			}, this);
		} catch (DisconnectedException e) {
			origTag.removeRoutingTo(next);
		}
	}

	private MessageFilter makeAcceptedRejectedFilter(PeerNode next,
			int acceptedTimeout) {
		/**
		 * What are we waiting for?
		 * FNPAccepted - continue
		 * FNPRejectedLoop - go to another node
		 * FNPRejectedOverload - propagate back to source, go to another node if local
		 */
		
		MessageFilter mfAccepted = MessageFilter.create().setSource(next).setField(DMT.UID, uid).setTimeout(acceptedTimeout).setType(DMT.FNPAccepted);
		MessageFilter mfRejectedLoop = MessageFilter.create().setSource(next).setField(DMT.UID, uid).setTimeout(acceptedTimeout).setType(DMT.FNPRejectedLoop);
		MessageFilter mfRejectedOverload = MessageFilter.create().setSource(next).setField(DMT.UID, uid).setTimeout(acceptedTimeout).setType(DMT.FNPRejectedOverload);
		
		// mfRejectedOverload must be the last thing in the or
		// So its or pointer remains null
		// Otherwise we need to recreate it below
		return mfAccepted.or(mfRejectedLoop.or(mfRejectedOverload));
	}

	private MessageFilter createMessageFilter(int timeout, PeerNode next) {
		MessageFilter mfDNF = MessageFilter.create().setSource(next).setField(DMT.UID, uid).setTimeout(timeout).setType(DMT.FNPDataNotFound);
		MessageFilter mfRF = MessageFilter.create().setSource(next).setField(DMT.UID, uid).setTimeout(timeout).setType(DMT.FNPRecentlyFailed);
		MessageFilter mfRouteNotFound = MessageFilter.create().setSource(next).setField(DMT.UID, uid).setTimeout(timeout).setType(DMT.FNPRouteNotFound);
		MessageFilter mfRejectedOverload = MessageFilter.create().setSource(next).setField(DMT.UID, uid).setTimeout(timeout).setType(DMT.FNPRejectedOverload);
		
		MessageFilter mf = mfDNF.or(mfRF.or(mfRouteNotFound.or(mfRejectedOverload)));
		if(!isSSK) {
			MessageFilter mfRealDFCHK = MessageFilter.create().setSource(next).setField(DMT.UID, uid).setTimeout(timeout).setType(DMT.FNPCHKDataFound);
			mf = mfRealDFCHK.or(mf);
		} else {
			MessageFilter mfPubKey = MessageFilter.create().setSource(next).setField(DMT.UID, uid).setTimeout(timeout).setType(DMT.FNPSSKPubKey);
			MessageFilter mfDFSSKHeaders = MessageFilter.create().setSource(next).setField(DMT.UID, uid).setTimeout(timeout).setType(DMT.FNPSSKDataFoundHeaders);
			MessageFilter mfDFSSKData = MessageFilter.create().setSource(next).setField(DMT.UID, uid).setTimeout(timeout).setType(DMT.FNPSSKDataFoundData);
			mf = mfPubKey.or(mfDFSSKHeaders.or(mfDFSSKData.or(mf)));
		}
		return mf;
	}

	private DO handleMessage(Message msg, boolean wasFork, PeerNode source) {
		//For debugging purposes, remember the number of responses AFTER the insert, and the last message type we received.
		gotMessages++;
		lastMessage=msg.getSpec().getName();
    	
    	if(msg.getSpec() == DMT.FNPDataNotFound) {
    		handleDataNotFound(msg, wasFork, source);
    		return DO.FINISHED;
    	}
    	
    	if(msg.getSpec() == DMT.FNPRecentlyFailed) {
    		handleRecentlyFailed(msg, wasFork, source);
    		return DO.FINISHED;
    	}
    	
    	if(msg.getSpec() == DMT.FNPRouteNotFound) {
    		handleRouteNotFound(msg, source);
    		return DO.NEXT_PEER;
    	}
    	
    	if(msg.getSpec() == DMT.FNPRejectedOverload) {
    		if(handleRejectedOverload(msg, source)) return DO.WAIT;
    		else return DO.NEXT_PEER;
    	}

    	if((!isSSK) && msg.getSpec() == DMT.FNPCHKDataFound) {
    		handleCHKDataFound(msg, wasFork, source);
    		return DO.FINISHED;
    	}
    	
    	if(isSSK && msg.getSpec() == DMT.FNPSSKPubKey) {
    		
    		if(!handleSSKPubKey(msg, source)) return DO.NEXT_PEER;
			if(sskData != null && headers != null) {
				finishSSK(source, wasFork);
				return DO.FINISHED;
			}
			return DO.WAIT;
    	}
    	            	
    	if(isSSK && msg.getSpec() == DMT.FNPSSKDataFoundData) {
    		
    		if(logMINOR) Logger.minor(this, "Got data on "+uid);
    		
        	sskData = ((ShortBuffer)msg.getObject(DMT.DATA)).getData();
        	
        	if(pubKey != null && headers != null) {
        		finishSSK(source, wasFork);
        		return DO.FINISHED;
        	}
        	return DO.WAIT;

    	}
    	
    	if(isSSK && msg.getSpec() == DMT.FNPSSKDataFoundHeaders) {
    		
    		if(logMINOR) Logger.minor(this, "Got headers on "+uid);
    		
        	headers = ((ShortBuffer)msg.getObject(DMT.BLOCK_HEADERS)).getData();
    		
        	if(pubKey != null && sskData != null) {
        		finishSSK(source, wasFork);
        		return DO.FINISHED;
        	}
        	return DO.WAIT;

    	}
    	
   		Logger.error(this, "Unexpected message: "+msg);
   		node.failureTable.onFailed(key, source, htl, timeSinceSent());
		origTag.removeRoutingTo(source);
   		return DO.NEXT_PEER;
    	
	}
    
	protected void makeTurtle() {
		origTag.reassignToSelf();
		synchronized(this) {
			if(tryTurtle) return;
			tryTurtle = true;
		}
		node.makeTurtle(RequestSender.this);
	}

	private static enum DO {
    	FINISHED,
    	WAIT,
    	NEXT_PEER
    }

    /** @return True unless the pubkey is broken and we should try another node */
    private boolean handleSSKPubKey(Message msg, PeerNode next) {
		if(logMINOR) Logger.minor(this, "Got pubkey on "+uid);
		byte[] pubkeyAsBytes = ((ShortBuffer)msg.getObject(DMT.PUBKEY_AS_BYTES)).getData();
		try {
			if(pubKey == null)
				pubKey = DSAPublicKey.create(pubkeyAsBytes);
			((NodeSSK)key).setPubKey(pubKey);
			return true;
		} catch (SSKVerifyException e) {
			pubKey = null;
			Logger.error(this, "Invalid pubkey from "+source+" on "+uid+" ("+e.getMessage()+ ')', e);
    		node.failureTable.onFailed(key, next, htl, timeSinceSent());
			origTag.removeRoutingTo(next);
			return false; // try next node
		} catch (CryptFormatException e) {
			Logger.error(this, "Invalid pubkey from "+source+" on "+uid+" ("+e+ ')');
    		node.failureTable.onFailed(key, next, htl, timeSinceSent());
			origTag.removeRoutingTo(next);
			return false; // try next node
		}
	}

	private void handleCHKDataFound(Message msg, final boolean wasFork, final PeerNode next) {
    	// Found data
    	
    	// First get headers
    	
    	final byte[] headers = ((ShortBuffer)msg.getObject(DMT.BLOCK_HEADERS)).getData();
    	
    	// FIXME: Validate headers
    	
    	if(!wasFork)
    		node.addTransferringSender((NodeCHK)key, this);
    	
    	final PartiallyReceivedBlock prb = new PartiallyReceivedBlock(Node.PACKETS_IN_BLOCK, Node.PACKET_SIZE);
    	
    	boolean failNow = false;
    	
    	synchronized(this) {
    		if(!wasFork)
    			this.headers = headers;
    		if(!wasFork)
    			this.prb = prb;
    		if(wasFork && (this.status == SUCCESS || this.prb != null && transferringFrom != null))
    			failNow = true;
    		notifyAll();
    	}
    	if(!wasFork)
    		// Don't fire transfer begins on a fork since we have not set headers or prb.
    		// If we find the data we will offer it to the requester.
    		fireCHKTransferBegins();
    	
    	final long tStart = System.currentTimeMillis();
    	final BlockReceiver br = new BlockReceiver(node.usm, next, uid, prb, this, node.getTicker(), true, realTimeFlag, myTimeoutHandler);
    	
    	if(failNow) {
    		if(logMINOR) Logger.minor(this, "Terminating forked transfer on "+this+" from "+next);
    		prb.abort(RetrievalException.CANCELLED_BY_RECEIVER, "Cancelling fork", true);
    		br.receive(new BlockReceiverCompletion() {

				public void blockReceived(byte[] buf) {
					next.noLongerRoutingTo(origTag, false);
				}

				public void blockReceiveFailed(RetrievalException e) {
					next.noLongerRoutingTo(origTag, false);
				}
    			
    		});
    		return;
    	}
    	
    	if(logMINOR) Logger.minor(this, "Receiving data");
    	final PeerNode from = next;
    	if(!wasFork) {
    		synchronized(this) {
    			transferringFrom = next;
    		}
    	}
    	node.getTicker().queueTimedJob(new Runnable() {
    		
    		public void run() {
    			synchronized(RequestSender.this) {
    				if(transferringFrom != from) return;
    			}
    			makeTurtle();
    		}
    		
    	}, 60*1000);
    	final PeerNode sentTo = next;
			receivingAsync = true;
    	br.receive(new BlockReceiverCompletion() {
    		
    		public void blockReceived(byte[] data) {
    			try {
    				long tEnd = System.currentTimeMillis();
    				transferTime = tEnd - tStart;
    				boolean turtle;
    				boolean turtleBackedOff;
    				synchronized(RequestSender.this) {
    					turtle = turtleMode;
    					turtleBackedOff = sentBackoffTurtle;
    					sentBackoffTurtle = true;
    					transferringFrom = null;
    				}
    				if(!wasFork)
    					node.removeTransferringSender((NodeCHK)key, RequestSender.this);
    				if(!turtle)
    					sentTo.transferSuccess();
    				else {
    					Logger.normal(this, "TURTLE SUCCEEDED: "+key+" for "+RequestSender.this+" in "+TimeUtil.formatTime(transferTime, 2, true)+" from "+sentTo);
    					if(!turtleBackedOff)
    						sentTo.transferFailed("TurtledTransfer");
    					node.nodeStats.turtleSucceeded();
    				}
    				sentTo.successNotOverload();
    				if(turtle) {
    					sentTo.unregisterTurtleTransfer(RequestSender.this);
    					node.unregisterTurtleTransfer(RequestSender.this);
    				}
   					node.nodeStats.successfulBlockReceive(realTimeFlag, source == null);
    				if(logMINOR) Logger.minor(this, "Received data");
    				// Received data
    				try {
    					verifyAndCommit(headers, data);
    				} catch (KeyVerifyException e1) {
    					Logger.normal(this, "Got data but verify failed: "+e1, e1);
    					if(!wasFork)
    						finish(VERIFY_FAILURE, sentTo, false);
    					else
    						origTag.removeRoutingTo(sentTo);
    					node.failureTable.onFinalFailure(key, sentTo, htl, origHTL, FailureTable.REJECT_TIME, source);
    					return;
    				}
    				finish(SUCCESS, sentTo, false);
    			} catch (Throwable t) {
        			Logger.error(this, "Failed on "+this, t);
        			if(!wasFork)
        				finish(INTERNAL_ERROR, sentTo, true);
    			} finally {
    				if(wasFork)
    					next.noLongerRoutingTo(origTag, false);
    			}
    		}
    		
    		public void blockReceiveFailed(
    				RetrievalException e) {
    			try {
    				boolean turtle;
    				synchronized(RequestSender.this) {
    					turtle = turtleMode;
    					transferringFrom = null;
    				}
    				node.removeTransferringSender((NodeCHK)key, RequestSender.this);
    				if(turtle) {
    					if(e.getReason() != RetrievalException.GONE_TO_TURTLE_MODE) {
    						Logger.normal(this, "TURTLE FAILED: "+key+" for "+this+" : "+e);
    						node.nodeStats.turtleFailed();
    					} else {
    						if(logMINOR) Logger.minor(this, "Upstream turtled for "+this+" from "+sentTo);
    					}
    					sentTo.unregisterTurtleTransfer(RequestSender.this);
    					node.unregisterTurtleTransfer(RequestSender.this);
    				}
    				if (e.getReason()==RetrievalException.SENDER_DISCONNECTED)
    					Logger.normal(this, "Transfer failed (disconnect): "+e, e);
    				else
    					// A certain number of these are normal, it's better to track them through statistics than call attention to them in the logs.
    					Logger.normal(this, "Transfer failed ("+e.getReason()+"/"+RetrievalException.getErrString(e.getReason())+"): "+e+" from "+sentTo, e);
    				if(RequestSender.this.source == null)
    					Logger.normal(this, "Local transfer failed: "+e.getReason()+" : "+RetrievalException.getErrString(e.getReason())+"): "+e+" from "+sentTo, e);
    				// We do an ordinary backoff in all cases.
    				// This includes the case where we decide not to turtle the request. This is reasonable as if it had completely quickly we wouldn't have needed to make that choice.
    				if(!prb.abortedLocally())
    					sentTo.localRejectedOverload("TransferFailedRequest"+e.getReason());
    				if(!wasFork)
    					finish(TRANSFER_FAILED, sentTo, false);
    				node.failureTable.onFinalFailure(key, sentTo, htl, origHTL, FailureTable.REJECT_TIME, source);
    				int reason = e.getReason();
    				boolean timeout = (!br.senderAborted()) &&
    				(reason == RetrievalException.SENDER_DIED || reason == RetrievalException.RECEIVER_DIED || reason == RetrievalException.TIMED_OUT
    						|| reason == RetrievalException.UNABLE_TO_SEND_BLOCK_WITHIN_TIMEOUT);
    				// But we only do a transfer backoff (which is separate, and starts at a higher threshold) if we timed out i.e. not if upstream turtled.
    				if(timeout) {
    					// Looks like a timeout. Backoff, even if it's a turtle.
    					if(logMINOR) Logger.minor(this, "Timeout transferring data : "+e, e);
    					sentTo.transferFailed(e.getErrString());
    				} else {
    					// Quick failure (in that we didn't have to timeout). Don't backoff.
    					// Treat as a DNF.
    					// If it was turtled, and then failed, still treat it as a DNF.
    					node.failureTable.onFinalFailure(key, sentTo, htl, origHTL, FailureTable.REJECT_TIME, source);
    				}
    				if(!prb.abortedLocally())
    					node.nodeStats.failedBlockReceive(true, timeout, reason == RetrievalException.GONE_TO_TURTLE_MODE, realTimeFlag, source == null);
    			} catch (Throwable t) {
        			Logger.error(this, "Failed on "+this, t);
        			if(!wasFork)
        				finish(INTERNAL_ERROR, sentTo, true);
    			} finally {
    				if(wasFork)
    					next.noLongerRoutingTo(origTag, false);
    			}
    		}
    		
    	});
	}

	/** @param next 
	 * @return True to continue waiting for this node, false to move on to another. */
	private boolean handleRejectedOverload(Message msg, PeerNode next) {
		
		// Non-fatal - probably still have time left
		forwardRejectedOverload();
		rejectOverloads++;
		if (msg.getBoolean(DMT.IS_LOCAL)) {
			//NB: IS_LOCAL means it's terminal. not(IS_LOCAL) implies that the rejection message was forwarded from a downstream node.
			//"Local" from our peers perspective, this has nothing to do with local requests (source==null)
    		node.failureTable.onFailed(key, next, htl, timeSinceSent());
			next.localRejectedOverload("ForwardRejectedOverload2");
			// Node in trouble suddenly??
			Logger.normal(this, "Local RejectedOverload after Accepted, moving on to next peer");
			// Give up on this one, try another
			origTag.removeRoutingTo(next);
			return false;
		}
		//so long as the node does not send a (IS_LOCAL) message. Interestingly messages can often timeout having only received this message.
		return true;
	}

	private void handleRouteNotFound(Message msg, PeerNode next) {
		// Backtrack within available hops
		short newHtl = msg.getShort(DMT.HTL);
		if(newHtl < htl) htl = newHtl;
		next.successNotOverload();
		node.failureTable.onFailed(key, next, htl, timeSinceSent());
		origTag.removeRoutingTo(next);
	}

	private void handleDataNotFound(Message msg, boolean wasFork, PeerNode next) {
		next.successNotOverload();
		if(!wasFork)
			finish(DATA_NOT_FOUND, next, false);
		else
			this.origTag.removeRoutingTo(next);
		node.failureTable.onFinalFailure(key, next, htl, origHTL, FailureTable.REJECT_TIME, source);
	}

	private void handleRecentlyFailed(Message msg, boolean wasFork, PeerNode next) {
		next.successNotOverload();
		/*
		 * Must set a correct recentlyFailedTimeLeft before calling this finish(), because it will be
		 * passed to the handler.
		 * 
		 * It is *VITAL* that the TIME_LEFT we pass on is not larger than it should be.
		 * It is somewhat less important that it is not too much smaller than it should be.
		 * 
		 * Why? Because:
		 * 1) We have to use FNPRecentlyFailed to create failure table entries. Because otherwise,
		 * the failure table is of little value: A request is routed through a node, which gets a DNF,
		 * and adds a failure table entry. Other requests then go through that node via other paths.
		 * They are rejected with FNPRecentlyFailed - not with DataNotFound. If this does not create
		 * failure table entries, more requests will be pointlessly routed through that chain.
		 * 
		 * 2) If we use a fixed timeout on receiving FNPRecentlyFailed, they can be self-seeding. 
		 * What this means is A sends a request to B, which DNFs. This creates a failure table entry 
		 * which lasts for 10 minutes. 5 minutes later, A sends another request to B, which is killed
		 * with FNPRecentlyFailed because of the failure table entry. B's failure table lasts for 
		 * another 5 minutes, but A's lasts for the full 10 minutes i.e. until 5 minutes after B's. 
		 * After B's failure table entry has expired, but before A's expires, B sends a request to A. 
		 * A replies with FNPRecentlyFailed. Repeat ad infinitum: A reinforces B's blocks, and B 
		 * reinforces A's blocks!
		 * 
		 * 3) This can still happen even if we check where the request is coming from. A loop could 
		 * very easily form: A - B - C - A. A requests from B, DNFs (assume the request comes in from 
		 * outside, there are more nodes. C requests from A, sets up a block. B's block expires, C's 
		 * is still active. A requests from B which requests from C ... and it goes round again.
		 * 
		 * 4) It is exactly the same if we specify a timeout, unless the timeout can be guaranteed to 
		 * not increase the expiry time.
		 */
		
		// First take the original TIME_LEFT. This will start at 10 minutes if we get rejected in
		// the same millisecond as the failure table block was added.
		int timeLeft = msg.getInt(DMT.TIME_LEFT);
		int origTimeLeft = timeLeft;
		
		if(timeLeft <= 0) {
			Logger.error(this, "Impossible: timeLeft="+timeLeft);
			origTimeLeft = 0;
			timeLeft=1000; // arbitrary default...
		}
		
		// This is in theory relative to when the request was received by the node. Lets make it relative
		// to a known event before that: the time when we sent the request.
		
		long timeSinceSent = Math.max(0, timeSinceSent());
		timeLeft -= timeSinceSent;
		
		// Subtract 1% for good measure / to compensate for dodgy clocks
		timeLeft -= origTimeLeft / 100;
		
		//Store the timeleft so that the requestHandler can get at it.
		recentlyFailedTimeLeft = timeLeft;
		
			// Kill the request, regardless of whether there is timeout left.
		// If there is, we will avoid sending requests for the specified period.
		// FIXME we need to create the FT entry.
		if(!wasFork)
			finish(RECENTLY_FAILED, next, false);
		else
			this.origTag.removeRoutingTo(next);
		
			node.failureTable.onFinalFailure(key, next, htl, origHTL, timeLeft, source);
	}

	/**
     * Finish fetching an SSK. We must have received the data, the headers and the pubkey by this point.
     * @param next The node we received the data from.
	 * @param wasFork 
     */
	private void finishSSK(PeerNode next, boolean wasFork) {
    	try {
			block = new SSKBlock(sskData, headers, (NodeSSK)key, false);
			node.storeShallow(block, canWriteClientCache, canWriteDatastore, false);
			if(node.random.nextInt(RANDOM_REINSERT_INTERVAL) == 0)
				node.queueRandomReinsert(block);
			finish(SUCCESS, next, false);
		} catch (SSKVerifyException e) {
			Logger.error(this, "Failed to verify: "+e+" from "+next, e);
			if(!wasFork)
				finish(VERIFY_FAILURE, next, false);
			else
				this.origTag.removeRoutingTo(next);
			return;
		} catch (KeyCollisionException e) {
			Logger.normal(this, "Collision on "+this);
			finish(SUCCESS, next, false);
		}
	}

    /**
     * Finish fetching an SSK. We must have received the data, the headers and the pubkey by this point.
     * @param next The node we received the data from.
     * @return True if the request has completed. False if we need to look elsewhere.
     */
	private boolean finishSSKFromGetOffer(PeerNode next) {
    	try {
			block = new SSKBlock(sskData, headers, (NodeSSK)key, false);
			node.storeShallow(block, canWriteClientCache, canWriteDatastore, tryOffersOnly);
			if(node.random.nextInt(RANDOM_REINSERT_INTERVAL) == 0)
				node.queueRandomReinsert(block);
			finish(SUCCESS, next, true);
			return true;
		} catch (SSKVerifyException e) {
			Logger.error(this, "Failed to verify (from get offer): "+e+" from "+next, e);
			return false;
		} catch (KeyCollisionException e) {
			Logger.normal(this, "Collision (from get offer) on "+this);
			finish(SUCCESS, next, true);
			return false;
		}
	}

	private Message createDataRequest() {
		Message req;
    	if(!isSSK)
    		req = DMT.createFNPCHKDataRequest(uid, htl, (NodeCHK)key);
    	else// if(key instanceof NodeSSK)
    		req = DMT.createFNPSSKDataRequest(uid, htl, (NodeSSK)key, pubKey == null);
    	req.addSubMessage(DMT.createFNPRealTimeFlag(realTimeFlag));
    	return req;
	}

	private void verifyAndCommit(byte[] headers, byte[] data) throws KeyVerifyException {
    	if(!isSSK) {
    		CHKBlock block = new CHKBlock(data, headers, (NodeCHK)key);
    		// Cache only in the cache, not the store. The reason for this is that
    		// requests don't go to the full distance, and therefore pollute the 
    		// store; simulations it is best to only include data from requests
    		// which go all the way i.e. inserts.
    		node.storeShallow(block, canWriteClientCache, canWriteDatastore, tryOffersOnly);
			if(node.random.nextInt(RANDOM_REINSERT_INTERVAL) == 0)
				node.queueRandomReinsert(block);
    	} else /*if (key instanceof NodeSSK)*/ {
    		try {
				node.storeShallow(new SSKBlock(data, headers, (NodeSSK)key, false), canWriteClientCache, canWriteDatastore, tryOffersOnly);
			} catch (KeyCollisionException e) {
				Logger.normal(this, "Collision on "+this);
			}
    	}
	}

	private volatile boolean hasForwardedRejectedOverload;
    
    /** Forward RejectedOverload to the request originator */
    private void forwardRejectedOverload() {
		synchronized (this) {
			if(hasForwardedRejectedOverload) return;
			hasForwardedRejectedOverload = true;
			notifyAll();
		}
		fireReceivedRejectOverload();
	}
    
    public PartiallyReceivedBlock getPRB() {
        return prb;
    }

    public boolean transferStarted() {
        return prb != null;
    }

    // these are bit-masks
    static final short WAIT_REJECTED_OVERLOAD = 1;
    static final short WAIT_TRANSFERRING_DATA = 2;
    static final short WAIT_FINISHED = 4;
    
    static final short WAIT_ALL = 
    	WAIT_REJECTED_OVERLOAD | WAIT_TRANSFERRING_DATA | WAIT_FINISHED;
    
    /**
     * Wait until either the transfer has started, we receive a 
     * RejectedOverload, or we get a terminal status code.
     * Must not return until we are finished - cannot timeout, because the caller will unlock
     * the UID!
     * @param mask Bitmask indicating what NOT to wait for i.e. the situation when this function
     * exited last time (see WAIT_ constants above). Bits can also be set true even though they
     * were not valid, to indicate that the caller doesn't care about that bit.
     * If zero, function will throw an IllegalArgumentException.
     * @return Bitmask indicating present situation. Can be fed back to this function,
     * if nonzero.
     */
    public synchronized short waitUntilStatusChange(short mask) {
    	if(mask == WAIT_ALL) throw new IllegalArgumentException("Cannot ignore all!");
    	while(true) {
    	long now = System.currentTimeMillis();
    	long deadline = now + (realTimeFlag ? 300 * 1000 : 1260 * 1000);
        while(true) {
        	short current = mask; // If any bits are set already, we ignore those states.
        	
       		if(hasForwardedRejectedOverload)
       			current |= WAIT_REJECTED_OVERLOAD;
        	
       		if(prb != null)
       			current |= WAIT_TRANSFERRING_DATA;
        	
        	if(status != NOT_FINISHED || sentAbortDownstreamTransfers)
        		current |= WAIT_FINISHED;
        	
        	if(current != mask) return current;
			
            try {
            	if(now >= deadline) {
            		Logger.error(this, "Waited more than 5 minutes for status change on " + this + " current = " + current + " and there was no change.");
            		break;
            	}
            	
            	if(logMINOR) Logger.minor(this, "Waiting for status change on "+this+" current is "+current+" status is "+status);
                wait(deadline - now);
                now = System.currentTimeMillis(); // Is used in the next iteration so needed even without the logging
                
                if(now >= deadline) {
                    Logger.error(this, "Waited more than 5 minutes for status change on " + this + " current = " + current + ", maybe nobody called notify()");
                    // Normally we would break; here, but we give the function a change to succeed
                    // in the next iteration and break in the above if(now >= deadline) if it
                    // did not succeed. This makes the function work if notify() is not called.
                }
            } catch (InterruptedException e) {
                // Ignore
            }
        }
    	}
    }
    
	private static MedianMeanRunningAverage avgTimeTaken = new MedianMeanRunningAverage();
	
	private static MedianMeanRunningAverage avgTimeTakenTurtle = new MedianMeanRunningAverage();
	
	private static MedianMeanRunningAverage avgTimeTakenTransfer = new MedianMeanRunningAverage();
	
	private long transferTime;
	
	/** Complete the request. Note that if the request was forked (which unfortunately is
	 * possible because of timeouts awaiting Accepted/Rejected), it is *possible* that 
	 * there are other forks still running; UIDTag will wait for them. Hence a fork that 
	 * fails should NOT call this method, however a fork that succeeds SHOULD call it. 
	 * @param code The completion code.
	 * @param next The node being routed to.
	 * @param fromOfferedKey Whether this was the result of fetching an offered key.
	 */
    private void finish(int code, PeerNode next, boolean fromOfferedKey) {
    	if(logMINOR) Logger.minor(this, "finish("+code+ ") on "+this+" from "+next);
        
    	boolean turtle;
    	
    	if(next != null) {
    		if(fromOfferedKey)
    			origTag.removeFetchingOfferedKeyFrom(next);
    		else
    			origTag.removeRoutingTo(next);
    	}
		
        synchronized(this) {
        	if(status != NOT_FINISHED) {
        		if(logMINOR) Logger.minor(this, "Status already set to "+status+" - returning on "+this+" would be setting "+code+" from "+next);
        		return;
        	}
            status = code;
            notifyAll();
            turtle = turtleMode;
            if(status == SUCCESS)
            	successFrom = next;
        }
        
        if(status == SUCCESS) {
        	if((!isSSK) && transferTime > 0 && logMINOR) {
        		long timeTaken = System.currentTimeMillis() - startTime;
        		synchronized(avgTimeTaken) {
        			if(turtle)
        				avgTimeTakenTurtle.report(timeTaken);
        			else {
        				avgTimeTaken.report(timeTaken);
            			avgTimeTakenTransfer.report(transferTime);
        			}
        			if(turtle) {
        				if(logMINOR) Logger.minor(this, "Successful CHK turtle request took "+timeTaken+" average "+avgTimeTakenTurtle);
        			} else {
        				if(logMINOR) Logger.minor(this, "Successful CHK request took "+timeTaken+" average "+avgTimeTaken);
            			if(logMINOR) Logger.minor(this, "Successful CHK request transfer "+transferTime+" average "+avgTimeTakenTransfer);
            			if(logMINOR) Logger.minor(this, "Search phase: median "+(avgTimeTaken.currentValue() - avgTimeTakenTransfer.currentValue())+"ms, mean "+(avgTimeTaken.meanValue() - avgTimeTakenTransfer.meanValue())+"ms");
        			}
        		}
        	}
        	if(next != null) {
        		next.onSuccess(false, isSSK);
        	}
        	// FIXME should this be called when fromOfferedKey??
       		node.nodeStats.requestCompleted(true, source != null, isSSK);
        	
       		boolean doOpennet = !(fromOfferedKey || isSSK);
       		
       		if(doOpennet)
       			origTag.waitingForOpennet(next);
       		
       		try {
       			
       			//NOTE: because of the requesthandler implementation, this will block and wait
       			//      for downstream transfers on a CHK. The opennet stuff introduces
       			//      a delay of it's own if we don't get the expected message.
       			fireRequestSenderFinished(code);
       			
       			if(doOpennet) {
       				finishOpennet(next);
       			}
       		} finally {
       			if(doOpennet)
       				origTag.finishedWaitingForOpennet(next);
       		}
        } else {
        	node.nodeStats.requestCompleted(false, source != null, isSSK);
			fireRequestSenderFinished(code);
		}
        
		synchronized(this) {
			opennetFinished = true;
			notifyAll();
		}
		
    }

	/** Acknowledge the opennet path folding attempt without sending a reference. Once
	 * the send completes (asynchronously), unlock everything. */
	private void ackOpennet(PeerNode next) {
		Message msg = DMT.createFNPOpennetCompletedAck(uid);
		// We probably should set opennetFinished after the send completes.
		try {
			next.sendAsync(msg, null, this);
		} catch (NotConnectedException e) {
			// Ignore.
		}
	}

	/**
     * Do path folding, maybe.
     * Wait for either a CompletedAck or a ConnectDestination.
     * If the former, exit.
     * If we want a connection, reply with a ConnectReply, otherwise send a ConnectRejected and exit.
     * Add the peer.
     */
    private void finishOpennet(PeerNode next) {
    	
    	OpennetManager om;
    	
    	try {
<<<<<<< HEAD
   			byte[] noderef = OpennetManager.waitForOpennetNoderef(false, next, uid, this, node);
=======
    		byte[] noderef;
   			noderef = OpennetManager.waitForOpennetNoderef(false, next, uid, this, node);
>>>>>>> 92abd78f
        	
        	if(noderef == null) {
        		ackOpennet(next);
        		return;
        	}
        	
    		om = node.getOpennet();
    		
    		if(om == null) {
        		ackOpennet(next);
        		return;
    		}
    		
        	SimpleFieldSet ref = OpennetManager.validateNoderef(noderef, 0, noderef.length, next, false);
        	
        	if(ref == null) {
        		ackOpennet(next);
        		return;
        	}
        	
			if(node.addNewOpennetNode(ref, ConnectionType.PATH_FOLDING) == null) {
				// If we don't want it let somebody else have it
				synchronized(this) {
					opennetNoderef = noderef;
					// RequestHandler will send a noderef back up, eventually
				}
				return;
			} else {
				// opennetNoderef = null i.e. we want the noderef so we won't pass it further down.
				Logger.normal(this, "Added opennet noderef in "+this+" from "+next);
			}
			
	    	// We want the node: send our reference
    		om.sendOpennetRef(true, uid, next, om.crypto.myCompressedFullRef(), this);

		} catch (FSParseException e) {
			Logger.error(this, "Could not parse opennet noderef for "+this+" from "+next, e);
    		ackOpennet(next);
			return;
		} catch (PeerParseException e) {
			Logger.error(this, "Could not parse opennet noderef for "+this+" from "+next, e);
    		ackOpennet(next);
			return;
		} catch (ReferenceSignatureVerificationException e) {
			Logger.error(this, "Bad signature on opennet noderef for "+this+" from "+next+" : "+e, e);
    		ackOpennet(next);
			return;
		} catch (NotConnectedException e) {
			// Hmmm... let the LRU deal with it
			if(logMINOR)
				Logger.minor(this, "Not connected sending ConnectReply on "+this+" to "+next);
    	} catch (WaitedTooLongForOpennetNoderefException e) {
<<<<<<< HEAD
    		// Not an error since it can be caused downstream.
    		Logger.warning(this, "RequestSender timed out waiting for noderef from "+next+" for "+this);
=======
>>>>>>> 92abd78f
			synchronized(this) {
				opennetTimedOut = true;
				opennetFinished = true;
				notifyAll();
			}
<<<<<<< HEAD
			// We need to wait.
			try {
				OpennetManager.waitForOpennetNoderef(false, next, uid, this, node);
			} catch (WaitedTooLongForOpennetNoderefException e1) {
	    		Logger.error(this, "RequestSender FATAL TIMEOUT out waiting for noderef from "+next+" for "+this);
				// Fatal timeout. Urgh.
				next.fatalTimeout();
			}
    		ackOpennet(next);
=======
			ackOpennet(next);
>>>>>>> 92abd78f
		} finally {
    		synchronized(this) {
    			opennetFinished = true;
    			notifyAll();
    		}
    	}
	}

    // Opennet stuff
    
    /** Have we finished all opennet-related activities? */
    private boolean opennetFinished;
    
    /** Did we timeout waiting for opennet noderef? */
    private boolean opennetTimedOut;
    
    /** Opennet noderef from next node */
    private byte[] opennetNoderef;
    
    public byte[] waitForOpennetNoderef() throws WaitedTooLongForOpennetNoderefException {
    	synchronized(this) {
    		while(true) {
    			if(opennetFinished) {
    				if(opennetTimedOut)
    					throw new WaitedTooLongForOpennetNoderefException();
    				// Only one RequestHandler may take the noderef
    				byte[] ref = opennetNoderef;
    				opennetNoderef = null;
    				return ref;
    			}
    			try {
					wait(OPENNET_TIMEOUT);
				} catch (InterruptedException e) {
					// Ignore
					continue;
				}
				return null;
    		}
    	}
    }

    public PeerNode successFrom() {
    	return successFrom;
    }
    
    public synchronized PeerNode routedLast() {
    	return lastNode;
    }
    
	public byte[] getHeaders() {
        return headers;
    }

    public int getStatus() {
        return status;
    }

    public short getHTL() {
        return htl;
    }
    
    final byte[] getSSKData() {
    	return sskData;
    }
    
    public SSKBlock getSSKBlock() {
    	return block;
    }

	private volatile Object totalBytesSync = new Object();
	private int totalBytesSent;
	
	public void sentBytes(int x) {
		synchronized(totalBytesSync) {
			totalBytesSent += x;
		}
		if(logMINOR) Logger.minor(this, "Sent bytes: "+x+" for "+this+" isSSK="+isSSK, new Exception("debug"));
		node.nodeStats.requestSentBytes(isSSK, x);
	}
	
	public int getTotalSentBytes() {
		synchronized(totalBytesSync) {
			return totalBytesSent;
		}
	}
	
	private int totalBytesReceived;
	
	public void receivedBytes(int x) {
		synchronized(totalBytesSync) {
			totalBytesReceived += x;
		}
		node.nodeStats.requestReceivedBytes(isSSK, x);
	}
	
	public int getTotalReceivedBytes() {
		synchronized(totalBytesSync) {
			return totalBytesReceived;
		}
	}
	
	synchronized boolean hasForwarded() {
		return hasForwarded;
	}

	public void sentPayload(int x) {
		node.sentPayload(x);
		node.nodeStats.requestSentBytes(isSSK, -x);
	}
	
	private int recentlyFailedTimeLeft;

	synchronized int getRecentlyFailedTimeLeft() {
		return recentlyFailedTimeLeft;
	}
	
	public boolean isLocalRequestSearch() {
		return (source==null);
	}
	
	/** All these methods should return quickly! */
	interface Listener {
		/** Should return quickly, allocate a thread if it needs to block etc */
		void onReceivedRejectOverload();
		/** Should return quickly, allocate a thread if it needs to block etc */
		void onCHKTransferBegins();
		/** Should return quickly, allocate a thread if it needs to block etc */
		void onRequestSenderFinished(int status);
		/** Abort downstream transfers (not necessarily upstream ones, so not via the PRB).
		 * Should return quickly, allocate a thread if it needs to block etc. */
		void onAbortDownstreamTransfers(int reason, String desc);
	}
	
	public void addListener(Listener l) {
		// Only call here if we've already called for the other listeners.
		// Therefore the callbacks will only be called once.
		boolean reject=false;
		boolean transfer=false;
		boolean sentFinished;
		boolean sentTransferCancel = false;
		int status;
		synchronized (this) {
			synchronized (listeners) {
				sentTransferCancel = sentAbortDownstreamTransfers;
				if(!sentTransferCancel) {
					listeners.add(l);
					if(logMINOR) Logger.minor(this, "Added listener "+l+" to "+this);
				}
				reject = sentReceivedRejectOverload;
				transfer = sentCHKTransferBegins;
				sentFinished = sentRequestSenderFinished;
			}
			reject=reject && hasForwardedRejectedOverload;
			transfer=transfer && transferStarted();
			status=this.status;
		}
		if (reject)
			l.onReceivedRejectOverload();
		if (transfer)
			l.onCHKTransferBegins();
		if(sentTransferCancel)
			l.onAbortDownstreamTransfers(abortDownstreamTransfersReason, abortDownstreamTransfersDesc);
		if (status!=NOT_FINISHED && sentFinished)
			l.onRequestSenderFinished(status);
	}
	
	private boolean sentReceivedRejectOverload;
	
	private void fireReceivedRejectOverload() {
		synchronized (listeners) {
			if(sentReceivedRejectOverload) return;
			sentReceivedRejectOverload = true;
			for (Listener l : listeners) {
				try {
					l.onReceivedRejectOverload();
				} catch (Throwable t) {
					Logger.error(this, "Caught: "+t, t);
				}
			}
		}
	}
	
	private boolean sentCHKTransferBegins;
	
	private void fireCHKTransferBegins() {
		synchronized (listeners) {
			if(sentCHKTransferBegins) return;
			sentCHKTransferBegins = true;
			for (Listener l : listeners) {
				try {
					l.onCHKTransferBegins();
				} catch (Throwable t) {
					Logger.error(this, "Caught: "+t, t);
				}
			}
		}
	}
	
	private boolean sentRequestSenderFinished;
	
	private void fireRequestSenderFinished(int status) {
		origTag.setRequestSenderFinished(status);
		synchronized (listeners) {
			sentRequestSenderFinished = true;
			if(logMINOR) Logger.minor(this, "Notifying "+listeners.size()+" listeners of status "+status);
			for (Listener l : listeners) {
				try {
					l.onRequestSenderFinished(status);
				} catch (Throwable t) {
					Logger.error(this, "Caught: "+t, t);
				}
			}
		}
	}

	private boolean sentAbortDownstreamTransfers;
	private int abortDownstreamTransfersReason;
	private String abortDownstreamTransfersDesc;
	private boolean receivingAsync;
	
	private void reassignToSelfOnTimeout() {
		origTag.reassignToSelf();
		synchronized(listeners) {
			for(Listener l : listeners) {
				l.onRequestSenderFinished(TIMED_OUT);
			}
			listeners.clear();
		}
	}
	
	private void sendAbortDownstreamTransfers(int reason, String desc) {
		synchronized (listeners) {
			abortDownstreamTransfersReason = reason;
			abortDownstreamTransfersDesc = desc;
			sentAbortDownstreamTransfers = true;
			for (Listener l : listeners) {
				try {
					l.onAbortDownstreamTransfers(reason, desc);
					l.onRequestSenderFinished(TRANSFER_FAILED);
				} catch (Throwable t) {
					Logger.error(this, "Caught: "+t, t);
				}
			}
			listeners.clear();
		}
		synchronized(this) {
			notifyAll();
		}
	}
	
	public int getPriority() {
		return NativeThread.HIGH_PRIORITY;
	}

	public void setTurtle() {
		synchronized(this) {
			this.turtleMode = true;
		}
		sendAbortDownstreamTransfers(RetrievalException.GONE_TO_TURTLE_MODE, "Turtling");
		node.getTicker().queueTimedJob(new Runnable() {

			public void run() {
				PeerNode from;
				synchronized(RequestSender.this) {
					if(sentBackoffTurtle) return;
					sentBackoffTurtle = true;
					from = transferringFrom;
					if(from == null) return;
				}
				from.transferFailed("TurtledTransfer");
			}
			
		}, 30*1000);
	}

	public PeerNode transferringFrom() {
		return transferringFrom;
	}

	public void killTurtle(String description) {
		if(logMINOR) Logger.minor(this, "Killing turtle "+this+" : "+description);
		prb.abort(RetrievalException.TURTLE_KILLED, description, true);
		node.failureTable.onFinalFailure(key, transferringFrom(), htl, origHTL, FailureTable.REJECT_TIME, source);
	}

	public synchronized boolean abortedDownstreamTransfers() {
		return sentAbortDownstreamTransfers;
	}

	public long fetchTimeout() {
		return fetchTimeout;
	}

	BlockReceiverTimeoutHandler myTimeoutHandler = new BlockReceiverTimeoutHandler() {

		/** The data receive has failed. A block timed out. The PRB will be cancelled as
		 * soon as we return, and that will cause the source node to consider the request
		 * finished. Meantime we don't know whether the upstream node has finished or not.
		 * So we reassign the request to ourself, and then wait for the second timeout. */
		public void onFirstTimeout() {
			node.reassignTagToSelf(origTag);
		}

		/** The timeout appears to have been caused by the node we are directly connected
		 * to. So we need to disconnect the node, or take other fairly strong sanctions,
		 * to avoid load management problems. */
		public void onFatalTimeout(PeerContext receivingFrom) {
			Logger.error(this, "Fatal timeout receiving requested block on "+this+" from "+receivingFrom);
			((PeerNode)receivingFrom).fatalTimeout();
		}
		
	};
	
}<|MERGE_RESOLUTION|>--- conflicted
+++ resolved
@@ -1704,12 +1704,7 @@
     	OpennetManager om;
     	
     	try {
-<<<<<<< HEAD
    			byte[] noderef = OpennetManager.waitForOpennetNoderef(false, next, uid, this, node);
-=======
-    		byte[] noderef;
-   			noderef = OpennetManager.waitForOpennetNoderef(false, next, uid, this, node);
->>>>>>> 92abd78f
         	
         	if(noderef == null) {
         		ackOpennet(next);
@@ -1762,17 +1757,13 @@
 			if(logMINOR)
 				Logger.minor(this, "Not connected sending ConnectReply on "+this+" to "+next);
     	} catch (WaitedTooLongForOpennetNoderefException e) {
-<<<<<<< HEAD
     		// Not an error since it can be caused downstream.
     		Logger.warning(this, "RequestSender timed out waiting for noderef from "+next+" for "+this);
-=======
->>>>>>> 92abd78f
 			synchronized(this) {
 				opennetTimedOut = true;
 				opennetFinished = true;
 				notifyAll();
 			}
-<<<<<<< HEAD
 			// We need to wait.
 			try {
 				OpennetManager.waitForOpennetNoderef(false, next, uid, this, node);
@@ -1782,9 +1773,6 @@
 				next.fatalTimeout();
 			}
     		ackOpennet(next);
-=======
-			ackOpennet(next);
->>>>>>> 92abd78f
 		} finally {
     		synchronized(this) {
     			opennetFinished = true;
