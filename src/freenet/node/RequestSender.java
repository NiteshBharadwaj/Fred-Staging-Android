--- conflicted
+++ resolved
@@ -1646,20 +1646,6 @@
 			next.sendAsync(msg, null, this);
 		} catch (NotConnectedException e) {
 			// Ignore.
-<<<<<<< HEAD
-=======
-		}
-	}
-
-    /** Wait for the opennet completion message and discard it */
-    private void finishOpennetNull(PeerNode next) {
-    	MessageFilter mf = MessageFilter.create().setSource(next).setField(DMT.UID, uid).setTimeout(OPENNET_TIMEOUT).setType(DMT.FNPOpennetCompletedAck);
-    	
-    	try {
-			node.usm.addAsyncFilter(mf, new NullAsyncMessageFilterCallback(), this);
-		} catch (DisconnectedException e) {
-			// Fine by me.
->>>>>>> 940952d4
 		}
 	}
 
@@ -1675,11 +1661,7 @@
     	OpennetManager om;
     	
     	try {
-<<<<<<< HEAD
    			byte[] noderef = OpennetManager.waitForOpennetNoderef(false, next, uid, this, node);
-=======
-        	byte[] noderef = OpennetManager.waitForOpennetNoderef(false, next, uid, this, node);
->>>>>>> 940952d4
         	
         	if(noderef == null) {
         		ackOpennet(next);
