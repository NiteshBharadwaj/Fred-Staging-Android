/* This code is part of Freenet. It is distributed under the GNU General
 * Public License, version 2 (or at your option any later version). See
 * http://www.gnu.org/ for further details of the GPL. */
package freenet.node;

import java.util.ArrayList;
import java.util.HashSet;

import freenet.crypt.CryptFormatException;
import freenet.crypt.DSAPublicKey;
import freenet.io.comm.ByteCounter;
import freenet.io.comm.DMT;
import freenet.io.comm.DisconnectedException;
import freenet.io.comm.Message;
import freenet.io.comm.MessageFilter;
import freenet.io.comm.NotConnectedException;
import freenet.io.comm.NullAsyncMessageFilterCallback;
import freenet.io.comm.PeerContext;
import freenet.io.comm.PeerParseException;
import freenet.io.comm.ReferenceSignatureVerificationException;
import freenet.io.comm.RetrievalException;
import freenet.io.comm.SlowAsyncMessageFilterCallback;
import freenet.io.xfer.BlockReceiver;
import freenet.io.xfer.BlockReceiver.BlockReceiverCompletion;
import freenet.io.xfer.BlockReceiver.BlockReceiverTimeoutHandler;
import freenet.io.xfer.PartiallyReceivedBlock;
import freenet.keys.CHKBlock;
import freenet.keys.Key;
import freenet.keys.KeyVerifyException;
import freenet.keys.NodeCHK;
import freenet.keys.NodeSSK;
import freenet.keys.SSKBlock;
import freenet.keys.SSKVerifyException;
import freenet.node.FailureTable.BlockOffer;
import freenet.node.FailureTable.OfferList;
import freenet.node.OpennetManager.ConnectionType;
import freenet.node.OpennetManager.WaitedTooLongForOpennetNoderefException;
import freenet.node.PeerNode.OutputLoadTracker;
import freenet.node.PeerNode.RequestLikelyAcceptedState;
import freenet.node.PeerNode.SlotWaiter;
import freenet.store.BlockMetadata;
import freenet.store.KeyCollisionException;
import freenet.support.LogThresholdCallback;
import freenet.support.Logger;
import freenet.support.ShortBuffer;
import freenet.support.SimpleFieldSet;
import freenet.support.TimeUtil;
import freenet.support.Logger.LogLevel;
import freenet.support.io.NativeThread;
import freenet.support.math.MedianMeanRunningAverage;

/**
 * @author amphibian
 * 
 * Sends a request out onto the network, and deals with the 
 * consequences. Other half of the request functionality is provided
 * by RequestHandler.
 * 
 * Must put self onto node's list of senders on creation, and remove
 * self from it on destruction. Must put self onto node's list of
 * transferring senders when starts transferring, and remove from it
 * when finishes transferring.
 */
public final class RequestSender implements PrioRunnable, ByteCounter {

    // Constants
    static final int ACCEPTED_TIMEOUT = 10000;
    // After a get offered key fails, wait this long for two stage timeout. Probably we will
    // have disconnected by then.
    static final int GET_OFFER_LONG_TIMEOUT = 60*1000;
    static final int FETCH_TIMEOUT_BULK = 600*1000;
    static final int FETCH_TIMEOUT_REALTIME = 60*1000;
    final int fetchTimeout;
    final int getOfferedTimeout;
    /** Wait up to this long to get a path folding reply */
    static final int OPENNET_TIMEOUT = 120000;
    /** One in this many successful requests is randomly reinserted.
     * This is probably a good idea anyway but with the split store it's essential. */
    static final int RANDOM_REINSERT_INTERVAL = 200;
    
    // Basics
    final Key key;
    final double target;
    private short htl;
    private final short origHTL;
    final long uid;
    final RequestTag origTag;
    final Node node;
    /** The source of this request if any - purely so we can avoid routing to it */
    final PeerNode source;
    private PartiallyReceivedBlock prb;
    private byte[] finalHeaders;
    private byte[] finalSskData;
    private DSAPublicKey pubKey;
    private SSKBlock block;
    private boolean hasForwarded;
    private PeerNode transferringFrom;
    private boolean reassignedToSelfDueToMultipleTimeouts;
    private final boolean canWriteClientCache;
    private final boolean canWriteDatastore;
    private final boolean isSSK;
    
    private long timeSentRequest;
    private int rejectOverloads;
    private int gotMessages;
    private String lastMessage;
    private HashSet<PeerNode> nodesRoutedTo = new HashSet<PeerNode>();
    
    /** If true, only try to fetch the key from nodes which have offered it */
    private boolean tryOffersOnly;
    
	private ArrayList<Listener> listeners=new ArrayList<Listener>();
	
    // Terminal status
    // Always set finished AFTER setting the reason flag

    private int status = -1;
    static final int NOT_FINISHED = -1;
    static final int SUCCESS = 0;
    static final int ROUTE_NOT_FOUND = 1;
    static final int DATA_NOT_FOUND = 3;
    static final int TRANSFER_FAILED = 4;
    static final int VERIFY_FAILURE = 5;
    static final int TIMED_OUT = 6;
    static final int GENERATED_REJECTED_OVERLOAD = 7;
    static final int INTERNAL_ERROR = 8;
    static final int RECENTLY_FAILED = 9;
    static final int GET_OFFER_VERIFY_FAILURE = 10;
    static final int GET_OFFER_TRANSFER_FAILED = 11;
    private PeerNode successFrom;
    private PeerNode lastNode;
    private final long startTime;
    final boolean realTimeFlag;
    
    static String getStatusString(int status) {
    	switch(status) {
    	case NOT_FINISHED:
    		return "NOT FINISHED";
    	case SUCCESS:
    		return "SUCCESS";
    	case ROUTE_NOT_FOUND:
    		return "ROUTE NOT FOUND";
    	case DATA_NOT_FOUND:
    		return "DATA NOT FOUND";
    	case TRANSFER_FAILED:
    		return "TRANSFER FAILED";
    	case GET_OFFER_TRANSFER_FAILED:
    		return "GET OFFER TRANSFER FAILED";
    	case VERIFY_FAILURE:
    		return "VERIFY FAILURE";
    	case GET_OFFER_VERIFY_FAILURE:
    		return "GET OFFER VERIFY FAILURE";
    	case TIMED_OUT:
    		return "TIMED OUT";
    	case GENERATED_REJECTED_OVERLOAD:
    		return "GENERATED REJECTED OVERLOAD";
    	case INTERNAL_ERROR:
    		return "INTERNAL ERROR";
    	case RECENTLY_FAILED:
    		return "RECENTLY FAILED";
    	default:
    		return "UNKNOWN STATUS CODE: "+status;
    	}
    }
    
    String getStatusString() {
    	return getStatusString(getStatus());
    }
    
    private static volatile boolean logMINOR;
    static {
	Logger.registerLogThresholdCallback(new LogThresholdCallback(){
		@Override
		public void shouldUpdate(){
			logMINOR = Logger.shouldLog(LogLevel.MINOR, this);
		}
	});
    }
    
    @Override
	public String toString() {
        return super.toString()+" for "+uid;
    }

    /**
     * RequestSender constructor.
     * @param key The key to request. Its public key should have been looked up
     * already; RequestSender will not look it up.
     * @param realTimeFlag If enabled,  
     */
    public RequestSender(Key key, DSAPublicKey pubKey, short htl, long uid, RequestTag tag, Node n,
            PeerNode source, boolean offersOnly, boolean canWriteClientCache, boolean canWriteDatastore, boolean realTimeFlag) {
    	if(key.getRoutingKey() == null) throw new NullPointerException();
    	startTime = System.currentTimeMillis();
    	this.realTimeFlag = realTimeFlag;
    	if(realTimeFlag) {
    		fetchTimeout = FETCH_TIMEOUT_REALTIME;
    		getOfferedTimeout = BlockReceiver.RECEIPT_TIMEOUT_REALTIME;
    	} else {
    		fetchTimeout = FETCH_TIMEOUT_BULK;
    		getOfferedTimeout = BlockReceiver.RECEIPT_TIMEOUT_BULK;
    	}
        this.key = key;
        this.pubKey = pubKey;
        this.htl = htl;
        this.origHTL = htl;
        this.uid = uid;
        this.origTag = tag;
        this.node = n;
        this.source = source;
        this.tryOffersOnly = offersOnly;
        this.canWriteClientCache = canWriteClientCache;
        this.canWriteDatastore = canWriteDatastore;
        this.isSSK = key instanceof NodeSSK;
        assert(isSSK || key instanceof NodeCHK);
        target = key.toNormalizedDouble();
    }

    public void start() {
    	node.executor.execute(this, "RequestSender for UID "+uid+" on "+node.getDarknetPortNumber());
    }
    
    public void run() {
    	node.getTicker().queueTimedJob(new Runnable() {
    		
    		public void run() {
    			// Because we can reroute, and we apply the same timeout for each peer,
    			// it is possible for us to exceed the timeout. In which case the downstream
				// node will get impatient. So we need to reassign to self when this happens,
				// so that we don't ourselves get blamed.
				
    			boolean fromOfferedKey;
    			
				synchronized(this) {
					if(status != NOT_FINISHED) return;
					if(transferringFrom != null) return;
					reassignedToSelfDueToMultipleTimeouts = true;
					fromOfferedKey = (routeAttempts == 0);
				}
				
				// We are still routing, yet we have exceeded the per-peer timeout, probably due to routing to multiple nodes e.g. RNFs and accepted timeouts.
				Logger.normal(this, "Reassigning to self on timeout: "+RequestSender.this);
				
				reassignToSelfOnTimeout(fromOfferedKey);
			}
    		
    	}, fetchTimeout);
        try {
        	realRun();
        } catch (Throwable t) {
            Logger.error(this, "Caught "+t, t);
            finish(INTERNAL_ERROR, null, false);
        } finally {
        	// LOCKING: Normally receivingAsync is set by this thread, so there is no need to synchronize.
        	// If it is set by another thread it will only be after it was set by this thread.
        	if(status == NOT_FINISHED && !receivingAsync) {
        		Logger.error(this, "Not finished: "+this);
        		finish(INTERNAL_ERROR, null, false);
        	}
        	if(logMINOR) Logger.minor(this, "Leaving RequestSender.run() for "+uid);
        }
    }

	static final int MAX_HIGH_HTL_FAILURES = 5;
	
    private void realRun() {
	    freenet.support.Logger.OSThread.logPID(this);
        if(isSSK && (pubKey == null)) {
        	pubKey = ((NodeSSK)key).getPubKey();
        }
        
        // First ask any nodes that have offered the data
        
        final OfferList offers = node.failureTable.getOffers(key);
        
        if(offers != null)
        	tryOffers(offers, null, null);
        else
        	startRequests();
    }
    
    private void startRequests() {
        if(tryOffersOnly) {
        	if(logMINOR) Logger.minor(this, "Tried all offers, not doing a regular request for key");
        	finish(DATA_NOT_FOUND, null, true); // FIXME need a different error code?
        	return;
        }
        
		routeAttempts=0;
		starting = true;
        // While in no-cache mode, we don't decrement HTL on a RejectedLoop or similar, but we only allow a limited number of such failures before RNFing.
		highHTLFailureCount = 0;
        routeRequests();
	}

	private int routeAttempts = 0;
    private boolean starting;
    private int highHTLFailureCount = 0;
    private boolean killedByRecentlyFailed = false;
    
    private void routeRequests() {
    	
    	PeerNode next = null;
        
        peerLoop:
        while(true) {
            boolean canWriteStorePrev = node.canWriteDatastoreInsert(htl);
            // FIXME SECURITY/NETWORK: Should we never decrement on the originator?
            // It would buy us another hop of no-cache, making it significantly
            // harder to trace after the fact; however it would make local 
            // requests fractionally easier to detect by peers.
            // IMHO local requests are so easy for peers to detect anyway that
            // it's probably worth it.
            // Currently the worst case is we don't cache on the originator
            // and we don't cache on the first peer we route to. If we get
            // RejectedOverload's etc we won't cache on them either, up to 5;
            // but lets assume that one of them accepts, and routes onward;
            // the *second* hop out (with the originator being 0) WILL cache.
            // Note also that changing this will have a performance impact.
            if((!starting) && (!canWriteStorePrev)) {
            	// We always decrement on starting a sender.
            	// However, after that, if our HTL is above the no-cache threshold,
            	// we do not want to decrement the HTL for trivial rejections (e.g. RejectedLoop),
            	// because we would end up caching data too close to the originator.
            	// So allow 5 failures and then RNF.
            	if(highHTLFailureCount++ >= MAX_HIGH_HTL_FAILURES) {
            		if(logMINOR) Logger.minor(this, "Too many failures at non-cacheable HTL");
            		finish(ROUTE_NOT_FOUND, null, false);
            		return;
            	}
            	if(logMINOR) Logger.minor(this, "Allowing failure "+highHTLFailureCount+" htl is still "+htl);
            } else {
            	/*
            	 * If we haven't routed to any node yet, decrement according to the source.
            	 * If we have, decrement according to the node which just failed.
            	 * Because:
            	 * 1) If we always decrement according to source then we can be at max or min HTL
            	 * for a long time while we visit *every* peer node. This is BAD!
            	 * 2) The node which just failed can be seen as the requestor for our purposes.
            	 */
            	// Decrement at this point so we can DNF immediately on reaching HTL 0.
            	htl = node.decrementHTL((hasForwarded ? next : source), htl);
            	if(logMINOR) Logger.minor(this, "Decremented HTL to "+htl);
            }
            starting = false;

            if(logMINOR) Logger.minor(this, "htl="+htl);
            if(htl == 0) {
            	// This used to be RNF, I dunno why
				//???: finish(GENERATED_REJECTED_OVERLOAD, null);
                node.failureTable.onFinalFailure(key, null, htl, origHTL, FailureTable.RECENTLY_FAILED_TIME, FailureTable.REJECT_TIME, source);
                finish(DATA_NOT_FOUND, null, false);
                return;
            }
            
            // If we are unable to reply in a reasonable time, and we haven't started a 
            // transfer, we should not route further. There are other cases e.g. we 
            // reassign to self (due to external timeout) while waiting for the data, then
            // get a transfer without timing out on the node. In that case we will get the
            // data, but just for ourselves.
            boolean failed;
            synchronized(this) {
            	failed = reassignedToSelfDueToMultipleTimeouts;
            	if(!failed) routeAttempts++;
            }
            if(failed) {
            	finish(TIMED_OUT, null, false);
            	return;
            }

            RecentlyFailedReturn r = new RecentlyFailedReturn();
            
            long now = System.currentTimeMillis();
            
            // Route it
            next = node.peers.closerPeer(source, nodesRoutedTo, target, true, node.isAdvancedModeEnabled(), -1, null,
			        2.0, key, htl, 0, source == null, realTimeFlag, r, false, now);
            
            long recentlyFailed = r.recentlyFailed();
            if(recentlyFailed > now) {
            	synchronized(this) {
            		recentlyFailedTimeLeft = (int)Math.min(Integer.MAX_VALUE, recentlyFailed - now);
            	}
            	finish(RECENTLY_FAILED, null, false);
                node.failureTable.onFinalFailure(key, null, htl, origHTL, -1, -1, source);
            	return;
            } else {
            	boolean rfAnyway = false;
            	synchronized(this) {
            		rfAnyway = killedByRecentlyFailed;
            	}
            	if(rfAnyway) {
            		// We got a RecentlyFailed so we have to send one.
            		// But we set a timeout of 0 because we're not generating one based on where we've routed the key to.
            		// Returning the time we were passed minus some value will give the next node an inaccurate high timeout.
            		// Rerouting (even assuming we change FNPRecentlyFailed to include a hop count) would also cause problems because nothing would be quenched until we have visited every node on the network.
            		// That leaves forwarding a RecentlyFailed which won't create further RecentlyFailed's.
            		// However the peer will still avoid sending us the same key for 10 minutes due to per-node failure tables. This is fine, we probably don't have it anyway!
            		synchronized(this) {
            			recentlyFailedTimeLeft = 0;
            		}
                	finish(RECENTLY_FAILED, null, false);
                    node.failureTable.onFinalFailure(key, null, htl, origHTL, -1, -1, source);
                	return;
            	}
            }
            
            if(next == null) {
				if (logMINOR && rejectOverloads>0)
					Logger.minor(this, "no more peers, but overloads ("+rejectOverloads+"/"+routeAttempts+" overloaded)");
                // Backtrack
                finish(ROUTE_NOT_FOUND, null, false);
                node.failureTable.onFinalFailure(key, null, htl, origHTL, -1, -1, source);
                return;
            }
            
            synchronized(this) {
            	lastNode = next;
            }
			
            if(logMINOR) Logger.minor(this, "Routing request to "+next);
            nodesRoutedTo.add(next);
            
            Message req = createDataRequest();
            
            // Not possible to get an accurate time for sending, guaranteed to be not later than the time of receipt.
            // Why? Because by the time the sent() callback gets called, it may already have been acked, under heavy load.
            // So take it from when we first started to try to send the request.
            // See comments below when handling FNPRecentlyFailed for why we need this.
            synchronized(this) {
            	timeSentRequest = System.currentTimeMillis();
            }
			
            origTag.addRoutedTo(next, false);
            
            try {
            	//This is the first contact to this node, it is more likely to timeout
				/*
				 * using sendSync could:
				 *   make ACCEPTED_TIMEOUT more accurate (as it is measured from the send-time),
				 *   use a lot of our time that we have to fulfill this request (simply waiting on the send queue, or longer if the node just went down),
				 * using sendAsync could:
				 *   make ACCEPTED_TIMEOUT much more likely,
				 *   leave many hanging-requests/unclaimedFIFO items,
				 *   potentially make overloaded peers MORE overloaded (we make a request and promptly forget about them).
				 * 
				 * Don't use sendAsync().
				 */
            	next.sendSync(req, this, realTimeFlag);
            } catch (NotConnectedException e) {
            	Logger.minor(this, "Not connected");
            	next.noLongerRoutingTo(origTag, false);
            	continue;
            } catch (SyncSendWaitedTooLongException e) {
            	Logger.error(this, "Failed to send "+req+" to "+next+" in a reasonable time.");
            	next.noLongerRoutingTo(origTag, false);
            	// Try another node.
            	continue;
			}
            
            synchronized(this) {
            	hasForwarded = true;
            }
            
loadWaiterLoop:
            while(true) {
            	
            	DO action = waitForAccepted(next);
            	// Here FINISHED means accepted, WAIT means try again (soft reject).
            	if(action == DO.WAIT) {
					//retriedForLoadManagement = true;
            		continue loadWaiterLoop;
            	} else if(action == DO.NEXT_PEER) {
            		continue peerLoop;
            	} else { // FINISHED => accepted
            		break;
            	}
            } // loadWaiterLoop
            
            if(logMINOR) Logger.minor(this, "Got Accepted");
            
            // Otherwise, must be Accepted
            
            gotMessages = 0;
            lastMessage = null;
            
            synchronized(this) {
            	receivingAsync = true;
            }
            MainLoopCallback cb = new MainLoopCallback(lastNode, false);
            cb.schedule();
            return;
        }
	}
    
    private synchronized int timeSinceSentForTimeout() {
    	int time = timeSinceSent();
    	if(time > FailureTable.REJECT_TIME) {
    		if(time < fetchTimeout + 10*1000) return FailureTable.REJECT_TIME;
    		Logger.error(this, "Very long time since sent: "+time+" ("+TimeUtil.formatTime(time, 2, true)+")");
    		return FailureTable.REJECT_TIME;
    	}
    	return time;
    }
    
    private synchronized int timeSinceSent() {
    	return (int) (System.currentTimeMillis() - timeSentRequest);
    }
    
    private class MainLoopCallback implements SlowAsyncMessageFilterCallback {
    	
    	// Needs to be a separate class so it can check whether the main loop has moved on to another peer.
    	// If it has
    	
    	private final PeerNode waitingFor;
    	private final boolean noReroute;
    	private final long deadline;
		public byte[] sskData;
		public byte[] headers;

		public MainLoopCallback(PeerNode source, boolean noReroute) {
			waitingFor = source;
			this.noReroute = noReroute;
			deadline = System.currentTimeMillis() + fetchTimeout;
		}

		public void onMatched(Message msg) {
			
			assert(waitingFor == msg.getSource());
			
        	DO action = handleMessage(msg, noReroute, waitingFor, this);
        	
        	if(action == DO.FINISHED)
        		return;
        	else if(action == DO.NEXT_PEER) {
        		if(!noReroute) {
        			// Try another peer
        			routeRequests();
        		}
        	} else /*if(action == DO.WAIT)*/ {
        		// Try again.
        		schedule();
        	}
		}
		
		public void schedule() {
        	long now = System.currentTimeMillis();
        	int timeout = (int)(Math.min(Integer.MAX_VALUE, deadline - now));
        	if(timeout >= 0) {
        		MessageFilter mf = createMessageFilter(timeout, waitingFor);
        		try {
        			node.usm.addAsyncFilter(mf, this, RequestSender.this);
        		} catch (DisconnectedException e) {
        			onDisconnect(lastNode);
        		}
        	} else {
        		onTimeout();
        	}
		}

		public boolean shouldTimeout() {
			if(noReroute) return false;
			return false;
		}

		public void onTimeout() {
			// This is probably a downstream timeout.
			// It's not a serious problem until we have a second (fatal) timeout.
			Logger.warning(this, "Timed out after waiting "+fetchTimeout+" on "+uid+" from "+waitingFor+" ("+gotMessages+" messages; last="+lastMessage+") for "+uid+" noReroute="+noReroute);
			if(noReroute) {
				waitingFor.localRejectedOverload("FatalTimeoutForked", realTimeFlag);
			} else {
				// Fatal timeout
				waitingFor.localRejectedOverload("FatalTimeout", realTimeFlag);
				forwardRejectedOverload();
				node.failureTable.onFinalFailure(key, waitingFor, htl, origHTL, FailureTable.RECENTLY_FAILED_TIME, FailureTable.REJECT_TIME, source);
				finish(TIMED_OUT, waitingFor, false);
			}
    		
			// Wait for second timeout.
    		// FIXME make this async.
    		long deadline = System.currentTimeMillis() + fetchTimeout;
			while(true) {
				
				Message msg;
				try {
		        	int timeout = (int)(Math.min(Integer.MAX_VALUE, deadline - System.currentTimeMillis()));
					msg = node.usm.waitFor(createMessageFilter(timeout, waitingFor), RequestSender.this);
				} catch (DisconnectedException e) {
					Logger.normal(this, "Disconnected from " + waitingFor
							+ " while waiting for reply on " + this);
					waitingFor.noLongerRoutingTo(origTag, false);
					return;
				}
				
				if(msg == null) {
					// Second timeout.
					Logger.error(this, "Fatal timeout waiting for reply after Accepted on "+this+" from "+waitingFor);
					waitingFor.fatalTimeout(origTag, false);
					return;
				}
				
				DO action = handleMessage(msg, noReroute, waitingFor, this);
				
				if(action == DO.FINISHED)
					return;
				else if(action == DO.NEXT_PEER) {
					waitingFor.noLongerRoutingTo(origTag, false);
					return; // Don't try others
				}
				// else if(action == DO.WAIT) continue;
			}
		}

		public void onDisconnect(PeerContext ctx) {
			Logger.normal(this, "Disconnected from "+waitingFor+" while waiting for data on "+uid);
			waitingFor.noLongerRoutingTo(origTag, false);
			if(noReroute) return;
			// Try another peer.
			routeRequests();
		}

		public void onRestarted(PeerContext ctx) {
			onDisconnect(ctx);
		}

		public int getPriority() {
			return NativeThread.NORM_PRIORITY;
		}
		
		public String toString() {
			return super.toString()+":"+waitingFor+":"+noReroute+":"+RequestSender.this;
		}
    	
    };
    
    enum OFFER_STATUS {
    	FETCHING, // Fetching asynchronously or already fetched.
    	TWO_STAGE_TIMEOUT, // Waiting asynchronously for two stage timeout; remove the offer, but don't unlock the tag.
    	FATAL, // Fatal error, fail the whole request.
    	TRY_ANOTHER, // Delete the offer and move on.
    	KEEP // Keep the offer and move on.
    }
    
	/** Tries offers. If we succeed or fatally fail, end the request. If an offer is being
	 * transferred asynchronously, set the receivingAsync flag and return. Otherwise we 
	 * have run out of offers without succeeding, so chain to startRequests(). 
	 * @param pn If this and status are non-null, we have just tried an offer, and these
	 * two contain its status. This should be handled before we try to do any more. */
    private void tryOffers(final OfferList offers, PeerNode pn, OFFER_STATUS status) {
        while(true) {
        	if(pn == null) {
        		// Fetches valid offers, then expired ones. Expired offers don't count towards failures,
        		// but they're still worth trying.
        		BlockOffer offer = offers.getFirstOffer();
        		if(offer == null) {
        			if(logMINOR) Logger.minor(this, "No more offers");
        			startRequests();
        			return;
        		}
        		pn = offer.getPeerNode();
        		status = tryOffer(offer, pn, offers);
        	}
			switch(status) {
			case FATAL:
				offers.deleteLastOffer();
				pn.noLongerRoutingTo(origTag, true);
				return;
			case TWO_STAGE_TIMEOUT:
				offers.deleteLastOffer();
				break;
			case FETCHING:
				return;
			case KEEP:
				offers.keepLastOffer();
				pn.noLongerRoutingTo(origTag, true);
				break;
			case TRY_ANOTHER:
				offers.deleteLastOffer();
				pn.noLongerRoutingTo(origTag, true);
				break;
			}
			pn = null;
			status = null;
        }
    }

    private OFFER_STATUS tryOffer(final BlockOffer offer, final PeerNode pn, final OfferList offers) {
    	if(pn == null) return OFFER_STATUS.TRY_ANOTHER;
    	if(pn.getBootID() != offer.bootID) return OFFER_STATUS.TRY_ANOTHER;
    	origTag.addRoutedTo(pn, true);
    	Message msg = DMT.createFNPGetOfferedKey(key, offer.authenticator, pubKey == null, uid);
    	msg.addSubMessage(DMT.createFNPRealTimeFlag(realTimeFlag));
    	try {
    		pn.sendSync(msg, this, realTimeFlag);
		} catch (NotConnectedException e2) {
			if(logMINOR)
				Logger.minor(this, "Disconnected: "+pn+" getting offer for "+key);
    		return OFFER_STATUS.TRY_ANOTHER;
		} catch (SyncSendWaitedTooLongException e) {
			if(logMINOR)
				Logger.minor(this, "Took too long sending offer get to "+pn+" for "+key);
    		return OFFER_STATUS.TRY_ANOTHER;
		}
    	// Wait asynchronously for a response.
		synchronized(this) {
			receivingAsync = true;
		}
		try {
			node.usm.addAsyncFilter(getOfferedKeyReplyFilter(pn, getOfferedTimeout), new SlowAsyncMessageFilterCallback() {
				
				public void onMatched(Message m) {
					OFFER_STATUS status =
						isSSK ? handleSSKOfferReply(m, pn, offer) :
							handleCHKOfferReply(m, pn, offer, offers);
					tryOffers(offers, pn, status);
				}
				
				public boolean shouldTimeout() {
					return false;
				}
				
				public void onTimeout() {
					Logger.warning(this, "Timeout awaiting reply to offer request on "+this+" to "+pn);
					// Two stage timeout.
					OFFER_STATUS status = handleOfferTimeout(offer, pn, offers);
					tryOffers(offers, pn, status);
				}
				
				public void onDisconnect(PeerContext ctx) {
					if(logMINOR)
						Logger.minor(this, "Disconnected: "+pn+" getting offer for "+key);
					tryOffers(offers, pn, OFFER_STATUS.TRY_ANOTHER);
				}
				
				public void onRestarted(PeerContext ctx) {
					if(logMINOR)
						Logger.minor(this, "Disconnected: "+pn+" getting offer for "+key);
					tryOffers(offers, pn, OFFER_STATUS.TRY_ANOTHER);
				}
				
				public int getPriority() {
					return NativeThread.HIGH_PRIORITY;
				}
				
			}, this);
			return OFFER_STATUS.FETCHING;
		} catch (DisconnectedException e) {
			if(logMINOR)
				Logger.minor(this, "Disconnected: "+pn+" getting offer for "+key);
			return OFFER_STATUS.TRY_ANOTHER;
		}
	}

	private MessageFilter getOfferedKeyReplyFilter(final PeerNode pn, int timeout) {
    	MessageFilter mfRO = MessageFilter.create().setSource(pn).setField(DMT.UID, uid).setTimeout(timeout).setType(DMT.FNPRejectedOverload);
    	MessageFilter mfGetInvalid = MessageFilter.create().setSource(pn).setField(DMT.UID, uid).setTimeout(timeout).setType(DMT.FNPGetOfferedKeyInvalid);
    	if(isSSK) {
    		MessageFilter mfAltDF = MessageFilter.create().setSource(pn).setField(DMT.UID, uid).setTimeout(timeout).setType(DMT.FNPSSKDataFoundHeaders);
    		return mfAltDF.or(mfRO.or(mfGetInvalid));
    	} else {
    		MessageFilter mfDF = MessageFilter.create().setSource(pn).setField(DMT.UID, uid).setTimeout(timeout).setType(DMT.FNPCHKDataFound);
    		return mfDF.or(mfRO.or(mfGetInvalid));
    	}
	}

	private OFFER_STATUS handleOfferTimeout(final BlockOffer offer, final PeerNode pn,
			OfferList offers) {
		try {
			node.usm.addAsyncFilter(getOfferedKeyReplyFilter(pn, GET_OFFER_LONG_TIMEOUT), new SlowAsyncMessageFilterCallback() {
				
				public void onMatched(Message m) {
					OFFER_STATUS status = 
						isSSK ? handleSSKOfferReply(m, pn, offer) :
							handleCHKOfferReply(m, pn, offer, null);
						if(status != OFFER_STATUS.FETCHING)
							pn.noLongerRoutingTo(origTag, true);
						// If FETCHING, the block transfer will unlock it.
						if(logMINOR) Logger.minor(this, "Forked get offered key due to two stage timeout completed with status "+status+" from message "+m+" for "+RequestSender.this+" to "+pn);
				}
				
				public boolean shouldTimeout() {
					return false;
				}
				
				public void onTimeout() {
					Logger.error(this, "Fatal timeout getting offered key from "+pn+" for "+RequestSender.this);
					pn.fatalTimeout(origTag, true);
				}
				
				public void onDisconnect(PeerContext ctx) {
					// Ok.
					pn.noLongerRoutingTo(origTag, true);
				}
				
				public void onRestarted(PeerContext ctx) {
					// Ok.
					pn.noLongerRoutingTo(origTag, true);
				}
				
				public int getPriority() {
					return NativeThread.HIGH_PRIORITY;
				}
				
			}, this);
			return OFFER_STATUS.TWO_STAGE_TIMEOUT;
		} catch (DisconnectedException e) {
			// Okay.
			if(logMINOR)
				Logger.minor(this, "Disconnected (2): "+pn+" getting offer for "+key);
    		return OFFER_STATUS.TRY_ANOTHER;
		}
	}

	private OFFER_STATUS handleSSKOfferReply(Message reply, PeerNode pn,
			BlockOffer offer) {
    	if(reply.getSpec() == DMT.FNPRejectedOverload) {
			// Non-fatal, keep it.
			if(logMINOR)
				Logger.minor(this, "Node "+pn+" rejected FNPGetOfferedKey for "+key+" (expired="+offer.isExpired());
			return OFFER_STATUS.KEEP;
		} else if(reply.getSpec() == DMT.FNPGetOfferedKeyInvalid) {
			// Fatal, delete it.
			if(logMINOR)
				Logger.minor(this, "Node "+pn+" rejected FNPGetOfferedKey as invalid with reason "+reply.getShort(DMT.REASON));
			return OFFER_STATUS.TRY_ANOTHER;
		} else if(reply.getSpec() == DMT.FNPSSKDataFoundHeaders) {
			byte[] headers = ((ShortBuffer) reply.getObject(DMT.BLOCK_HEADERS)).getData();
			// Wait for the data
			MessageFilter mfData = MessageFilter.create().setSource(pn).setField(DMT.UID, uid).setTimeout(getOfferedTimeout).setType(DMT.FNPSSKDataFoundData);
			Message dataMessage;
			try {
				dataMessage = node.usm.waitFor(mfData, this);
			} catch (DisconnectedException e) {
				if(logMINOR)
					Logger.minor(this, "Disconnected: "+pn+" getting data for offer for "+key);
				return OFFER_STATUS.TRY_ANOTHER;
			}
			if(dataMessage == null) {
				Logger.error(this, "Got headers but not data from "+pn+" for offer for "+key+" on "+this);
				return OFFER_STATUS.TRY_ANOTHER;
			}
			byte[] sskData = ((ShortBuffer) dataMessage.getObject(DMT.DATA)).getData();
			if(pubKey == null) {
				MessageFilter mfPK = MessageFilter.create().setSource(pn).setField(DMT.UID, uid).setTimeout(getOfferedTimeout).setType(DMT.FNPSSKPubKey);
				Message pk;
				try {
					pk = node.usm.waitFor(mfPK, this);
				} catch (DisconnectedException e) {
					if(logMINOR)
						Logger.minor(this, "Disconnected: "+pn+" getting pubkey for offer for "+key);
					return OFFER_STATUS.TRY_ANOTHER;
				}
				if(pk == null) {
					Logger.error(this, "Got data but not pubkey from "+pn+" for offer for "+key+" on "+this);
					return OFFER_STATUS.TRY_ANOTHER;
				}
				try {
					pubKey = DSAPublicKey.create(((ShortBuffer)pk.getObject(DMT.PUBKEY_AS_BYTES)).getData());
				} catch (CryptFormatException e) {
					Logger.error(this, "Bogus pubkey from "+pn+" for offer for "+key+" : "+e, e);
					return OFFER_STATUS.TRY_ANOTHER;
				}
				
				try {
					((NodeSSK)key).setPubKey(pubKey);
				} catch (SSKVerifyException e) {
					Logger.error(this, "Bogus SSK data from "+pn+" for offer for "+key+" : "+e, e);
					return OFFER_STATUS.TRY_ANOTHER;
				}
			}
			
			if(finishSSKFromGetOffer(pn, headers, sskData)) {
				if(logMINOR) Logger.minor(this, "Successfully fetched SSK from offer from "+pn+" for "+key);
				return OFFER_STATUS.FETCHING;
			} else {
				return OFFER_STATUS.TRY_ANOTHER;
			}
		} else {
			// Impossible???
			Logger.error(this, "Unexpected reply to get offered key: "+reply);
			return OFFER_STATUS.TRY_ANOTHER;
		}
	}

	/** @return True if we successfully received the offer or failed fatally, or we started
	 * to receive a block transfer asynchronously (in which case receivingAsync will be set,
	 * and if it fails the whole request will fail). False if we should try the next offer 
	 * and/or normal fetches.
	 * @param offers The list of offered keys. Only used if we complete asynchronously.
	 * Null indicates this is a fork due to two stage timeout. 
	 * */
	private OFFER_STATUS handleCHKOfferReply(Message reply, final PeerNode pn, final BlockOffer offer, final OfferList offers) {
		if(reply.getSpec() == DMT.FNPRejectedOverload) {
			// Non-fatal, keep it.
			if(logMINOR)
				Logger.minor(this, "Node "+pn+" rejected FNPGetOfferedKey for "+key+" (expired="+offer.isExpired());
			return OFFER_STATUS.KEEP;
		} else if(reply.getSpec() == DMT.FNPGetOfferedKeyInvalid) {
			// Fatal, delete it.
			if(logMINOR)
				Logger.minor(this, "Node "+pn+" rejected FNPGetOfferedKey as invalid with reason "+reply.getShort(DMT.REASON));
			return OFFER_STATUS.TRY_ANOTHER;
		} else if(reply.getSpec() == DMT.FNPCHKDataFound) {
			finalHeaders = ((ShortBuffer)reply.getObject(DMT.BLOCK_HEADERS)).getData();
			// Receive the data
			
        	// FIXME: Validate headers
        	
        	node.addTransferringSender((NodeCHK)key, this);
        	
        	try {
        		
        		prb = new PartiallyReceivedBlock(Node.PACKETS_IN_BLOCK, Node.PACKET_SIZE);
        		
        		// FIXME kill the transfer if off-thread (two stage timeout, offers == null) and it's already completed successfully?
        		// FIXME we are also plotting to get rid of transfer cancels so maybe not?
        		synchronized(this) {
        			notifyAll();
        		}
        		fireCHKTransferBegins();
				
        		BlockReceiver br = new BlockReceiver(node.usm, pn, uid, prb, this, node.getTicker(), true, realTimeFlag, myTimeoutHandler);
        		
       			if(logMINOR) Logger.minor(this, "Receiving data");
       			final PeerNode p = pn;
       			receivingAsync = true;
       			br.receive(new BlockReceiverCompletion() {
       				
					public void blockReceived(byte[] data) {
        				synchronized(RequestSender.this) {
        					transferringFrom = null;
        				}
        				node.removeTransferringSender((NodeCHK)key, RequestSender.this);
                		try {
	                		// Received data
	               			p.transferSuccess(realTimeFlag);
	                		if(logMINOR) Logger.minor(this, "Received data");
                			verifyAndCommit(finalHeaders, data);
	                		finish(SUCCESS, p, true);
	                		node.nodeStats.successfulBlockReceive(realTimeFlag, source == null);
                		} catch (KeyVerifyException e1) {
                			Logger.normal(this, "Got data but verify failed: "+e1, e1);
                			if(offers != null) {
                				finish(GET_OFFER_VERIFY_FAILURE, p, true);
                				offers.deleteLastOffer();
                			}
                		} catch (Throwable t) {
                			Logger.error(this, "Failed on "+this, t);
                			if(offers != null) {
                				finish(INTERNAL_ERROR, p, true);
                			}
                		} finally {
                			// This is only necessary here because we don't always call finish().
                			pn.noLongerRoutingTo(origTag, true);
                		}
					}

					public void blockReceiveFailed(
							RetrievalException e) {
        				synchronized(RequestSender.this) {
        					transferringFrom = null;
        				}
        				node.removeTransferringSender((NodeCHK)key, RequestSender.this);
						try {
							if (e.getReason()==RetrievalException.SENDER_DISCONNECTED)
								Logger.normal(this, "Transfer failed (disconnect): "+e, e);
							else
								// A certain number of these are normal, it's better to track them through statistics than call attention to them in the logs.
								Logger.normal(this, "Transfer for offer failed ("+e.getReason()+"/"+RetrievalException.getErrString(e.getReason())+"): "+e+" from "+p, e);
							if(offers != null) {
								finish(GET_OFFER_TRANSFER_FAILED, p, true);
							}
							// Backoff here anyway - the node really ought to have it!
							p.transferFailed("RequestSenderGetOfferedTransferFailed", realTimeFlag);
							if(offers != null) {
								offers.deleteLastOffer();
							}
		    				if(!prb.abortedLocally())
		    					node.nodeStats.failedBlockReceive(false, false, realTimeFlag, source == null);
                		} catch (Throwable t) {
                			Logger.error(this, "Failed on "+this, t);
                			if(offers != null) {
                				finish(INTERNAL_ERROR, p, true);
                			}
                		} finally {
                			// This is only necessary here because we don't always call finish().
                			pn.noLongerRoutingTo(origTag, true);
                		}
					}
        				
        		});
        		return OFFER_STATUS.FETCHING;
        	} finally {
        		node.removeTransferringSender((NodeCHK)key, this);
        	}
		} else {
			// Impossible.
			Logger.error(this, "Unexpected reply to get offered key: "+reply);
			return OFFER_STATUS.TRY_ANOTHER;
		}
	}

	/** Here FINISHED means accepted, WAIT means try again (soft reject). */
    private DO waitForAccepted(PeerNode next) {
    	while(true) {
    		
    		Message msg;
    		
    		MessageFilter mf = makeAcceptedRejectedFilter(next, ACCEPTED_TIMEOUT);
    		
    		try {
    			msg = node.usm.waitFor(mf, this);
    			if(logMINOR) Logger.minor(this, "first part got "+msg);
    		} catch (DisconnectedException e) {
    			Logger.normal(this, "Disconnected from "+next+" while waiting for Accepted on "+uid);
    			next.noLongerRoutingTo(origTag, false);
    			return DO.NEXT_PEER;
    		}
    		
    		if(msg == null) {
    			if(logMINOR) Logger.minor(this, "Timeout waiting for Accepted");
    			// Timeout waiting for Accepted
    			next.localRejectedOverload("AcceptedTimeout", realTimeFlag);
    			forwardRejectedOverload();
    			int t = timeSinceSent();
    			node.failureTable.onFailed(key, next, htl, t, t);
    			// Try next node
    			handleAcceptedRejectedTimeout(next, origTag);
    			return DO.NEXT_PEER;
    		}
    		
    		if(msg.getSpec() == DMT.FNPRejectedLoop) {
    			if(logMINOR) Logger.minor(this, "Rejected loop");
    			next.successNotOverload(realTimeFlag);
    			int t = timeSinceSent();
    			node.failureTable.onFailed(key, next, htl, t, t);
    			// Find another node to route to
    			next.noLongerRoutingTo(origTag, false);
    			return DO.NEXT_PEER;
    		}
    		
    		if(msg.getSpec() == DMT.FNPRejectedOverload) {
    			if(logMINOR) Logger.minor(this, "Rejected: overload");
    			// Non-fatal - probably still have time left
    			forwardRejectedOverload();
    			if (msg.getBoolean(DMT.IS_LOCAL)) {
    				
    				if(logMINOR) Logger.minor(this, "Is local");
    				
    				// FIXME new load management introduces soft rejects and waiting.
//    				if(msg.getSubMessage(DMT.FNPRejectIsSoft) != null) {
//    					if(logMINOR) Logger.minor(this, "Soft rejection, waiting to resend");
//    					nodesRoutedTo.remove(next);
//    					origTag.removeRoutingTo(next);
//    					return DO.WAIT;
//    				} else {
    					next.localRejectedOverload("ForwardRejectedOverload", realTimeFlag);
    					int t = timeSinceSent();
    					node.failureTable.onFailed(key, next, htl, t, t);
    					if(logMINOR) Logger.minor(this, "Local RejectedOverload, moving on to next peer");
    					// Give up on this one, try another
    					next.noLongerRoutingTo(origTag, false);
    					return DO.NEXT_PEER;
//    				}
    			}
    			//Could be a previous rejection, the timeout to incur another ACCEPTED_TIMEOUT is minimal...
    			continue;
    		}
    		
    		if(msg.getSpec() != DMT.FNPAccepted) {
    			Logger.error(this, "Unrecognized message: "+msg);
    			return DO.NEXT_PEER;
    		}
    		
    		return DO.FINISHED;
    		
    	}
	}

	private void handleAcceptedRejectedTimeout(final PeerNode next,
			final RequestTag origTag) {
		
		origTag.handlingTimeout(next);
		
		int timeout = 60*1000;
		
		MessageFilter mf = makeAcceptedRejectedFilter(next, timeout);
		try {
			node.usm.addAsyncFilter(mf, new SlowAsyncMessageFilterCallback() {

				public void onMatched(Message m) {
					if(m.getSpec() == DMT.FNPRejectedLoop ||
							m.getSpec() == DMT.FNPRejectedOverload) {
						// Ok.
						next.noLongerRoutingTo(origTag, false);
					} else {
						// Accepted. May as well wait for the data, if any.
						MainLoopCallback cb = new MainLoopCallback(next, true);
						cb.schedule();
					}
				}
				
				public boolean shouldTimeout() {
					return false;
				}

				public void onTimeout() {
					Logger.error(this, "Fatal timeout waiting for Accepted/Rejected from "+next+" on "+RequestSender.this);
					next.fatalTimeout(origTag, false);
				}

				public void onDisconnect(PeerContext ctx) {
					next.noLongerRoutingTo(origTag, false);
				}

				public void onRestarted(PeerContext ctx) {
					next.noLongerRoutingTo(origTag, false);
				}

				public int getPriority() {
					return NativeThread.NORM_PRIORITY;
				}
				
			}, this);
		} catch (DisconnectedException e) {
			next.noLongerRoutingTo(origTag, false);
		}
	}

	private MessageFilter makeAcceptedRejectedFilter(PeerNode next,
			int acceptedTimeout) {
		/**
		 * What are we waiting for?
		 * FNPAccepted - continue
		 * FNPRejectedLoop - go to another node
		 * FNPRejectedOverload - propagate back to source, go to another node if local
		 */
		
		MessageFilter mfAccepted = MessageFilter.create().setSource(next).setField(DMT.UID, uid).setTimeout(acceptedTimeout).setType(DMT.FNPAccepted);
		MessageFilter mfRejectedLoop = MessageFilter.create().setSource(next).setField(DMT.UID, uid).setTimeout(acceptedTimeout).setType(DMT.FNPRejectedLoop);
		MessageFilter mfRejectedOverload = MessageFilter.create().setSource(next).setField(DMT.UID, uid).setTimeout(acceptedTimeout).setType(DMT.FNPRejectedOverload);
		
		// mfRejectedOverload must be the last thing in the or
		// So its or pointer remains null
		// Otherwise we need to recreate it below
		return mfAccepted.or(mfRejectedLoop.or(mfRejectedOverload));
	}

	private MessageFilter createMessageFilter(int timeout, PeerNode next) {
		MessageFilter mfDNF = MessageFilter.create().setSource(next).setField(DMT.UID, uid).setTimeout(timeout).setType(DMT.FNPDataNotFound);
		MessageFilter mfRF = MessageFilter.create().setSource(next).setField(DMT.UID, uid).setTimeout(timeout).setType(DMT.FNPRecentlyFailed);
		MessageFilter mfRouteNotFound = MessageFilter.create().setSource(next).setField(DMT.UID, uid).setTimeout(timeout).setType(DMT.FNPRouteNotFound);
		MessageFilter mfRejectedOverload = MessageFilter.create().setSource(next).setField(DMT.UID, uid).setTimeout(timeout).setType(DMT.FNPRejectedOverload);
		
		MessageFilter mf = mfDNF.or(mfRF.or(mfRouteNotFound.or(mfRejectedOverload)));
		if(!isSSK) {
			MessageFilter mfRealDFCHK = MessageFilter.create().setSource(next).setField(DMT.UID, uid).setTimeout(timeout).setType(DMT.FNPCHKDataFound);
			mf = mfRealDFCHK.or(mf);
		} else {
			MessageFilter mfPubKey = MessageFilter.create().setSource(next).setField(DMT.UID, uid).setTimeout(timeout).setType(DMT.FNPSSKPubKey);
			MessageFilter mfDFSSKHeaders = MessageFilter.create().setSource(next).setField(DMT.UID, uid).setTimeout(timeout).setType(DMT.FNPSSKDataFoundHeaders);
			MessageFilter mfDFSSKData = MessageFilter.create().setSource(next).setField(DMT.UID, uid).setTimeout(timeout).setType(DMT.FNPSSKDataFoundData);
			mf = mfPubKey.or(mfDFSSKHeaders.or(mfDFSSKData.or(mf)));
		}
		return mf;
	}

	private DO handleMessage(Message msg, boolean wasFork, PeerNode source, MainLoopCallback waiter) {
		//For debugging purposes, remember the number of responses AFTER the insert, and the last message type we received.
		gotMessages++;
		lastMessage=msg.getSpec().getName();
    	
    	if(msg.getSpec() == DMT.FNPDataNotFound) {
    		handleDataNotFound(msg, wasFork, source);
    		return DO.FINISHED;
    	}
    	
    	if(msg.getSpec() == DMT.FNPRecentlyFailed) {
    		handleRecentlyFailed(msg, wasFork, source);
    		// We will resolve finish() in routeRequests(), after recomputing.
    		return DO.NEXT_PEER;
    	}
    	
    	if(msg.getSpec() == DMT.FNPRouteNotFound) {
    		handleRouteNotFound(msg, source);
    		return DO.NEXT_PEER;
    	}
    	
    	if(msg.getSpec() == DMT.FNPRejectedOverload) {
    		if(handleRejectedOverload(msg, source)) return DO.WAIT;
    		else return DO.NEXT_PEER;
    	}

    	if((!isSSK) && msg.getSpec() == DMT.FNPCHKDataFound) {
    		handleCHKDataFound(msg, wasFork, source, waiter);
    		return DO.FINISHED;
    	}
    	
    	if(isSSK && msg.getSpec() == DMT.FNPSSKPubKey) {
    		
    		if(!handleSSKPubKey(msg, source)) return DO.NEXT_PEER;
			if(waiter.sskData != null && waiter.headers != null) {
				finishSSK(source, wasFork, waiter.headers, waiter.sskData);
				return DO.FINISHED;
			}
			return DO.WAIT;
    	}
    	            	
    	if(isSSK && msg.getSpec() == DMT.FNPSSKDataFoundData) {
    		
    		if(logMINOR) Logger.minor(this, "Got data on "+uid);
    		
        	waiter.sskData = ((ShortBuffer)msg.getObject(DMT.DATA)).getData();
        	
        	if(pubKey != null && waiter.headers != null) {
        		finishSSK(source, wasFork, waiter.headers, waiter.sskData);
        		return DO.FINISHED;
        	}
        	return DO.WAIT;

    	}
    	
    	if(isSSK && msg.getSpec() == DMT.FNPSSKDataFoundHeaders) {
    		
    		if(logMINOR) Logger.minor(this, "Got headers on "+uid);
    		
        	waiter.headers = ((ShortBuffer)msg.getObject(DMT.BLOCK_HEADERS)).getData();
    		
        	if(pubKey != null && waiter.sskData != null) {
        		finishSSK(source, wasFork, waiter.headers, waiter.sskData);
        		return DO.FINISHED;
        	}
        	return DO.WAIT;

    	}
    	
   		Logger.error(this, "Unexpected message: "+msg);
   		int t = timeSinceSent();
   		node.failureTable.onFailed(key, source, htl, t, t);
   		source.noLongerRoutingTo(origTag, false);
   		return DO.NEXT_PEER;
    	
	}
    
	private static enum DO {
    	FINISHED,
    	WAIT,
    	NEXT_PEER
    }

    /** @return True unless the pubkey is broken and we should try another node */
    private boolean handleSSKPubKey(Message msg, PeerNode next) {
		if(logMINOR) Logger.minor(this, "Got pubkey on "+uid);
		byte[] pubkeyAsBytes = ((ShortBuffer)msg.getObject(DMT.PUBKEY_AS_BYTES)).getData();
		try {
			if(pubKey == null)
				pubKey = DSAPublicKey.create(pubkeyAsBytes);
			((NodeSSK)key).setPubKey(pubKey);
			return true;
		} catch (SSKVerifyException e) {
			pubKey = null;
			Logger.error(this, "Invalid pubkey from "+source+" on "+uid+" ("+e.getMessage()+ ')', e);
			int t = timeSinceSent();
    		node.failureTable.onFailed(key, next, htl, t, t);
    		next.noLongerRoutingTo(origTag, false);
			return false; // try next node
		} catch (CryptFormatException e) {
			Logger.error(this, "Invalid pubkey from "+source+" on "+uid+" ("+e+ ')');
			int t = timeSinceSent();
    		node.failureTable.onFailed(key, next, htl, t, t);
    		next.noLongerRoutingTo(origTag, false);
			return false; // try next node
		}
	}

	private void handleCHKDataFound(Message msg, final boolean wasFork, final PeerNode next, final MainLoopCallback waiter) {
    	// Found data
    	
    	// First get headers
    	
    	waiter.headers = ((ShortBuffer)msg.getObject(DMT.BLOCK_HEADERS)).getData();
    	
    	// FIXME: Validate headers
    	
    	if(!wasFork)
    		node.addTransferringSender((NodeCHK)key, this);
    	
    	final PartiallyReceivedBlock prb = new PartiallyReceivedBlock(Node.PACKETS_IN_BLOCK, Node.PACKET_SIZE);
    	
    	boolean failNow = false;
    	
    	synchronized(this) {
        	finalHeaders = waiter.headers;
    		if(this.status == SUCCESS || this.prb != null && transferringFrom != null)
    			failNow = true;
    		if((!wasFork) && (this.prb == null || !this.prb.allReceivedAndNotAborted())) 
    			this.prb = prb;
    		notifyAll();
    	}
    	if(!wasFork)
    		// Don't fire transfer begins on a fork since we have not set headers or prb.
    		// If we find the data we will offer it to the requester.
    		fireCHKTransferBegins();
    	
    	final long tStart = System.currentTimeMillis();
    	final BlockReceiver br = new BlockReceiver(node.usm, next, uid, prb, this, node.getTicker(), true, realTimeFlag, myTimeoutHandler);
    	
    	if(failNow) {
    		if(logMINOR) Logger.minor(this, "Terminating forked transfer on "+this+" from "+next);
    		prb.abort(RetrievalException.CANCELLED_BY_RECEIVER, "Cancelling fork", true);
    		br.receive(new BlockReceiverCompletion() {

				public void blockReceived(byte[] buf) {
					next.noLongerRoutingTo(origTag, false);
				}

				public void blockReceiveFailed(RetrievalException e) {
					next.noLongerRoutingTo(origTag, false);
				}
    			
    		});
    		return;
    	}
    	
    	if(logMINOR) Logger.minor(this, "Receiving data");
    	final PeerNode from = next;
    	if(!wasFork) {
    		synchronized(this) {
    			transferringFrom = next;
    		}
    	}
    	final PeerNode sentTo = next;
			receivingAsync = true;
    	br.receive(new BlockReceiverCompletion() {
    		
    		public void blockReceived(byte[] data) {
    			try {
    				long tEnd = System.currentTimeMillis();
    				transferTime = tEnd - tStart;
    				boolean haveSetPRB = false;
    				synchronized(RequestSender.this) {
    					transferringFrom = null;
    					if(RequestSender.this.prb == null || !RequestSender.this.prb.allReceivedAndNotAborted()) {
    						RequestSender.this.prb = prb;
    						haveSetPRB = true;
    					}
    				}
    				if(!wasFork)
    					node.removeTransferringSender((NodeCHK)key, RequestSender.this);
   					sentTo.transferSuccess(realTimeFlag);
    				sentTo.successNotOverload(realTimeFlag);
   					node.nodeStats.successfulBlockReceive(realTimeFlag, source == null);
    				if(logMINOR) Logger.minor(this, "Received data");
    				// Received data
    				try {
    					verifyAndCommit(waiter.headers, data);
    				} catch (KeyVerifyException e1) {
    					Logger.normal(this, "Got data but verify failed: "+e1, e1);
    					node.failureTable.onFinalFailure(key, sentTo, htl, origHTL, FailureTable.RECENTLY_FAILED_TIME, FailureTable.REJECT_TIME, source);
    					if(!wasFork)
    						finish(VERIFY_FAILURE, sentTo, false);
    					else
    						sentTo.noLongerRoutingTo(origTag, false);
    					return;
    				}
    				if(haveSetPRB) // It was a fork, so we didn't immediately send the data.
    					fireCHKTransferBegins();
    				finish(SUCCESS, sentTo, false);
    			} catch (Throwable t) {
        			Logger.error(this, "Failed on "+this, t);
        			if(!wasFork)
        				finish(INTERNAL_ERROR, sentTo, true);
    			} finally {
    				if(wasFork)
    					next.noLongerRoutingTo(origTag, false);
    			}
    		}
    		
    		public void blockReceiveFailed(
    				RetrievalException e) {
    			try {
    				synchronized(RequestSender.this) {
    					transferringFrom = null;
    				}
    				node.removeTransferringSender((NodeCHK)key, RequestSender.this);
    				if (e.getReason()==RetrievalException.SENDER_DISCONNECTED)
    					Logger.normal(this, "Transfer failed (disconnect): "+e, e);
    				else
    					// A certain number of these are normal, it's better to track them through statistics than call attention to them in the logs.
    					Logger.normal(this, "Transfer failed ("+e.getReason()+"/"+RetrievalException.getErrString(e.getReason())+"): "+e+" from "+sentTo, e);
    				if(RequestSender.this.source == null)
    					Logger.normal(this, "Local transfer failed: "+e.getReason()+" : "+RetrievalException.getErrString(e.getReason())+"): "+e+" from "+sentTo, e);
    				// We do an ordinary backoff in all cases.
    				if(!prb.abortedLocally())
    					sentTo.localRejectedOverload("TransferFailedRequest"+e.getReason(), realTimeFlag);
    				node.failureTable.onFinalFailure(key, sentTo, htl, origHTL, FailureTable.RECENTLY_FAILED_TIME, FailureTable.REJECT_TIME, source);
    				if(!wasFork)
    					finish(TRANSFER_FAILED, sentTo, false);
    				int reason = e.getReason();
    				boolean timeout = (!br.senderAborted()) &&
    				(reason == RetrievalException.SENDER_DIED || reason == RetrievalException.RECEIVER_DIED || reason == RetrievalException.TIMED_OUT
    						|| reason == RetrievalException.UNABLE_TO_SEND_BLOCK_WITHIN_TIMEOUT);
    				// But we only do a transfer backoff (which is separate, and starts at a higher threshold) if we timed out.
    				if(timeout) {
    					// Looks like a timeout. Backoff.
    					if(logMINOR) Logger.minor(this, "Timeout transferring data : "+e, e);
    					sentTo.transferFailed(e.getErrString(), realTimeFlag);
    				} else {
    					// Quick failure (in that we didn't have to timeout). Don't backoff.
    					// Treat as a DNF.
    					node.failureTable.onFinalFailure(key, sentTo, htl, origHTL, FailureTable.RECENTLY_FAILED_TIME, FailureTable.REJECT_TIME, source);
    				}
    				if(!prb.abortedLocally())
    					node.nodeStats.failedBlockReceive(true, timeout, realTimeFlag, source == null);
    			} catch (Throwable t) {
        			Logger.error(this, "Failed on "+this, t);
        			if(!wasFork)
        				finish(INTERNAL_ERROR, sentTo, true);
    			} finally {
    				if(wasFork)
    					next.noLongerRoutingTo(origTag, false);
    			}
    		}
    		
    	});
	}

	/** @param next 
	 * @return True to continue waiting for this node, false to move on to another. */
	private boolean handleRejectedOverload(Message msg, PeerNode next) {
		
		// Non-fatal - probably still have time left
		forwardRejectedOverload();
		rejectOverloads++;
		if (msg.getBoolean(DMT.IS_LOCAL)) {
			//NB: IS_LOCAL means it's terminal. not(IS_LOCAL) implies that the rejection message was forwarded from a downstream node.
			//"Local" from our peers perspective, this has nothing to do with local requests (source==null)
			int t = timeSinceSentForTimeout();
    		node.failureTable.onFailed(key, next, htl, t, t);
			next.localRejectedOverload("ForwardRejectedOverload2", realTimeFlag);
			// Node in trouble suddenly??
			Logger.normal(this, "Local RejectedOverload after Accepted, moving on to next peer");
			// Give up on this one, try another
			next.noLongerRoutingTo(origTag, false);
			return false;
		}
		//so long as the node does not send a (IS_LOCAL) message. Interestingly messages can often timeout having only received this message.
		return true;
	}

	private void handleRouteNotFound(Message msg, PeerNode next) {
		// Backtrack within available hops
		short newHtl = msg.getShort(DMT.HTL);
		if(newHtl < htl) htl = newHtl;
		next.successNotOverload(realTimeFlag);
		int t = timeSinceSent();
		node.failureTable.onFailed(key, next, htl, t, t);
		next.noLongerRoutingTo(origTag, false);
	}

	private void handleDataNotFound(Message msg, boolean wasFork, PeerNode next) {
		next.successNotOverload(realTimeFlag);
		node.failureTable.onFinalFailure(key, next, htl, origHTL, FailureTable.RECENTLY_FAILED_TIME, FailureTable.REJECT_TIME, source);
		if(!wasFork)
			finish(DATA_NOT_FOUND, next, false);
		else
			next.noLongerRoutingTo(origTag, false);
	}

	private void handleRecentlyFailed(Message msg, boolean wasFork, PeerNode next) {
		next.successNotOverload(realTimeFlag);
		/*
		 * Must set a correct recentlyFailedTimeLeft before calling this finish(), because it will be
		 * passed to the handler.
		 * 
		 * It is *VITAL* that the TIME_LEFT we pass on is not larger than it should be.
		 * It is somewhat less important that it is not too much smaller than it should be.
		 * 
		 * Why? Because:
		 * 1) We have to use FNPRecentlyFailed to create failure table entries. Because otherwise,
		 * the failure table is of little value: A request is routed through a node, which gets a DNF,
		 * and adds a failure table entry. Other requests then go through that node via other paths.
		 * They are rejected with FNPRecentlyFailed - not with DataNotFound. If this does not create
		 * failure table entries, more requests will be pointlessly routed through that chain.
		 * 
		 * 2) If we use a fixed timeout on receiving FNPRecentlyFailed, they can be self-seeding. 
		 * What this means is A sends a request to B, which DNFs. This creates a failure table entry 
		 * which lasts for 10 minutes. 5 minutes later, A sends another request to B, which is killed
		 * with FNPRecentlyFailed because of the failure table entry. B's failure table lasts for 
		 * another 5 minutes, but A's lasts for the full 10 minutes i.e. until 5 minutes after B's. 
		 * After B's failure table entry has expired, but before A's expires, B sends a request to A. 
		 * A replies with FNPRecentlyFailed. Repeat ad infinitum: A reinforces B's blocks, and B 
		 * reinforces A's blocks!
		 * 
		 * 3) This can still happen even if we check where the request is coming from. A loop could 
		 * very easily form: A - B - C - A. A requests from B, DNFs (assume the request comes in from 
		 * outside, there are more nodes. C requests from A, sets up a block. B's block expires, C's 
		 * is still active. A requests from B which requests from C ... and it goes round again.
		 * 
		 * 4) It is exactly the same if we specify a timeout, unless the timeout can be guaranteed to 
		 * not increase the expiry time.
		 */
		
		// First take the original TIME_LEFT. This will start at 10 minutes if we get rejected in
		// the same millisecond as the failure table block was added.
		int timeLeft = msg.getInt(DMT.TIME_LEFT);
		int origTimeLeft = timeLeft;
		
		if(timeLeft <= 0) {
			if(timeLeft == 0) {
				if(logMINOR) Logger.minor(this, "RecentlyFailed: timeout already consumed on "+this);
			} else {
				Logger.error(this, "Impossible: timeLeft="+timeLeft);
			}
			origTimeLeft = 0;
			timeLeft = 0;
		}
		
		// This is in theory relative to when the request was received by the node. Lets make it relative
		// to a known event before that: the time when we sent the request.
		
		long timeSinceSent = Math.max(0, timeSinceSent());
		timeLeft -= timeSinceSent;
		
		// Subtract 1% for good measure / to compensate for dodgy clocks
		timeLeft -= origTimeLeft / 100;
		
		if(timeLeft < 0) timeLeft = 0;
		
		// We don't store the recently failed time because we will either generate our own, based on which
		// peers we have routed the key to (including the timeout we got here, which we DO store in the 
		// FTE), or we will send a RecentlyFailed with timeout 0, which won't cause RF's on the downstream
		// peer. The point is, forwarding it as-is is inaccurate: it creates a timeout which is not 
		// justified. More info in routeRequests().
		
		synchronized(this) {
			killedByRecentlyFailed = true;
		}
		
		// Kill the request, regardless of whether there is timeout left.
		// If there is, we will avoid sending requests for the specified period.
		node.failureTable.onFinalFailure(key, next, htl, origHTL, timeLeft, FailureTable.REJECT_TIME, source);
		next.noLongerRoutingTo(origTag, false);
	}

	/**
     * Finish fetching an SSK. We must have received the data, the headers and the pubkey by this point.
     * @param next The node we received the data from.
	 * @param wasFork 
     */
	private void finishSSK(PeerNode next, boolean wasFork, byte[] headers, byte[] sskData) {
    	try {
			block = new SSKBlock(sskData, headers, (NodeSSK)key, false);
			node.storeShallow(block, canWriteClientCache, canWriteDatastore, false);
			if(node.random.nextInt(RANDOM_REINSERT_INTERVAL) == 0)
				node.queueRandomReinsert(block);
			synchronized(this) {
				finalHeaders = headers;
				finalSskData = sskData;
			}
			finish(SUCCESS, next, false);
		} catch (SSKVerifyException e) {
			Logger.error(this, "Failed to verify: "+e+" from "+next, e);
			if(!wasFork)
				finish(VERIFY_FAILURE, next, false);
			else
				next.noLongerRoutingTo(origTag, false);
			return;
		} catch (KeyCollisionException e) {
			Logger.normal(this, "Collision on "+this);
			block = node.fetch((NodeSSK)key, false, canWriteClientCache, canWriteClientCache, canWriteDatastore, false, null);
			if(block != null) {
				headers = block.getRawHeaders();
				sskData = block.getRawData();
			}
			synchronized(this) {
				if(finalHeaders == null || finalSskData == null) {
					finalHeaders = headers;
					finalSskData = sskData;
				}
			}
			finish(SUCCESS, next, false);
		}
	}

    /**
     * Finish fetching an SSK. We must have received the data, the headers and the pubkey by this point.
     * @param next The node we received the data from.
     * @return True if the request has completed. False if we need to look elsewhere.
     */
	private boolean finishSSKFromGetOffer(PeerNode next, byte[] headers, byte[] sskData) {
    	try {
			block = new SSKBlock(sskData, headers, (NodeSSK)key, false);
			synchronized(this) {
				finalHeaders = headers;
				finalSskData = sskData;
			}
			node.storeShallow(block, canWriteClientCache, canWriteDatastore, tryOffersOnly);
			if(node.random.nextInt(RANDOM_REINSERT_INTERVAL) == 0)
				node.queueRandomReinsert(block);
			finish(SUCCESS, next, true);
			return true;
		} catch (SSKVerifyException e) {
			Logger.error(this, "Failed to verify (from get offer): "+e+" from "+next, e);
			return false;
		} catch (KeyCollisionException e) {
			Logger.normal(this, "Collision (from get offer) on "+this);
			finish(SUCCESS, next, true);
			return false;
		}
	}

	private Message createDataRequest() {
		Message req;
    	if(!isSSK)
    		req = DMT.createFNPCHKDataRequest(uid, htl, (NodeCHK)key);
    	else// if(key instanceof NodeSSK)
    		req = DMT.createFNPSSKDataRequest(uid, htl, (NodeSSK)key, pubKey == null);
    	req.addSubMessage(DMT.createFNPRealTimeFlag(realTimeFlag));
    	return req;
	}

	private void verifyAndCommit(byte[] headers, byte[] data) throws KeyVerifyException {
    	if(!isSSK) {
    		CHKBlock block = new CHKBlock(data, headers, (NodeCHK)key);
    		synchronized(this) {
    			finalHeaders = headers;
    		}
    		// Cache only in the cache, not the store. The reason for this is that
    		// requests don't go to the full distance, and therefore pollute the 
    		// store; simulations it is best to only include data from requests
    		// which go all the way i.e. inserts.
    		node.storeShallow(block, canWriteClientCache, canWriteDatastore, tryOffersOnly);
			if(node.random.nextInt(RANDOM_REINSERT_INTERVAL) == 0)
				node.queueRandomReinsert(block);
    	} else /*if (key instanceof NodeSSK)*/ {
    		synchronized(this) {
    			finalHeaders = headers;
    			finalSskData = data;
    		}
    		try {
				node.storeShallow(new SSKBlock(data, headers, (NodeSSK)key, false), canWriteClientCache, canWriteDatastore, tryOffersOnly);
			} catch (KeyCollisionException e) {
				Logger.normal(this, "Collision on "+this);
			}
    	}
	}

	private volatile boolean hasForwardedRejectedOverload;
    
    /** Forward RejectedOverload to the request originator */
    private void forwardRejectedOverload() {
		synchronized (this) {
			if(hasForwardedRejectedOverload) return;
			hasForwardedRejectedOverload = true;
			notifyAll();
		}
		fireReceivedRejectOverload();
	}
    
    public PartiallyReceivedBlock getPRB() {
        return prb;
    }

    public boolean transferStarted() {
        return prb != null;
    }

    // these are bit-masks
    static final short WAIT_REJECTED_OVERLOAD = 1;
    static final short WAIT_TRANSFERRING_DATA = 2;
    static final short WAIT_FINISHED = 4;
    
    static final short WAIT_ALL = 
    	WAIT_REJECTED_OVERLOAD | WAIT_TRANSFERRING_DATA | WAIT_FINISHED;
    
    /**
     * Wait until either the transfer has started, we receive a 
     * RejectedOverload, or we get a terminal status code.
     * Must not return until we are finished - cannot timeout, because the caller will unlock
     * the UID!
     * @param mask Bitmask indicating what NOT to wait for i.e. the situation when this function
     * exited last time (see WAIT_ constants above). Bits can also be set true even though they
     * were not valid, to indicate that the caller doesn't care about that bit.
     * If zero, function will throw an IllegalArgumentException.
     * @return Bitmask indicating present situation. Can be fed back to this function,
     * if nonzero.
     */
    public synchronized short waitUntilStatusChange(short mask) {
    	if(mask == WAIT_ALL) throw new IllegalArgumentException("Cannot ignore all!");
    	while(true) {
    	long now = System.currentTimeMillis();
    	long deadline = now + (realTimeFlag ? 300 * 1000 : 1260 * 1000);
        while(true) {
        	short current = mask; // If any bits are set already, we ignore those states.
        	
       		if(hasForwardedRejectedOverload)
       			current |= WAIT_REJECTED_OVERLOAD;
        	
       		if(prb != null)
       			current |= WAIT_TRANSFERRING_DATA;
        	
        	if(status != NOT_FINISHED || sentAbortDownstreamTransfers)
        		current |= WAIT_FINISHED;
        	
        	if(current != mask) return current;
			
            try {
            	if(now >= deadline) {
            		Logger.error(this, "Waited more than 5 minutes for status change on " + this + " current = " + current + " and there was no change.");
            		break;
            	}
            	
            	if(logMINOR) Logger.minor(this, "Waiting for status change on "+this+" current is "+current+" status is "+status);
                wait(deadline - now);
                now = System.currentTimeMillis(); // Is used in the next iteration so needed even without the logging
                
                if(now >= deadline) {
                    Logger.error(this, "Waited more than 5 minutes for status change on " + this + " current = " + current + ", maybe nobody called notify()");
                    // Normally we would break; here, but we give the function a change to succeed
                    // in the next iteration and break in the above if(now >= deadline) if it
                    // did not succeed. This makes the function work if notify() is not called.
                }
            } catch (InterruptedException e) {
                // Ignore
            }
        }
    	}
    }
    
	private static MedianMeanRunningAverage avgTimeTaken = new MedianMeanRunningAverage();
	
	private static MedianMeanRunningAverage avgTimeTakenTransfer = new MedianMeanRunningAverage();
	
	private long transferTime;
	
	/** Complete the request. Note that if the request was forked (which unfortunately is
	 * possible because of timeouts awaiting Accepted/Rejected), it is *possible* that 
	 * there are other forks still running; UIDTag will wait for them. Hence a fork that 
	 * fails should NOT call this method, however a fork that succeeds SHOULD call it. 
	 * @param code The completion code.
	 * @param next The node being routed to.
	 * @param fromOfferedKey Whether this was the result of fetching an offered key.
	 */
    private void finish(int code, PeerNode next, boolean fromOfferedKey) {
    	if(logMINOR) Logger.minor(this, "finish("+code+ ") on "+this+" from "+next);
        
    	boolean doOpennet;
    	
        synchronized(this) {
        	if(status != NOT_FINISHED) {
        		if(logMINOR) Logger.minor(this, "Status already set to "+status+" - returning on "+this+" would be setting "+code+" from "+next);
            	if(next != null) next.noLongerRoutingTo(origTag, fromOfferedKey);
        		return;
        	}
            doOpennet = code == SUCCESS && !(fromOfferedKey || isSSK);
       		if(doOpennet)
       			origTag.waitingForOpennet(next); // Call this first so we don't unlock.
       		if(next != null) next.noLongerRoutingTo(origTag, fromOfferedKey);
       		// After calling both, THEN tell handler.
            status = code;
            if(status == SUCCESS)
            	successFrom = next;
            notifyAll();
        }
        
    	boolean shouldUnlock = doOpennet && next != null;
        
        if(status == SUCCESS) {
        	if((!isSSK) && transferTime > 0 && logMINOR) {
        		long timeTaken = System.currentTimeMillis() - startTime;
        		synchronized(avgTimeTaken) {
       				avgTimeTaken.report(timeTaken);
           			avgTimeTakenTransfer.report(transferTime);
       				if(logMINOR) Logger.minor(this, "Successful CHK request took "+timeTaken+" average "+avgTimeTaken);
           			if(logMINOR) Logger.minor(this, "Successful CHK request transfer "+transferTime+" average "+avgTimeTakenTransfer);
           			if(logMINOR) Logger.minor(this, "Search phase: median "+(avgTimeTaken.currentValue() - avgTimeTakenTransfer.currentValue())+"ms, mean "+(avgTimeTaken.meanValue() - avgTimeTakenTransfer.meanValue())+"ms");
        		}
        	}
        	if(next != null) {
        		next.onSuccess(false, isSSK);
        	}
        	// FIXME should this be called when fromOfferedKey??
       		node.nodeStats.requestCompleted(true, source != null, isSSK);
        	
<<<<<<< HEAD
       		boolean doOpennet = !(fromOfferedKey || isSSK);
       		
       		if(doOpennet)
       			origTag.waitingForOpennet(next);
       		
=======
>>>>>>> 34e331c2
       		try {
       			
       			//NOTE: because of the requesthandler implementation, this will block and wait
       			//      for downstream transfers on a CHK. The opennet stuff introduces
       			//      a delay of it's own if we don't get the expected message.
<<<<<<< HEAD
       			fireRequestSenderFinished(code);
       			
       			if(doOpennet) {
       				finishOpennet(next);
=======
       			fireRequestSenderFinished(code, fromOfferedKey);
       			
       			if(doOpennet) {
       				if(finishOpennet(next))
       					shouldUnlock = false;
>>>>>>> 34e331c2
       			}
       		} finally {
       			if(doOpennet)
       				origTag.finishedWaitingForOpennet(next);
       		}
        } else {
        	node.nodeStats.requestCompleted(false, source != null, isSSK);
			fireRequestSenderFinished(code, fromOfferedKey);
		}
        
    	if(shouldUnlock) next.noLongerRoutingTo(origTag, fromOfferedKey);
		
		synchronized(this) {
			opennetFinished = true;
			notifyAll();
		}
		
    }

	/** Acknowledge the opennet path folding attempt without sending a reference. Once
	 * the send completes (asynchronously), unlock everything. */
	private void ackOpennet(PeerNode next) {
		Message msg = DMT.createFNPOpennetCompletedAck(uid);
		// We probably should set opennetFinished after the send completes.
		try {
			next.sendAsync(msg, null, this);
		} catch (NotConnectedException e) {
			// Ignore.
		}
	}

	/**
     * Do path folding, maybe.
     * Wait for either a CompletedAck or a ConnectDestination.
     * If the former, exit.
     * If we want a connection, reply with a ConnectReply, otherwise send a ConnectRejected and exit.
     * Add the peer.
     * @return True only if there was a fatal timeout and the caller should not unlock.
     */
    private boolean finishOpennet(PeerNode next) {
    	
    	OpennetManager om;
    	
    	try {
   			byte[] noderef = OpennetManager.waitForOpennetNoderef(false, next, uid, this, node);
        	
        	if(noderef == null) {
        		ackOpennet(next);
        		return false;
        	}
        	
    		om = node.getOpennet();
    		
    		if(om == null) {
        		ackOpennet(next);
        		return false;
    		}
    		
        	SimpleFieldSet ref = OpennetManager.validateNoderef(noderef, 0, noderef.length, next, false);
        	
        	if(ref == null) {
        		ackOpennet(next);
        		return false;
        	}
        	
			if(node.addNewOpennetNode(ref, ConnectionType.PATH_FOLDING) == null) {
				// If we don't want it let somebody else have it
				synchronized(this) {
					opennetNoderef = noderef;
				}
				// RequestHandler will send a noderef back up, eventually, and will unlockHandler() after that point.
				// But if this is a local request, we need to send the ack now.
				if(source == null)
					ackOpennet(next);
				return false;
			} else {
				// opennetNoderef = null i.e. we want the noderef so we won't pass it further down.
				Logger.normal(this, "Added opennet noderef in "+this+" from "+next);
			}
			
	    	// We want the node: send our reference
    		om.sendOpennetRef(true, uid, next, om.crypto.myCompressedFullRef(), this);

		} catch (FSParseException e) {
			Logger.error(this, "Could not parse opennet noderef for "+this+" from "+next, e);
    		ackOpennet(next);
			return false;
		} catch (PeerParseException e) {
			Logger.error(this, "Could not parse opennet noderef for "+this+" from "+next, e);
    		ackOpennet(next);
			return false;
		} catch (ReferenceSignatureVerificationException e) {
			Logger.error(this, "Bad signature on opennet noderef for "+this+" from "+next+" : "+e, e);
    		ackOpennet(next);
			return false;
		} catch (NotConnectedException e) {
			// Hmmm... let the LRU deal with it
			if(logMINOR)
				Logger.minor(this, "Not connected sending ConnectReply on "+this+" to "+next);
    	} catch (WaitedTooLongForOpennetNoderefException e) {
    		Logger.error(this, "RequestSender timed out waiting for noderef from "+next+" for "+this);
<<<<<<< HEAD
=======
    		// Not an error since it can be caused downstream.
    		origTag.reassignToSelf(); // Since we will tell downstream that we are finished.
    		Logger.warning(this, "RequestSender timed out waiting for noderef from "+next+" for "+this);
>>>>>>> 34e331c2
			synchronized(this) {
				opennetTimedOut = true;
				opennetFinished = true;
				notifyAll();
			}
			// We need to wait.
			try {
				OpennetManager.waitForOpennetNoderef(false, next, uid, this, node);
			} catch (WaitedTooLongForOpennetNoderefException e1) {
	    		Logger.error(this, "RequestSender FATAL TIMEOUT out waiting for noderef from "+next+" for "+this);
				// Fatal timeout. Urgh.
<<<<<<< HEAD
				next.fatalTimeout();
=======
				next.fatalTimeout(origTag, false);
	    		ackOpennet(next);
	    		return true;
>>>>>>> 34e331c2
			}
    		ackOpennet(next);
		} finally {
    		synchronized(this) {
    			opennetFinished = true;
    			notifyAll();
    		}
    	}
		return false;
	}

    // Opennet stuff
    
    /** Have we finished all opennet-related activities? */
    private boolean opennetFinished;
    
    /** Did we timeout waiting for opennet noderef? */
    private boolean opennetTimedOut;
    
    /** Opennet noderef from next node */
    private byte[] opennetNoderef;
    
    public byte[] waitForOpennetNoderef() throws WaitedTooLongForOpennetNoderefException {
    	synchronized(this) {
    		while(true) {
    			if(opennetFinished) {
    				if(opennetTimedOut)
    					throw new WaitedTooLongForOpennetNoderefException();
    				// Only one RequestHandler may take the noderef
    				byte[] ref = opennetNoderef;
    				opennetNoderef = null;
    				return ref;
    			}
    			try {
					wait(OPENNET_TIMEOUT);
				} catch (InterruptedException e) {
					// Ignore
					continue;
				}
				return null;
    		}
    	}
    }

    public PeerNode successFrom() {
    	return successFrom;
    }
    
    public synchronized PeerNode routedLast() {
    	return lastNode;
    }
    
	public synchronized byte[] getHeaders() {
        return finalHeaders;
    }

    public int getStatus() {
        return status;
    }

    public short getHTL() {
        return htl;
    }
    
    final synchronized byte[] getSSKData() {
    	return finalSskData;
    }
    
    public SSKBlock getSSKBlock() {
    	return block;
    }

	private volatile Object totalBytesSync = new Object();
	private int totalBytesSent;
	
	public void sentBytes(int x) {
		synchronized(totalBytesSync) {
			totalBytesSent += x;
		}
		if(logMINOR) Logger.minor(this, "Sent bytes: "+x+" for "+this+" isSSK="+isSSK, new Exception("debug"));
		node.nodeStats.requestSentBytes(isSSK, x);
	}
	
	public int getTotalSentBytes() {
		synchronized(totalBytesSync) {
			return totalBytesSent;
		}
	}
	
	private int totalBytesReceived;
	
	public void receivedBytes(int x) {
		synchronized(totalBytesSync) {
			totalBytesReceived += x;
		}
		node.nodeStats.requestReceivedBytes(isSSK, x);
	}
	
	public int getTotalReceivedBytes() {
		synchronized(totalBytesSync) {
			return totalBytesReceived;
		}
	}
	
	synchronized boolean hasForwarded() {
		return hasForwarded;
	}

	public void sentPayload(int x) {
		node.sentPayload(x);
		node.nodeStats.requestSentBytes(isSSK, -x);
	}
	
	private int recentlyFailedTimeLeft;

	synchronized int getRecentlyFailedTimeLeft() {
		return recentlyFailedTimeLeft;
	}
	
	public boolean isLocalRequestSearch() {
		return (source==null);
	}
	
	/** All these methods should return quickly! */
	interface Listener {
		/** Should return quickly, allocate a thread if it needs to block etc */
		void onReceivedRejectOverload();
		/** Should return quickly, allocate a thread if it needs to block etc */
		void onCHKTransferBegins();
		/** Should return quickly, allocate a thread if it needs to block etc */
		void onRequestSenderFinished(int status, boolean fromOfferedKey);
		/** Abort downstream transfers (not necessarily upstream ones, so not via the PRB).
		 * Should return quickly, allocate a thread if it needs to block etc. */
		void onAbortDownstreamTransfers(int reason, String desc);
	}
	
	public void addListener(Listener l) {
		// Only call here if we've already called for the other listeners.
		// Therefore the callbacks will only be called once.
		boolean reject=false;
		boolean transfer=false;
		boolean sentFinished;
		boolean sentTransferCancel = false;
		boolean sentFinishedFromOfferedKey = false;
		int status;
		// LOCKING: We add the new listener. We check each notification.
		// If it has already been sent when we add the new listener, we need to send it here.
		// Otherwise we don't, it will be called by the thread processing that event, even if it's already happened.
		synchronized (listeners) {
			sentTransferCancel = sentAbortDownstreamTransfers;
			if(!sentTransferCancel) {
				listeners.add(l);
				if(logMINOR) Logger.minor(this, "Added listener "+l+" to "+this);
			}
			reject = sentReceivedRejectOverload;
			transfer = sentCHKTransferBegins;
			sentFinished = sentRequestSenderFinished;
			sentFinishedFromOfferedKey = completedFromOfferedKey;
		}
		transfer=transfer && transferStarted();
		if (reject)
			l.onReceivedRejectOverload();
		if (transfer)
			l.onCHKTransferBegins();
		if(sentTransferCancel)
			l.onAbortDownstreamTransfers(abortDownstreamTransfersReason, abortDownstreamTransfersDesc);
		if(sentFinished) {
			// At the time when we added the listener, we had sent the status to the others.
			// Therefore, we need to send it to this one too.
			synchronized(this) {
				status = this.status;
			}
			if (status!=NOT_FINISHED)
				l.onRequestSenderFinished(status, sentFinishedFromOfferedKey);
			else
				Logger.error(this, "sentFinished is true but status is still NOT_FINISHED?!?! on "+this, new Exception("error"));
		}
	}
	
	private boolean sentReceivedRejectOverload;
	
	private void fireReceivedRejectOverload() {
		synchronized (listeners) {
			if(sentReceivedRejectOverload) return;
			sentReceivedRejectOverload = true;
			for (Listener l : listeners) {
				try {
					l.onReceivedRejectOverload();
				} catch (Throwable t) {
					Logger.error(this, "Caught: "+t, t);
				}
			}
		}
	}
	
	private boolean sentCHKTransferBegins;
	
	private void fireCHKTransferBegins() {
		synchronized (listeners) {
			if(sentCHKTransferBegins) return;
			sentCHKTransferBegins = true;
			for (Listener l : listeners) {
				try {
					l.onCHKTransferBegins();
				} catch (Throwable t) {
					Logger.error(this, "Caught: "+t, t);
				}
			}
		}
	}
	
	private boolean sentRequestSenderFinished;
	private boolean completedFromOfferedKey;
	
	private void fireRequestSenderFinished(int status, boolean fromOfferedKey) {
		origTag.setRequestSenderFinished(status);
		synchronized (listeners) {
			if(sentRequestSenderFinished) {
				Logger.error(this, "Request sender finished twice: "+status+", "+fromOfferedKey+" on "+this);
				return;
			}
			sentRequestSenderFinished = true;
			completedFromOfferedKey = fromOfferedKey;
			if(logMINOR) Logger.minor(this, "Notifying "+listeners.size()+" listeners of status "+status);
			for (Listener l : listeners) {
				try {
					l.onRequestSenderFinished(status, fromOfferedKey);
				} catch (Throwable t) {
					Logger.error(this, "Caught: "+t, t);
				}
			}
		}
	}

	private boolean sentAbortDownstreamTransfers;
	private int abortDownstreamTransfersReason;
	private String abortDownstreamTransfersDesc;
	private boolean receivingAsync;
	
	private void reassignToSelfOnTimeout(boolean fromOfferedKey) {
		synchronized(listeners) {
			if(sentCHKTransferBegins) {
				Logger.error(this, "Transfer started, not dumping listeners when reassigning to self on timeout (race condition?) on "+this);
				return;
			}
			// Safe to call it here, tag is self-synched always last.
			origTag.reassignToSelf();
			for(Listener l : listeners) {
				l.onRequestSenderFinished(TIMED_OUT, fromOfferedKey);
			}
			listeners.clear();
		}
	}
	
	public int getPriority() {
		return NativeThread.HIGH_PRIORITY;
	}

	public PeerNode transferringFrom() {
		return transferringFrom;
	}

	public synchronized boolean abortedDownstreamTransfers() {
		return sentAbortDownstreamTransfers;
	}

	public long fetchTimeout() {
		return fetchTimeout;
	}

	BlockReceiverTimeoutHandler myTimeoutHandler = new BlockReceiverTimeoutHandler() {

		/** The data receive has failed. A block timed out. The PRB will be cancelled as
		 * soon as we return, and that will cause the source node to consider the request
		 * finished. Meantime we don't know whether the upstream node has finished or not.
		 * So we reassign the request to ourself, and then wait for the second timeout. */
		public void onFirstTimeout() {
			node.reassignTagToSelf(origTag);
		}

		/** The timeout appears to have been caused by the node we are directly connected
		 * to. So we need to disconnect the node, or take other fairly strong sanctions,
		 * to avoid load management problems. */
		public void onFatalTimeout(PeerContext receivingFrom) {
			Logger.error(this, "Fatal timeout receiving requested block on "+this+" from "+receivingFrom);
			((PeerNode)receivingFrom).fatalTimeout();
		}
		
	};
	
	// FIXME this should not be necessary, we should be able to ask our listeners.
	// However at the moment NodeClientCore's realGetCHK and realGetSSK (the blocking fetches)
	// do not register a Listener. Eventually they will be replaced with something that does.
	
	// Also we should consider whether a local Listener added *after* the request starts should
	// impact on the decision or whether that leaks too much information. It's probably safe
	// given the amount leaked anyway! (Note that if we start the request locally we will want
	// to finish it even if incoming RequestHandler's are coalesced with it and they fail their 
	// onward transfers).
	
	private boolean transferCoalesced;

	public synchronized void setTransferCoalesced() {
		transferCoalesced = true;
	}

	public synchronized boolean isTransferCoalesced() {
		return transferCoalesced;
	}
	
}<|MERGE_RESOLUTION|>--- conflicted
+++ resolved
@@ -1784,31 +1784,16 @@
         	// FIXME should this be called when fromOfferedKey??
        		node.nodeStats.requestCompleted(true, source != null, isSSK);
         	
-<<<<<<< HEAD
-       		boolean doOpennet = !(fromOfferedKey || isSSK);
-       		
-       		if(doOpennet)
-       			origTag.waitingForOpennet(next);
-       		
-=======
->>>>>>> 34e331c2
        		try {
        			
        			//NOTE: because of the requesthandler implementation, this will block and wait
        			//      for downstream transfers on a CHK. The opennet stuff introduces
        			//      a delay of it's own if we don't get the expected message.
-<<<<<<< HEAD
-       			fireRequestSenderFinished(code);
-       			
-       			if(doOpennet) {
-       				finishOpennet(next);
-=======
        			fireRequestSenderFinished(code, fromOfferedKey);
        			
        			if(doOpennet) {
        				if(finishOpennet(next))
        					shouldUnlock = false;
->>>>>>> 34e331c2
        			}
        		} finally {
        			if(doOpennet)
@@ -1910,12 +1895,9 @@
 				Logger.minor(this, "Not connected sending ConnectReply on "+this+" to "+next);
     	} catch (WaitedTooLongForOpennetNoderefException e) {
     		Logger.error(this, "RequestSender timed out waiting for noderef from "+next+" for "+this);
-<<<<<<< HEAD
-=======
     		// Not an error since it can be caused downstream.
     		origTag.reassignToSelf(); // Since we will tell downstream that we are finished.
     		Logger.warning(this, "RequestSender timed out waiting for noderef from "+next+" for "+this);
->>>>>>> 34e331c2
 			synchronized(this) {
 				opennetTimedOut = true;
 				opennetFinished = true;
@@ -1927,13 +1909,9 @@
 			} catch (WaitedTooLongForOpennetNoderefException e1) {
 	    		Logger.error(this, "RequestSender FATAL TIMEOUT out waiting for noderef from "+next+" for "+this);
 				// Fatal timeout. Urgh.
-<<<<<<< HEAD
-				next.fatalTimeout();
-=======
 				next.fatalTimeout(origTag, false);
 	    		ackOpennet(next);
 	    		return true;
->>>>>>> 34e331c2
 			}
     		ackOpennet(next);
 		} finally {
