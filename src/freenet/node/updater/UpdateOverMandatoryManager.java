/* This code is part of Freenet. It is distributed under the GNU General
 * Public License, version 2 (or at your option any later version). See
 * http://www.gnu.org/ for further details of the GPL. */
package freenet.node.updater;

import java.io.BufferedInputStream;
import java.io.DataInputStream;
import java.io.EOFException;
import java.io.File;
import java.io.FileFilter;
import java.io.FileInputStream;
import java.io.FileNotFoundException;
import java.io.IOException;
import java.net.MalformedURLException;
import java.util.HashSet;
import java.util.Vector;
import java.util.regex.Matcher;
import java.util.regex.Pattern;

import com.db4o.ObjectContainer;

import freenet.client.FetchContext;
import freenet.client.FetchException;
import freenet.client.FetchResult;
import freenet.client.InsertContext;
import freenet.client.InsertException;
import freenet.client.async.BaseClientPutter;
import freenet.client.async.BinaryBlob;
import freenet.client.async.BinaryBlobFormatException;
import freenet.client.async.ClientGetCallback;
import freenet.client.async.ClientGetter;
import freenet.client.async.ClientPutCallback;
import freenet.client.async.ClientPutter;
import freenet.client.async.DatabaseDisabledException;
import freenet.client.async.SimpleBlockSet;
import freenet.io.comm.AsyncMessageCallback;
import freenet.io.comm.DMT;
import freenet.io.comm.DisconnectedException;
import freenet.io.comm.Message;
import freenet.io.comm.NotConnectedException;
import freenet.io.xfer.BulkReceiver;
import freenet.io.xfer.BulkTransmitter;
import freenet.io.xfer.PartiallyReceivedBulk;
import freenet.keys.FreenetURI;
import freenet.l10n.NodeL10n;
import freenet.node.Node;
import freenet.node.NodeStarter;
import freenet.node.PeerNode;
import freenet.node.RequestClient;
import freenet.node.RequestStarter;
import freenet.node.Version;
import freenet.node.useralerts.AbstractUserAlert;
import freenet.node.useralerts.UserAlert;
import freenet.support.HTMLNode;
import freenet.support.LogThresholdCallback;
import freenet.support.Logger;
import freenet.support.SizeUtil;
import freenet.support.TimeUtil;
import freenet.support.Logger.LogLevel;
import freenet.support.io.FileBucket;
import freenet.support.io.RandomAccessFileWrapper;

/**
 * Co-ordinates update over mandatory. Update over mandatory = updating from your peers, even
 * though they may be so much newer than you that you can't route requests through them.
 * NodeDispatcher feeds UOMAnnounce's received from peers to this class, and it decides what to
 * do about them.
 * @author toad
 */
public class UpdateOverMandatoryManager implements RequestClient {

	private static volatile boolean logMINOR;

	static {
		Logger.registerLogThresholdCallback(new LogThresholdCallback(){
			@Override
			public void shouldUpdate(){
				logMINOR = Logger.shouldLog(LogLevel.MINOR, this);
			}
		});
	}

	final NodeUpdateManager updateManager;
	/** Set of PeerNode's which say (or said before they disconnected) 
	 * the key has been revoked */
	private final HashSet<PeerNode> nodesSayKeyRevoked;
	/** Set of PeerNode's which say the key has been revoked but failed
	 * to transfer the revocation key. */
	private final HashSet<PeerNode> nodesSayKeyRevokedFailedTransfer;
	/** Set of PeerNode's which say the key has been revoked and are transferring the revocation certificate. */
	private final HashSet<PeerNode> nodesSayKeyRevokedTransferring;
	/** PeerNode's which have offered the main jar which we are not fetching it from right now */
	private final HashSet<PeerNode> nodesOfferedMainJar;
	/** PeerNode's which have offered the ext jar which we are not fetching it from right now */
	private final HashSet<PeerNode> nodesOfferedExtJar;
	/** PeerNode's we've asked to send the main jar */
	private final HashSet<PeerNode> nodesAskedSendMainJar;
	/** PeerNode's we've asked to send the ext jar */
	private final HashSet<PeerNode> nodesAskedSendExtJar;
	/** PeerNode's sending us the main jar */
	private final HashSet<PeerNode> nodesSendingMainJar;
	/** PeerNode's sending us the ext jar */
	private final HashSet<PeerNode> nodesSendingExtJar;
	// 2 for reliability, no more as gets very slow/wasteful
	static final int MAX_NODES_SENDING_JAR = 2;
	/** Maximum time between asking for the main jar and it starting to transfer */
	static final int REQUEST_MAIN_JAR_TIMEOUT = 60 * 1000;
	//** Grace time before we use UoM to update */
	public static final int GRACE_TIME = 3 * 60 * 60 * 1000; // 3h
	private UserAlert alert;
	private static final Pattern extBuildNumberPattern = Pattern.compile("^ext(?:-jar)?-(\\d+)\\.fblob$");
	private static final Pattern mainBuildNumberPattern = Pattern.compile("^main(?:-jar)?-(\\d+)\\.fblob$");
	private static final Pattern extTempBuildNumberPattern = Pattern.compile("^ext(?:-jar)?-(\\d+-)?(\\d+)\\.fblob\\.tmp*$");
	private static final Pattern mainTempBuildNumberPattern = Pattern.compile("^main(?:-jar)?-(\\d+-)?(\\d+)\\.fblob\\.tmp*$");
	private static final Pattern revocationTempBuildNumberPattern = Pattern.compile("^revocation(?:-jar)?-(\\d+-)?(\\d+)\\.fblob\\.tmp*$");

	public UpdateOverMandatoryManager(NodeUpdateManager manager) {
		this.updateManager = manager;
		nodesSayKeyRevoked = new HashSet<PeerNode>();
		nodesSayKeyRevokedFailedTransfer = new HashSet<PeerNode>();
		nodesSayKeyRevokedTransferring = new HashSet<PeerNode>();
		nodesOfferedMainJar = new HashSet<PeerNode>();
		nodesOfferedExtJar = new HashSet<PeerNode>();
		nodesAskedSendMainJar = new HashSet<PeerNode>();
		nodesAskedSendExtJar = new HashSet<PeerNode>();
		nodesSendingMainJar = new HashSet<PeerNode>();
		nodesSendingExtJar = new HashSet<PeerNode>();
	}

	/** 
	 * Handle a UOMAnnounce message. A node has sent us a message offering us use of its update
	 * over mandatory facilities in some way.
	 * @param m The message to handle.
	 * @param source The PeerNode which sent the message.
	 * @return True unless we don't want the message (in this case, always true).
	 */
	public boolean handleAnnounce(Message m, final PeerNode source) {
		String mainJarKey = m.getString(DMT.MAIN_JAR_KEY);
		String extraJarKey = m.getString(DMT.EXTRA_JAR_KEY);
		String revocationKey = m.getString(DMT.REVOCATION_KEY);
		boolean haveRevocationKey = m.getBoolean(DMT.HAVE_REVOCATION_KEY);
		long mainJarVersion = m.getLong(DMT.MAIN_JAR_VERSION);
		long extraJarVersion = m.getLong(DMT.EXTRA_JAR_VERSION);
		long revocationKeyLastTried = m.getLong(DMT.REVOCATION_KEY_TIME_LAST_TRIED);
		int revocationKeyDNFs = m.getInt(DMT.REVOCATION_KEY_DNF_COUNT);
		long revocationKeyFileLength = m.getLong(DMT.REVOCATION_KEY_FILE_LENGTH);
		long mainJarFileLength = m.getLong(DMT.MAIN_JAR_FILE_LENGTH);
		long extraJarFileLength = m.getLong(DMT.EXTRA_JAR_FILE_LENGTH);
		int pingTime = m.getInt(DMT.PING_TIME);
		int delayTime = m.getInt(DMT.BWLIMIT_DELAY_TIME);

		// Log it

		if(logMINOR) {
			Logger.minor(this, "Update Over Mandatory offer from node " + source.getPeer() + " : " + source.userToString() + ":");
			Logger.minor(this, "Main jar key: " + mainJarKey + " version=" + mainJarVersion + " length=" + mainJarFileLength);
			Logger.minor(this, "Extra jar key: " + extraJarKey + " version=" + extraJarVersion + " length=" + extraJarFileLength);
			Logger.minor(this, "Revocation key: " + revocationKey + " found=" + haveRevocationKey + " length=" + revocationKeyFileLength + " last had 3 DNFs " + revocationKeyLastTried + " ms ago, " + revocationKeyDNFs + " DNFs so far");
			Logger.minor(this, "Load stats: " + pingTime + "ms ping, " + delayTime + "ms bwlimit delay time");
		}

		// Now the core logic

		// First off, if a node says it has the revocation key, and its key is the same as ours,
		// we should 1) suspend any auto-updates and tell the user, 2) try to download it, and 
		// 3) if the download fails, move the notification; if the download succeeds, process it

		if(haveRevocationKey) {

			if(updateManager.isBlown())
				return true; // We already know

			// First, is the key the same as ours?
			try {
				FreenetURI revocationURI = new FreenetURI(revocationKey);
				if(revocationURI.equals(updateManager.revocationURI)) {

					// Uh oh...

					// Have to do this first to avoid race condition
					synchronized(this) {
						// If already transferring, don't start another transfer.
						if(nodesSayKeyRevokedTransferring.contains(source)) return true;
						// If waiting for SendingRevocation, don't start another transfer.
						if(nodesSayKeyRevoked.contains(source)) return true;
						nodesSayKeyRevoked.add(source);
					}

					// Disable the update
					updateManager.peerClaimsKeyBlown();

					// Tell the user
					alertUser();

					System.err.println("Your peer " + source.userToString() +
							" (build #" + source.getSimpleVersion() + ") says that the auto-update key is blown!");
					System.err.println("Attempting to fetch it...");

					tryFetchRevocation(source);
					
				} else {
					// Should probably also be a useralert?
					Logger.normal(this, "Node " + source + " sent us a UOM claiming that the auto-update key was blown, but it used a different key to us: \nour key=" + updateManager.revocationURI + "\nhis key=" + revocationURI);
				}
			} catch(MalformedURLException e) {
				// Should maybe be a useralert?
				Logger.error(this, "Node " + source + " sent us a UOMAnnounce claiming that the auto-update key was blown, but it had an invalid revocation URI: " + revocationKey + " : " + e, e);
				System.err.println("Node " + source.userToString() + " sent us a UOMAnnounce claiming that the revocation key was blown, but it had an invalid revocation URI: " + revocationKey + " : " + e);
			} catch(NotConnectedException e) {
				System.err.println("Node " + source + " says that the auto-update key was blown, but has now gone offline! Something bad may be happening!");
				Logger.error(this, "Node " + source + " says that the auto-update key was blown, but has now gone offline! Something bad may be happening!");
				synchronized(UpdateOverMandatoryManager.this) {
					nodesSayKeyRevoked.remove(source);
					// Might be valid, but no way to tell except if other peers tell us.
					// And there's a good chance it isn't.
				}
				maybeNotRevoked();
			}

		}

		if(updateManager.isBlown())
			return true; // We already know

		if(!updateManager.isEnabled())
			return true; // Don't care if not enabled, except for the revocation URI

		long now = System.currentTimeMillis();
		
		handleMainJarOffer(now, mainJarFileLength, mainJarVersion, source, mainJarKey);
		
		handleExtJarOffer(now, extraJarFileLength, extraJarVersion, source, extraJarKey);
		
		return true;
	}

	private void tryFetchRevocation(final PeerNode source) throws NotConnectedException {
		// Try to transfer it.

		Message msg = DMT.createUOMRequestRevocation(updateManager.node.random.nextLong());
		source.sendAsync(msg, new AsyncMessageCallback() {

			public void acknowledged() {
				// Ok
			}

			public void disconnected() {
				// :(
				System.err.println("Failed to send request for revocation key to " + source.userToString() + 
						" (build #" + source.getSimpleVersion() + ") because it disconnected!");
				source.failedRevocationTransfer();
				synchronized(UpdateOverMandatoryManager.this) {
					nodesSayKeyRevokedFailedTransfer.add(source);
				}
			}

			public void fatalError() {
				// Not good!
				System.err.println("Failed to send request for revocation key to " + source.userToString() + " because of a fatal error.");
			}

			public void sent() {
				// Cool
			}
		}, updateManager.ctr);
		
		updateManager.node.getTicker().queueTimedJob(new Runnable() {

			public void run() {
				if(updateManager.isBlown()) return;
				synchronized(UpdateOverMandatoryManager.this) {
					if(nodesSayKeyRevokedFailedTransfer.contains(source)) return;
					if(nodesSayKeyRevokedTransferring.contains(source)) return;
					nodesSayKeyRevoked.remove(source);
				}
				System.err.println("Peer "+source+" (build #" + source.getSimpleVersion() + ") said that the auto-update key had been blown, but did not transfer the revocation certificate. The most likely explanation is that the key has not been blown (the node is buggy or malicious), so we are ignoring this.");
				maybeNotRevoked();
			}
			
		}, 60*1000);

	// The reply message will start the transfer. It includes the revocation URI
	// so we can tell if anything wierd is happening.

	}

	private void handleMainJarOffer(long now, long mainJarFileLength, long mainJarVersion, PeerNode source, String jarKey) {
		
		long started = updateManager.getStartedFetchingNextMainJarTimestamp();
		long whenToTakeOverTheNormalUpdater;
		if(started > 0)
			whenToTakeOverTheNormalUpdater = started + GRACE_TIME;
		else
			whenToTakeOverTheNormalUpdater = System.currentTimeMillis() + GRACE_TIME;
		boolean isOutdated = updateManager.node.isOudated();
		// if the new build is self-mandatory or if the "normal" updater has been trying to update for more than one hour
		Logger.normal(this, "We received a valid UOMAnnounce (main) : (isOutdated=" + isOutdated + " version=" + mainJarVersion + " whenToTakeOverTheNormalUpdater=" + TimeUtil.formatTime(whenToTakeOverTheNormalUpdater - now) + ") file length " + mainJarFileLength + " updateManager version " + updateManager.newMainJarVersion());
		if(mainJarVersion > Version.buildNumber() && mainJarFileLength > 0 &&
			mainJarVersion > updateManager.newMainJarVersion()) {
			source.setMainJarOfferedVersion(mainJarVersion);
			// Offer is valid.
			if(logMINOR)
				Logger.minor(this, "Offer is valid");
			if((isOutdated) || whenToTakeOverTheNormalUpdater < now) {
				// Take up the offer, subject to limits on number of simultaneous downloads.
				// If we have fetches running already, then sendUOMRequestMain() will add the offer to nodesOfferedMainJar,
				// so that if all our fetches fail, we can fetch from this node.
				if(!isOutdated) {
					String howLong = TimeUtil.formatTime(now - started);
					Logger.error(this, "The update process seems to have been stuck for " + howLong + "; let's switch to UoM! SHOULD NOT HAPPEN! (1)");
					System.out.println("The update process seems to have been stuck for " + howLong + "; let's switch to UoM! SHOULD NOT HAPPEN! (1)");
				} else if(logMINOR)
					Logger.minor(this, "Fetching via UOM as our build is deprecated");
				// Fetch it
				try {
					FreenetURI mainJarURI = new FreenetURI(jarKey).setSuggestedEdition(mainJarVersion);
					if(mainJarURI.equals(updateManager.updateURI.setSuggestedEdition(mainJarVersion)))
						sendUOMRequest(source, true, false);
					else
						System.err.println("Node " + source.userToString() + " offered us a new main jar (version " + mainJarVersion + ") but his key was different to ours:\n" +
							"our key: " + updateManager.updateURI + "\nhis key:" + mainJarURI);
				} catch(MalformedURLException e) {
					// Should maybe be a useralert?
					Logger.error(this, "Node " + source + " sent us a UOMAnnounce claiming to have a new ext jar, but it had an invalid URI: " + jarKey + " : " + e, e);
					System.err.println("Node " + source.userToString() + " sent us a UOMAnnounce claiming to have a new ext jar, but it had an invalid URI: " + jarKey + " : " + e);
				}
			} else {
				// Don't take up the offer. Add to nodesOfferedMainJar, so that we know where to fetch it from when we need it.
				synchronized(this) {
					nodesOfferedMainJar.add(source);
				}
				updateManager.node.getTicker().queueTimedJob(new Runnable() {

					public void run() {
						if(updateManager.isBlown())
							return;
						if(!updateManager.isEnabled())
							return;
						if(updateManager.hasNewMainJar())
							return;
						if(!updateManager.node.isOudated()) {
							Logger.error(this, "The update process seems to have been stuck for too long; let's switch to UoM! SHOULD NOT HAPPEN! (2) (ext)");
							System.out.println("The update process seems to have been stuck for too long; let's switch to UoM! SHOULD NOT HAPPEN! (2) (ext)");
						}
						maybeRequestMainJar();
					}
				}, whenToTakeOverTheNormalUpdater - now);
			}
		}
		
	}

	private void handleExtJarOffer(long now, long extJarFileLength, long extJarVersion, PeerNode source, String jarKey) {
		
		long started = updateManager.getStartedFetchingNextExtJarTimestamp();
		long whenToTakeOverTheNormalUpdater;
		if(started > 0)
			whenToTakeOverTheNormalUpdater = started + GRACE_TIME;
		else
			whenToTakeOverTheNormalUpdater = System.currentTimeMillis() + GRACE_TIME;
		boolean isOutdated = updateManager.node.isOudated();
		// if the new build is self-mandatory or if the "normal" updater has been trying to update for more than one hour
		Logger.normal(this, "We received a valid UOMAnnounce (ext) : (isOutdated=" + isOutdated + " version=" + extJarVersion + " whenToTakeOverTheNormalUpdater=" + TimeUtil.formatTime(whenToTakeOverTheNormalUpdater - now) + ") file length " + extJarFileLength + " updateManager version " + updateManager.newExtJarVersion());
		if(extJarVersion > NodeStarter.extBuildNumber && extJarFileLength > 0 &&
			extJarVersion > updateManager.newExtJarVersion()) {
			source.setExtJarOfferedVersion(extJarVersion);
			// Offer is valid.
			if(logMINOR)
				Logger.minor(this, "Offer is valid");
			if((isOutdated) || whenToTakeOverTheNormalUpdater < now) {
				// Take up the offer, subject to limits on number of simultaneous downloads.
				// If we have fetches running already, then sendUOMRequestMain() will add the offer to nodesOfferedMainJar,
				// so that if all our fetches fail, we can fetch from this node.
				if(!isOutdated) {
					String howLong = TimeUtil.formatTime(now - started);
					Logger.error(this, "The update process seems to have been stuck for " + howLong + "; let's switch to UoM! SHOULD NOT HAPPEN! (1) (ext)");
					System.out.println("The update process seems to have been stuck for " + howLong + "; let's switch to UoM! SHOULD NOT HAPPEN! (1) (ext)");
				} else if(logMINOR)
					Logger.minor(this, "Fetching via UOM as our build is deprecated");
				// Fetch it
				try {
					FreenetURI extJarURI = new FreenetURI(jarKey).setSuggestedEdition(extJarVersion);
					if(extJarURI.equals(updateManager.extURI.setSuggestedEdition(extJarVersion)))
						sendUOMRequest(source, true, true);
					else
						System.err.println("Node " + source.userToString() + " offered us a new ext jar (version " + extJarVersion + ") but his key was different to ours:\n" +
							"our key: " + updateManager.extURI + "\nhis key:" + extJarURI);
				} catch(MalformedURLException e) {
					// Should maybe be a useralert?
					Logger.error(this, "Node " + source + " sent us a UOMAnnounce claiming to have a new ext jar, but it had an invalid URI: " + jarKey + " : " + e, e);
					System.err.println("Node " + source.userToString() + " sent us a UOMAnnounce claiming to have a new jar, but it had an invalid URI: " + jarKey + " : " + e);
				}
			} else {
				// Don't take up the offer. Add to nodesOfferedMainJar, so that we know where to fetch it from when we need it.
				synchronized(this) {
					nodesOfferedExtJar.add(source);
				}
				updateManager.node.getTicker().queueTimedJob(new Runnable() {

					public void run() {
						if(updateManager.isBlown())
							return;
						if(!updateManager.isEnabled())
							return;
						if(updateManager.hasNewExtJar())
							return;
						if(!updateManager.node.isOudated()) {
							Logger.error(this, "The update process seems to have been stuck for too long; let's switch to UoM! SHOULD NOT HAPPEN! (2)");
							System.out.println("The update process seems to have been stuck for too long; let's switch to UoM! SHOULD NOT HAPPEN! (2)");
						}
						maybeRequestExtJar();
					}
				}, whenToTakeOverTheNormalUpdater - now);
			}
		}
		
	}

	private void sendUOMRequest(final PeerNode source, boolean addOnFail, final boolean isExt) {
		final String name = isExt ? "Extra" : "Main";
		String lname = isExt ? "ext" : "main";
		if(logMINOR)
			Logger.minor(this, "sendUOMRequest"+name+"(" + source + "," + addOnFail + ")");
		if(!source.isConnected() || source.isSeed()) {
                    if(logMINOR) Logger.minor(this, "Not sending UOM "+lname+" request to "+source+" (disconnected or seednode)");
                    return;
                }
		final HashSet<PeerNode> sendingJar = isExt ? nodesSendingExtJar : nodesSendingMainJar;
		final HashSet<PeerNode> askedSendJar = isExt ? nodesAskedSendExtJar : nodesAskedSendMainJar;
		synchronized(this) {
			long offeredVersion = isExt ? source.getExtJarOfferedVersion() : source.getMainJarOfferedVersion();
			long updateVersion = isExt ? updateManager.newExtJarVersion() : updateManager.newMainJarVersion();
			if(offeredVersion < updateVersion) {
				if(offeredVersion <= 0)
					Logger.error(this, "Not sending UOM "+lname+" request to " + source + " because it hasn't offered anything!");
				else
					if(logMINOR)
						Logger.minor(this, "Not sending UOM "+lname+" request to " + source + " because we already have its offered version " + offeredVersion);
				return;
			}
			int curVersion = isExt ? updateManager.getExtVersion() : updateManager.getMainVersion();
			if(curVersion >= offeredVersion) {
				if(logMINOR)
					Logger.minor(this, "Not fetching from " + source + " because current "+lname+" jar version " + curVersion + " is more recent than " + offeredVersion);
				return;
			}
			if(askedSendJar.contains(source)) {
				if(logMINOR)
					Logger.minor(this, "Recently asked node " + source + " ("+lname+") so not re-asking yet.");
				return;
			}
			if(addOnFail && askedSendJar.size() + sendingJar.size() >= MAX_NODES_SENDING_JAR) {
				HashSet<PeerNode> offeredJar = isExt ? nodesOfferedExtJar : nodesOfferedMainJar;
				if(offeredJar.add(source))
					System.err.println("Offered "+lname+" jar by " + source.userToString() + " (already fetching from " + sendingJar.size() + "), but will use this offer if our current fetches fail).");
				return;
			} else {
				if(sendingJar.contains(source)) {
					if(logMINOR)
						Logger.minor(this, "Not fetching "+lname+" jar from " + source.userToString() + " because already fetching from that node");
					return;
				}
				sendingJar.add(source);
			}
		}

		Message msg = isExt ? DMT.createUOMRequestExtra(updateManager.node.random.nextLong()) :
			DMT.createUOMRequestMain(updateManager.node.random.nextLong());

		try {
			System.err.println("Fetching "+lname+" jar from " + source.userToString());
			source.sendAsync(msg, new AsyncMessageCallback() {

				public void acknowledged() {
					// Cool! Wait for the actual transfer.
				}

				public void disconnected() {
					Logger.normal(this, "Disconnected from " + source.userToString() + " after sending UOMRequest"+name);
					synchronized(UpdateOverMandatoryManager.this) {
						sendingJar.remove(source);
					}
					if(isExt)
						maybeRequestExtJar();
					else
						maybeRequestMainJar();
				}

				public void fatalError() {
					Logger.normal(this, "Fatal error from " + source.userToString() + " after sending UOMRequest"+name);
					synchronized(UpdateOverMandatoryManager.this) {
						askedSendJar.remove(source);
					}
					if(isExt)
						maybeRequestExtJar();
					else
						maybeRequestMainJar();
				}

				public void sent() {
					// Timeout...
					updateManager.node.ticker.queueTimedJob(new Runnable() {

						public void run() {
							synchronized(UpdateOverMandatoryManager.this) {
								if(!askedSendJar.contains(source))
									return;
								askedSendJar.remove(source); // free up a slot
							}
							if(isExt)
								maybeRequestExtJar();
							else
								maybeRequestMainJar();
						}
					}, REQUEST_MAIN_JAR_TIMEOUT);
				}
			}, updateManager.ctr);
		} catch(NotConnectedException e) {
			synchronized(this) {
				askedSendJar.remove(source);
			}
			if(isExt)
				maybeRequestExtJar();
			else
				maybeRequestMainJar();
		}
	}

	protected void maybeRequestMainJar() {
		PeerNode[] offers;
		synchronized(this) {
			if(nodesAskedSendMainJar.size() + nodesSendingMainJar.size() >= MAX_NODES_SENDING_JAR)
				return;
			if(nodesOfferedMainJar.isEmpty())
				return;
			offers = nodesOfferedMainJar.toArray(new PeerNode[nodesOfferedMainJar.size()]);
		}
		for(int i = 0; i < offers.length; i++) {
			if(!offers[i].isConnected())
				continue;
			synchronized(this) {
				if(nodesAskedSendMainJar.size() + nodesSendingMainJar.size() >= MAX_NODES_SENDING_JAR)
					return;
				if(nodesSendingMainJar.contains(offers[i]))
					continue;
				if(nodesAskedSendMainJar.contains(offers[i]))
					continue;
			}
			sendUOMRequest(offers[i], false, false);
		}
	}

	protected void maybeRequestExtJar() {
		PeerNode[] offers;
		synchronized(this) {
			if(nodesAskedSendExtJar.size() + nodesSendingExtJar.size() >= MAX_NODES_SENDING_JAR)
				return;
			if(nodesOfferedExtJar.isEmpty())
				return;
			offers = nodesOfferedExtJar.toArray(new PeerNode[nodesOfferedExtJar.size()]);
		}
		for(int i = 0; i < offers.length; i++) {
			if(!offers[i].isConnected())
				continue;
			synchronized(this) {
				if(nodesAskedSendExtJar.size() + nodesSendingExtJar.size() >= MAX_NODES_SENDING_JAR)
					return;
				if(nodesSendingExtJar.contains(offers[i]))
					continue;
				if(nodesAskedSendExtJar.contains(offers[i]))
					continue;
			}
			sendUOMRequest(offers[i], false, true);
		}
	}

	private void alertUser() {
		synchronized(this) {
			if(alert != null)
				return;
			alert = new PeersSayKeyBlownAlert();
		}
		updateManager.node.clientCore.alerts.register(alert);
	}

	private class PeersSayKeyBlownAlert extends AbstractUserAlert {

		public PeersSayKeyBlownAlert() {
			super(false, null, null, null, null, UserAlert.WARNING, true, null, false, null);
		}

		@Override
		public HTMLNode getHTMLText() {
			HTMLNode div = new HTMLNode("div");

			div.addChild("p").addChild("#", l10n("intro"));

			PeerNode[][] nodes = getNodesSayBlown();
			PeerNode[] nodesSayBlownConnected = nodes[0];
			PeerNode[] nodesSayBlownDisconnected = nodes[1];
			PeerNode[] nodesSayBlownFailedTransfer = nodes[2];

			if(nodesSayBlownConnected.length > 0)
				div.addChild("p").addChild("#", l10n("fetching"));
			else
				div.addChild("p").addChild("#", l10n("failedFetch"));

			if(nodesSayBlownConnected.length > 0) {
				div.addChild("p").addChild("#", l10n("connectedSayBlownLabel"));
				HTMLNode list = div.addChild("ul");
				for(int i = 0; i < nodesSayBlownConnected.length; i++) {
					list.addChild("li", nodesSayBlownConnected[i].userToString() + " (" + nodesSayBlownConnected[i].getPeer() + ")");
				}
			}

			if(nodesSayBlownDisconnected.length > 0) {
				div.addChild("p").addChild("#", l10n("disconnectedSayBlownLabel"));
				HTMLNode list = div.addChild("ul");
				for(int i = 0; i < nodesSayBlownDisconnected.length; i++) {
					list.addChild("li", nodesSayBlownDisconnected[i].userToString() + " (" + nodesSayBlownDisconnected[i].getPeer() + ")");
				}
			}

			if(nodesSayBlownFailedTransfer.length > 0) {
				div.addChild("p").addChild("#", l10n("failedTransferSayBlownLabel"));
				HTMLNode list = div.addChild("ul");
				for(int i = 0; i < nodesSayBlownFailedTransfer.length; i++) {
					list.addChild("li", nodesSayBlownFailedTransfer[i].userToString() + " (" + nodesSayBlownFailedTransfer[i].getPeer() + ")");
				}
			}

			return div;
		}

		private String l10n(String key) {
			return NodeL10n.getBase().getString("PeersSayKeyBlownAlert." + key);
		}

		private String l10n(String key, String pattern, String value) {
			return NodeL10n.getBase().getString("PeersSayKeyBlownAlert." + key, pattern, value);
		}

		@Override
		public String getText() {
			StringBuilder sb = new StringBuilder();
			sb.append(l10n("intro")).append("\n\n");
			PeerNode[][] nodes = getNodesSayBlown();
			PeerNode[] nodesSayBlownConnected = nodes[0];
			PeerNode[] nodesSayBlownDisconnected = nodes[1];
			PeerNode[] nodesSayBlownFailedTransfer = nodes[2];

			if(nodesSayBlownConnected.length > 0)
				sb.append(l10n("fetching")).append("\n\n");
			else
				sb.append(l10n("failedFetch")).append("\n\n");

			if(nodesSayBlownConnected.length > 0) {
				sb.append(l10n("connectedSayBlownLabel")).append("\n\n");
				for(int i = 0; i < nodesSayBlownConnected.length; i++) {
					sb.append(nodesSayBlownConnected[i].userToString() + " (" + nodesSayBlownConnected[i].getPeer() + ")").append("\n");
				}
				sb.append("\n");
			}

			if(nodesSayBlownDisconnected.length > 0) {
				sb.append(l10n("disconnectedSayBlownLabel"));

				for(int i = 0; i < nodesSayBlownDisconnected.length; i++) {
					sb.append(nodesSayBlownDisconnected[i].userToString() + " (" + nodesSayBlownDisconnected[i].getPeer() + ")").append("\n");
				}
				sb.append("\n");
			}

			if(nodesSayBlownFailedTransfer.length > 0) {
				sb.append(l10n("failedTransferSayBlownLabel"));

				for(int i = 0; i < nodesSayBlownFailedTransfer.length; i++) {
					sb.append(nodesSayBlownFailedTransfer[i].userToString() + " (" + nodesSayBlownFailedTransfer[i].getPeer() + ")").append('\n');
				}
				sb.append("\n");
			}

			return sb.toString();
		}

		@Override
		public String getTitle() {
			return l10n("titleWithCount", "count", Integer.toString(nodesSayKeyRevoked.size()));
		}

		@Override
		public void isValid(boolean validity) {
			// Do nothing
		}

		@Override
		public boolean isValid() {
			if(updateManager.isBlown()) return false;
			return mightBeRevoked();
		}
		
		@Override
		public String getShortText() {
			return l10n("short");
		}
	}

	public PeerNode[][] getNodesSayBlown() {
		Vector<PeerNode> nodesConnectedSayRevoked = new Vector<PeerNode>();
		Vector<PeerNode> nodesDisconnectedSayRevoked = new Vector<PeerNode>();
		Vector<PeerNode> nodesFailedSayRevoked = new Vector<PeerNode>();
		synchronized(this) {
			PeerNode[] nodesSayRevoked = nodesSayKeyRevoked.toArray(new PeerNode[nodesSayKeyRevoked.size()]);
			for(int i = 0; i < nodesSayRevoked.length; i++) {
				PeerNode pn = nodesSayRevoked[i];
				if(nodesSayKeyRevokedFailedTransfer.contains(pn))
					nodesFailedSayRevoked.add(pn);
				else
					nodesConnectedSayRevoked.add(pn);
			}
		}
		for(int i = 0; i < nodesConnectedSayRevoked.size(); i++) {
			PeerNode pn = nodesConnectedSayRevoked.get(i);
			if(!pn.isConnected()) {
				nodesDisconnectedSayRevoked.add(pn);
				nodesConnectedSayRevoked.remove(i);
				i--;
				continue;
			}
		}
		return new PeerNode[][]{
				nodesConnectedSayRevoked.toArray(new PeerNode[nodesConnectedSayRevoked.size()]),
				nodesDisconnectedSayRevoked.toArray(new PeerNode[nodesDisconnectedSayRevoked.size()]),
				nodesFailedSayRevoked.toArray(new PeerNode[nodesFailedSayRevoked.size()]),
			};
	}

	/**
	 * A peer node requests us to send the binary blob of the revocation key.
	 * @param m The message requesting the transfer.
	 * @param source The node requesting the transfer.
	 * @return True if we handled the message (i.e. always).
	 */
	public boolean handleRequestRevocation(Message m, final PeerNode source) {
		// Do we have the data?

		File data = updateManager.revocationChecker.getBlobFile();

		if(data == null) {
			Logger.normal(this, "Peer " + source + " asked us for the blob file for the revocation key but we don't have it!");
			// Probably a race condition on reconnect, hopefully we'll be asked again
			return true;
		}

		final long uid = m.getLong(DMT.UID);

		final RandomAccessFileWrapper raf;
		try {
			raf = new RandomAccessFileWrapper(data, "r");
		} catch(FileNotFoundException e) {
			Logger.error(this, "Peer " + source + " asked us for the blob file for the revocation key, we have downloaded it but don't have the file even though we did have it when we checked!: " + e, e);
			return true;
		}

		final PartiallyReceivedBulk prb;
		long length;
		try {
			length = raf.size();
			prb = new PartiallyReceivedBulk(updateManager.node.getUSM(), length,
				Node.PACKET_SIZE, raf, true);
		} catch(IOException e) {
			Logger.error(this, "Peer " + source + " asked us for the blob file for the revocation key, we have downloaded it but we can't determine the file size: " + e, e);
			raf.close();
			return true;
		}

		final BulkTransmitter bt;
		try {
			bt = new BulkTransmitter(prb, source, uid, false, updateManager.ctr, true);
		} catch(DisconnectedException e) {
			Logger.error(this, "Peer " + source + " asked us for the blob file for the revocation key, then disconnected: " + e, e);
			raf.close();
			return true;
		}

		final Runnable r = new Runnable() {

			public void run() {
				if(!bt.send())
					Logger.error(this, "Failed to send revocation key blob to " + source.userToString() + " : " + bt.getCancelReason());
				else
					Logger.normal(this, "Sent revocation key blob to " + source.userToString());
				raf.close();
			}
		};

		Message msg = DMT.createUOMSendingRevocation(uid, length, updateManager.revocationURI.toString());

		try {
			source.sendAsync(msg, new AsyncMessageCallback() {

				public void acknowledged() {
					if(logMINOR)
						Logger.minor(this, "Sending data...");
					// Send the data
					updateManager.node.executor.execute(r, "Revocation key send for " + uid + " to " + source.userToString());
				}

				public void disconnected() {
					// Argh
					Logger.error(this, "Peer " + source + " asked us for the blob file for the revocation key, then disconnected when we tried to send the UOMSendingRevocation");
				}

				public void fatalError() {
					// Argh
					Logger.error(this, "Peer " + source + " asked us for the blob file for the revocation key, then got a fatal error when we tried to send the UOMSendingRevocation");
				}

				public void sent() {
					if(logMINOR)
						Logger.minor(this, "Message sent, data soon");
				}

				@Override
				public String toString() {
					return super.toString() + "(" + uid + ":" + source.getPeer() + ")";
				}
			}, updateManager.ctr);
		} catch(NotConnectedException e) {
			Logger.error(this, "Peer " + source + " asked us for the blob file for the revocation key, then disconnected when we tried to send the UOMSendingRevocation: " + e, e);
			return true;
		}

		return true;
	}

	public boolean handleSendingRevocation(Message m, final PeerNode source) {
		final long uid = m.getLong(DMT.UID);
		final long length = m.getLong(DMT.FILE_LENGTH);
		String key = m.getString(DMT.REVOCATION_KEY);
		
		FreenetURI revocationURI;
		try {
			revocationURI = new FreenetURI(key);
		} catch(MalformedURLException e) {
			Logger.error(this, "Failed receiving recovation because URI not parsable: " + e + " for " + key, e);
			System.err.println("Failed receiving recovation because URI not parsable: " + e + " for " + key);
			e.printStackTrace();
			synchronized(this) {
				// Wierd case of a failed transfer
				// This is definitely not valid, don't add to nodesSayKeyRevokedFailedTransfer.
				nodesSayKeyRevoked.remove(source);
				nodesSayKeyRevokedTransferring.remove(source);
			}
			cancelSend(source, uid);
			maybeNotRevoked();
			return true;
		}

		if(!revocationURI.equals(updateManager.revocationURI)) {
			System.err.println("Node sending us a revocation certificate from the wrong URI:\n" +
				"Node: " + source.userToString() + "\n" +
				"Our   URI: " + updateManager.revocationURI + "\n" +
				"Their URI: " + revocationURI);
			synchronized(this) {
				// Wierd case of a failed transfer
				nodesSayKeyRevoked.remove(source);
				// This is definitely not valid, don't add to nodesSayKeyRevokedFailedTransfer.
				nodesSayKeyRevokedTransferring.remove(source);
			}
			cancelSend(source, uid);
			maybeNotRevoked();
			return true;
		}
		
		if(updateManager.isBlown()) {
			if(logMINOR)
				Logger.minor(this, "Already blown, so not receiving from " + source + "(" + uid + ")");
			cancelSend(source, uid);
			return true;
		}

		if(length > NodeUpdateManager.MAX_REVOCATION_KEY_BLOB_LENGTH) {
			System.err.println("Node " + source.userToString() + " offered us a revocation certificate " + SizeUtil.formatSize(length) + " long. This is unacceptably long so we have refused the transfer. No real revocation cert would be this big.");
			Logger.error(this, "Node " + source.userToString() + " offered us a revocation certificate " + SizeUtil.formatSize(length) + " long. This is unacceptably long so we have refused the transfer. No real revocation cert would be this big.");
			synchronized(UpdateOverMandatoryManager.this) {
				nodesSayKeyRevoked.remove(source);
				nodesSayKeyRevokedTransferring.remove(source);
			}
			cancelSend(source, uid);
			maybeNotRevoked();
			return true;
		}
		
		if(length <= 0) {
			System.err.println("Revocation key is zero bytes from "+source+" - ignoring as this is almost certainly a bug or an attack, it is definitely not valid.");
			synchronized(UpdateOverMandatoryManager.this) {
				nodesSayKeyRevoked.remove(source);
				// This is almost certainly not valid, don't add to nodesSayKeyRevokedFailedTransfer.
				nodesSayKeyRevokedTransferring.remove(source);
			}
			cancelSend(source, uid);
			maybeNotRevoked();
			return true;
		}
		
		System.err.println("Transferring auto-updater revocation certificate length "+length+" from "+source);

		// Okay, we can receive it

		final File temp;

		try {
			temp = File.createTempFile("revocation-", ".fblob.tmp", updateManager.node.clientCore.getPersistentTempDir());
			temp.deleteOnExit();
		} catch(IOException e) {
			System.err.println("Cannot save revocation certificate to disk and therefore cannot fetch it from our peer!: " + e);
			e.printStackTrace();
			updateManager.blow("Cannot fetch the revocation certificate from our peer because we cannot write it to disk: " + e, true);
			cancelSend(source, uid);
			return true;
		}

		RandomAccessFileWrapper raf;
		try {
			raf = new RandomAccessFileWrapper(temp, "rw");
		} catch(FileNotFoundException e) {
			Logger.error(this, "Peer " + source + " asked us for the blob file for the revocation key, we have downloaded it but don't have the file even though we did have it when we checked!: " + e, e);
			updateManager.blow("Internal error after fetching the revocation certificate from our peer, maybe out of disk space, file disappeared "+temp+" : " + e, true);
			return true;
		}
		
		// It isn't starting, it's transferring.
		synchronized(this) {
			nodesSayKeyRevokedTransferring.add(source);
			nodesSayKeyRevoked.remove(source);
		}
		
		PartiallyReceivedBulk prb = new PartiallyReceivedBulk(updateManager.node.getUSM(), length,
			Node.PACKET_SIZE, raf, false);

		final BulkReceiver br = new BulkReceiver(prb, source, uid, updateManager.ctr);

		updateManager.node.executor.execute(new Runnable() {

			public void run() {
				try {
				if(br.receive())
					// Success!
					processRevocationBlob(temp, source);
				else {
					Logger.error(this, "Failed to transfer revocation certificate from " + source);
					System.err.println("Failed to transfer revocation certificate from " + source);
					source.failedRevocationTransfer();
					int count = source.countFailedRevocationTransfers();
					boolean retry = count < 3;
					synchronized(UpdateOverMandatoryManager.this) {
						nodesSayKeyRevokedFailedTransfer.add(source);
						nodesSayKeyRevokedTransferring.remove(source);
						if(retry) {
							if(nodesSayKeyRevoked.contains(source))
								retry = false;
							else
								nodesSayKeyRevoked.add(source);
						}
					}
					maybeNotRevoked();
					if(retry) tryFetchRevocation(source);
				}
				} catch (Throwable t) {
					Logger.error(this, "Caught error while transferring revocation certificate from "+source+" : "+t, t);
					System.err.println("Peer "+source+" said that the revocation key has been blown, but we got an internal error while transferring it:");
					t.printStackTrace();
					updateManager.blow("Internal error while fetching the revocation certificate from our peer "+source+" : "+t, true);
					synchronized(UpdateOverMandatoryManager.this) {
						nodesSayKeyRevokedTransferring.remove(source);
					}
				}
			}
		}, "Revocation key receive for " + uid + " from " + source.userToString());

		return true;
	}

	protected void maybeNotRevoked() {
		synchronized(this) {
			if(!updateManager.peersSayBlown()) return;
			if(mightBeRevoked()) return;
			updateManager.notPeerClaimsKeyBlown();
		}
	}

	private boolean mightBeRevoked() {
		PeerNode[] started;
		PeerNode[] transferring;
		synchronized(this) {
			started = nodesSayKeyRevoked.toArray(new PeerNode[nodesSayKeyRevoked.size()]);
			transferring = nodesSayKeyRevokedTransferring.toArray(new PeerNode[nodesSayKeyRevokedTransferring.size()]);
		}
		// If a peer is not connected, ignore it.
		// If a peer has already tried 3 times to send the revocation cert, ignore it,
		// because it is probably evil.
		for(PeerNode peer : started) {
			if(!peer.isConnected()) continue;
			if(peer.countFailedRevocationTransfers() > 3) continue;
			return true;
		}
		for(PeerNode peer : transferring) {
			if(!peer.isConnected()) continue;
			if(peer.countFailedRevocationTransfers() > 3) continue;
			return true;
		}
		return false;
	}

	/**
	 * Process a binary blob for a revocation certificate (the revocation key).
	 * @param temp The file it was written to.
	 */
	protected void processRevocationBlob(final File temp, final PeerNode source) {

		SimpleBlockSet blocks = new SimpleBlockSet();

		DataInputStream dis = null;
		try {
			dis = new DataInputStream(new BufferedInputStream(new FileInputStream(temp)));
			BinaryBlob.readBinaryBlob(dis, blocks, true);
		} catch(FileNotFoundException e) {
			Logger.error(this, "Somebody deleted " + temp + " ? We lost the revocation certificate from " + source.userToString() + "!");
			System.err.println("Somebody deleted " + temp + " ? We lost the revocation certificate from " + source.userToString() + "!");
			updateManager.blow("Somebody deleted " + temp + " ? We lost the revocation certificate from " + source.userToString() + "!", true);
			return;
		} catch (EOFException e) {
			Logger.error(this, "Peer " + source.userToString() + " sent us an invalid revocation certificate! (data too short, might be truncated): " + e + " (data in " + temp + ")", e);
			System.err.println("Peer " + source.userToString() + " sent us an invalid revocation certificate! (data too short, might be truncated): " + e + " (data in " + temp + ")");
			// Probably malicious, might just be buggy, either way, it's not blown
			e.printStackTrace();
			// FIXME file will be kept until exit for debugging purposes
			return;
		} catch(BinaryBlobFormatException e) {
			Logger.error(this, "Peer " + source.userToString() + " sent us an invalid revocation certificate!: " + e + " (data in " + temp + ")", e);
			System.err.println("Peer " + source.userToString() + " sent us an invalid revocation certificate!: " + e + " (data in " + temp + ")");
			// Probably malicious, might just be buggy, either way, it's not blown
			e.printStackTrace();
			// FIXME file will be kept until exit for debugging purposes
			return;
		} catch(IOException e) {
			Logger.error(this, "Could not read revocation cert from temp file " + temp + " from node " + source.userToString() + " ! : "+e, e);
			System.err.println("Could not read revocation cert from temp file " + temp + " from node " + source.userToString() + " ! : "+e);
			e.printStackTrace();
			updateManager.blow("Could not read revocation cert from temp file " + temp + " from node " + source.userToString() + " ! : "+e, true);
			// FIXME will be kept until exit for debugging purposes
			return;
		} finally {
			if(dis != null)
				try {
					dis.close();
				} catch(IOException e) {
					// Ignore
				}
		}

		// Fetch our revocation key from the datastore plus the binary blob

		FetchContext seedContext = updateManager.node.clientCore.makeClient((short) 0, true).getFetchContext();
		FetchContext tempContext = new FetchContext(seedContext, FetchContext.IDENTICAL_MASK, true, blocks);
		// If it is too big, we get a TOO_BIG. This is fatal so we will blow, which is the right thing as it means the top block is valid.
		tempContext.maxOutputLength = NodeUpdateManager.MAX_REVOCATION_KEY_LENGTH;
		tempContext.maxTempLength = NodeUpdateManager.MAX_REVOCATION_KEY_TEMP_LENGTH;
		tempContext.localRequestOnly = true;

		File f;
		FileBucket b = null;
		try {
			f = File.createTempFile("revocation-", ".fblob.tmp", updateManager.node.clientCore.getPersistentTempDir());
			b = new FileBucket(f, false, false, true, true, true);
		} catch(IOException e) {
			Logger.error(this, "Cannot share revocation key from " + source.userToString() + " with our peers because cannot write the cleaned version to disk: " + e, e);
			System.err.println("Cannot share revocation key from " + source.userToString() + " with our peers because cannot write the cleaned version to disk: " + e);
			e.printStackTrace();
			b = null;
			f = null;
		}
		final FileBucket cleanedBlob = b;
		final File cleanedBlobFile = f;

		ClientGetCallback myCallback = new ClientGetCallback() {

			public void onFailure(FetchException e, ClientGetter state, ObjectContainer container) {
				if(e.mode == FetchException.CANCELLED) {
					// Eh?
					Logger.error(this, "Cancelled fetch from store/blob of revocation certificate from " + source.userToString());
					System.err.println("Cancelled fetch from store/blob of revocation certificate from " + source.userToString() + " to " + temp + " - please report to developers");
				// Probably best to keep files around for now.
				} else if(e.isFatal()) {
					// Blown: somebody inserted a revocation message, but it was corrupt as inserted
					// However it had valid signatures etc.

					System.err.println("Got revocation certificate from " + source.userToString() + " (fatal error i.e. someone with the key inserted bad data) : "+e);
					// Blow the update, and propagate the revocation certificate.
					updateManager.revocationChecker.onFailure(e, state, cleanedBlobFile);
					temp.delete();

					insertBlob(updateManager.revocationChecker.getBlobFile(), "revocation");

				} else {
					Logger.error(this, "Failed to fetch revocation certificate from blob from " + source.userToString() + " : "+e+" : this is almost certainly bogus i.e. the auto-update is fine but the node is broken.");
					System.err.println("Failed to fetch revocation certificate from blob from " + source.userToString() + " : "+e+" : this is almost certainly bogus i.e. the auto-update is fine but the node is broken.");
					// This is almost certainly bogus.
				}
			}
			public void onMajorProgress(ObjectContainer container) {
				// Ignore
			}

			public void onSuccess(FetchResult result, ClientGetter state, ObjectContainer container) {
				System.err.println("Got revocation certificate from " + source.userToString());
				updateManager.revocationChecker.onSuccess(result, state, cleanedBlobFile);
				temp.delete();
				insertBlob(updateManager.revocationChecker.getBlobFile(), "revocation");
			}
		};

		ClientGetter cg = new ClientGetter(myCallback,
			updateManager.revocationURI, tempContext, (short) 0, this, null, cleanedBlob);

		try {
			updateManager.node.clientCore.clientContext.start(cg);
		} catch(FetchException e1) {
			System.err.println("Failed to decode UOM blob: " + e1);
			e1.printStackTrace();
			myCallback.onFailure(e1, cg, null);
		} catch (DatabaseDisabledException e) {
			// Impossible
		}

	}

	protected void insertBlob(final File blob, final String type) {
		ClientPutCallback callback = new ClientPutCallback() {

			public void onFailure(InsertException e, BaseClientPutter state, ObjectContainer container) {
				Logger.error(this, "Failed to insert "+type+" binary blob: " + e, e);
			}
			
			public void onFetchable(BaseClientPutter state, ObjectContainer container) {
				// Ignore
			}
			
			public void onGeneratedURI(FreenetURI uri, BaseClientPutter state, ObjectContainer container) {
				// Ignore
			}
			
			public void onMajorProgress(ObjectContainer container) {
				// Ignore
			}
			
			public void onSuccess(BaseClientPutter state, ObjectContainer container) {
				// All done. Cool.
				Logger.normal(this, "Inserted "+type+" binary blob");
			}
		};
		FileBucket bucket = new FileBucket(blob, true, false, false, false, false);
		// We are inserting a binary blob so we don't need to worry about CompatibilityMode etc.
		InsertContext ctx = updateManager.node.clientCore.makeClient(RequestStarter.INTERACTIVE_PRIORITY_CLASS).getInsertContext(true);
		ClientPutter putter = new ClientPutter(callback, bucket,
			FreenetURI.EMPTY_CHK_URI, null, ctx,
			RequestStarter.INTERACTIVE_PRIORITY_CLASS, false, false, this, null, true, updateManager.node.clientCore.clientContext, null);
		try {
			updateManager.node.clientCore.clientContext.start(putter, false);
		} catch(InsertException e1) {
			Logger.error(this, "Failed to start insert of "+type+" binary blob: " + e1, e1);
		} catch (DatabaseDisabledException e) {
			// Impossible
		}
	}

	private void cancelSend(PeerNode source, long uid) {
		Message msg = DMT.createFNPBulkReceiveAborted(uid);
		try {
			source.sendAsync(msg, null, updateManager.ctr);
		} catch(NotConnectedException e1) {
			// Ignore
		}
	}

	public void killAlert() {
		updateManager.node.clientCore.alerts.unregister(alert);
	}

	public void handleRequestJar(Message m, final PeerNode source, final boolean isExt) {
		final String name = isExt ? "ext" : "main";
		
		Message msg;
		final BulkTransmitter bt;
		final RandomAccessFileWrapper raf;

		if (source.isOpennet() && updateManager.isSeednode()) {
			Logger.normal(this, "Peer " + source
					+ " asked us for the blob file for " + name
					+ "; We are a seenode, so we ignore it!");
			return;
		}
		// Do we have the data?

		int version = isExt ? updateManager.newExtJarVersion() : updateManager.newMainJarVersion();
		File data = isExt ? updateManager.getExtBlob(version) : updateManager.getMainBlob(version);

		if(data == null) {
			Logger.normal(this, "Peer " + source + " asked us for the blob file for the "+name+" jar but we don't have it!");
			// Probably a race condition on reconnect, hopefully we'll be asked again
			return;
		}

		final long uid = m.getLong(DMT.UID);

		if(!source.sendingUOMJar(isExt)) {
			Logger.error(this, "Peer "+source+" asked for UOM "+(isExt?"ext":"main")+" jar twice");
<<<<<<< HEAD
			return;
		}
		
		final RandomAccessFileWrapper raf;
		try {
			raf = new RandomAccessFileWrapper(data, "r");
		} catch(FileNotFoundException e) {
			Logger.error(this, "Peer " + source + " asked us for the blob file for the "+name+" jar, we have downloaded it but don't have the file even though we did have it when we checked!: " + e, e);
			return;
		}

		final PartiallyReceivedBulk prb;
		long length;
		try {
			length = raf.size();
			prb = new PartiallyReceivedBulk(updateManager.node.getUSM(), length,
				Node.PACKET_SIZE, raf, true);
		} catch(IOException e) {
			Logger.error(this, "Peer " + source + " asked us for the blob file for the "+name+" jar, we have downloaded it but we can't determine the file size: " + e, e);
			raf.close();
=======
>>>>>>> 5473d590
			return;
		}
		
		try {
			
			try {
				raf = new RandomAccessFileWrapper(data, "r");
			} catch(FileNotFoundException e) {
				Logger.error(this, "Peer " + source + " asked us for the blob file for the "+name+" jar, we have downloaded it but don't have the file even though we did have it when we checked!: " + e, e);
				return;
			}
			
			final PartiallyReceivedBulk prb;
			long length;
			try {
				length = raf.size();
				prb = new PartiallyReceivedBulk(updateManager.node.getUSM(), length,
						Node.PACKET_SIZE, raf, true);
			} catch(IOException e) {
				Logger.error(this, "Peer " + source + " asked us for the blob file for the "+name+" jar, we have downloaded it but we can't determine the file size: " + e, e);
				raf.close();
				return;
			}
			
			try {
				bt = new BulkTransmitter(prb, source, uid, false, updateManager.ctr, true);
			} catch(DisconnectedException e) {
				Logger.error(this, "Peer " + source + " asked us for the blob file for the "+name+" jar, then disconnected: " + e, e);
				raf.close();
				return;
			}
			
			msg =
				isExt ? DMT.createUOMSendingExtra(uid, length, updateManager.extURI.toString(), version) :
					DMT.createUOMSendingMain(uid, length, updateManager.updateURI.toString(), version);
			
		} catch (RuntimeException e) {
			source.finishedSendingUOMJar(isExt);
			throw e;
		} catch (Error e) {
			source.finishedSendingUOMJar(isExt);
			throw e;
		}
		
		final Runnable r = new Runnable() {

			public void run() {
				try {
					if(!bt.send())
						Logger.error(this, "Failed to send "+name+" jar blob to " + source.userToString() + " : " + bt.getCancelReason());
					else
						Logger.normal(this, "Sent "+name+" jar blob to " + source.userToString());
					raf.close();
				} finally {
					source.finishedSendingUOMJar(isExt);
				}
			}
		};

		try {
			source.sendAsync(msg, new AsyncMessageCallback() {

				public void acknowledged() {
					if(logMINOR)
						Logger.minor(this, "Sending data...");
					// Send the data

					updateManager.node.executor.execute(r, name+" jar send for " + uid + " to " + source.userToString());
				}

				public void disconnected() {
					// Argh
					Logger.error(this, "Peer " + source + " asked us for the blob file for the "+name+" jar, then disconnected when we tried to send the UOMSendingMain");
					source.finishedSendingUOMJar(isExt);
				}

				public void fatalError() {
					// Argh
					Logger.error(this, "Peer " + source + " asked us for the blob file for the "+name+" jar, then got a fatal error when we tried to send the UOMSendingMain");
					source.finishedSendingUOMJar(isExt);
				}

				public void sent() {
					if(logMINOR)
						Logger.minor(this, "Message sent, data soon");
				}

				@Override
				public String toString() {
					return super.toString() + "(" + uid + ":" + source.getPeer() + ")";
				}
			}, updateManager.ctr);
		} catch(NotConnectedException e) {
			Logger.error(this, "Peer " + source + " asked us for the blob file for the "+name+" jar, then disconnected when we tried to send the UOMSendingExt: " + e, e);
			return;
		} catch (RuntimeException e) {
			source.finishedSendingUOMJar(isExt);
			throw e;
		} catch (Error e) {
			source.finishedSendingUOMJar(isExt);
			throw e;
		}

	}
	
	public boolean handleSendingMain(Message m, final PeerNode source) {
		final long uid = m.getLong(DMT.UID);
		final long length = m.getLong(DMT.FILE_LENGTH);
		String key = m.getString(DMT.MAIN_JAR_KEY);
		final int version = m.getInt(DMT.MAIN_JAR_VERSION);
		final FreenetURI jarURI;
		try {
			jarURI = new FreenetURI(key).setSuggestedEdition(version);
		} catch(MalformedURLException e) {
			Logger.error(this, "Failed receiving main jar " + version + " because URI not parsable: " + e + " for " + key, e);
			System.err.println("Failed receiving main jar " + version + " because URI not parsable: " + e + " for " + key);
			e.printStackTrace();
			cancelSend(source, uid);
			synchronized(this) {
				this.nodesAskedSendMainJar.remove(source);
			}
			return true;
		}

		if(!jarURI.equals(updateManager.updateURI.setSuggestedEdition(version))) {
			System.err.println("Node sending us a main jar update (" + version + ") from the wrong URI:\n" +
				"Node: " + source.userToString() + "\n" +
				"Our   URI: " + updateManager.updateURI + "\n" +
				"Their URI: " + jarURI);
			cancelSend(source, uid);
			synchronized(this) {
				this.nodesAskedSendMainJar.remove(source);
			}
			return true;
		}

		if(updateManager.isBlown()) {
			if(logMINOR)
				Logger.minor(this, "Key blown, so not receiving main jar from " + source + "(" + uid + ")");
			cancelSend(source, uid);
			synchronized(this) {
				this.nodesAskedSendMainJar.remove(source);
			}
			return true;
		}

		if(length > NodeUpdateManager.MAX_MAIN_JAR_LENGTH) {
			System.err.println("Node " + source.userToString() + " offered us a main jar (" + version + ") " + SizeUtil.formatSize(length) + " long. This is unacceptably long so we have refused the transfer.");
			Logger.error(this, "Node " + source.userToString() + " offered us a main jar (" + version + ") " + SizeUtil.formatSize(length) + " long. This is unacceptably long so we have refused the transfer.");
			// If the transfer fails, we don't try again.
			cancelSend(source, uid);
			synchronized(this) {
				this.nodesAskedSendMainJar.remove(source);
			}
			return true;
		}

		// Okay, we can receive it

		final File temp;

		try {
			temp = File.createTempFile("main-", ".fblob.tmp", updateManager.node.clientCore.getPersistentTempDir());
			temp.deleteOnExit();
		} catch(IOException e) {
			System.err.println("Cannot save new main jar to disk and therefore cannot fetch it from our peer!: " + e);
			e.printStackTrace();
			cancelSend(source, uid);
			synchronized(this) {
				this.nodesAskedSendMainJar.remove(source);
			}
			return true;
		}

		RandomAccessFileWrapper raf;
		try {
			raf = new RandomAccessFileWrapper(temp, "rw");
		} catch(FileNotFoundException e) {
			Logger.error(this, "Peer " + source + " sending us a main jar binary blob, but we lost the temp file " + temp + " : " + e, e);
			synchronized(this) {
				this.nodesAskedSendMainJar.remove(source);
			}
			return true;
		}

		PartiallyReceivedBulk prb = new PartiallyReceivedBulk(updateManager.node.getUSM(), length,
			Node.PACKET_SIZE, raf, false);

		final BulkReceiver br = new BulkReceiver(prb, source, uid, updateManager.ctr);

		updateManager.node.executor.execute(new Runnable() {

			public void run() {
				try {
					synchronized(UpdateOverMandatoryManager.class) {
						nodesAskedSendMainJar.remove(source);
						nodesSendingMainJar.add(source);
					}
					if(br.receive())
						// Success!
						processMainJarBlob(temp, source, version, jarURI);
					else {
						Logger.error(this, "Failed to transfer main jar " + version + " from " + source);
						System.err.println("Failed to transfer main jar " + version + " from " + source);
					}
				} finally {
					synchronized(UpdateOverMandatoryManager.class) {
						nodesSendingMainJar.remove(source);
					}
				}
			}
		}, "Main jar (" + version + ") receive for " + uid + " from " + source.userToString());

		return true;
	}

	public boolean handleSendingExt(Message m, final PeerNode source) {
		final long uid = m.getLong(DMT.UID);
		final long length = m.getLong(DMT.FILE_LENGTH);
		String key = m.getString(DMT.EXTRA_JAR_KEY);
		final int version = m.getInt(DMT.EXTRA_JAR_VERSION);
		final FreenetURI jarURI;
		try {
			jarURI = new FreenetURI(key).setSuggestedEdition(version);
		} catch(MalformedURLException e) {
			Logger.error(this, "Failed receiving ext jar " + version + " because URI not parsable: " + e + " for " + key, e);
			System.err.println("Failed receiving ext jar " + version + " because URI not parsable: " + e + " for " + key);
			e.printStackTrace();
			cancelSend(source, uid);
			synchronized(this) {
				this.nodesAskedSendExtJar.remove(source);
			}
			return true;
		}

		if(!jarURI.equals(updateManager.extURI.setSuggestedEdition(version))) {
			System.err.println("Node sending us a ext jar update (" + version + ") from the wrong URI:\n" +
				"Node: " + source.userToString() + "\n" +
				"Our   URI: " + updateManager.extURI + "\n" +
				"Their URI: " + jarURI);
			cancelSend(source, uid);
			synchronized(this) {
				this.nodesAskedSendExtJar.remove(source);
			}
			return true;
		}

		if(updateManager.isBlown()) {
			if(logMINOR)
				Logger.minor(this, "Key blown, so not receiving main jar from " + source + "(" + uid + ")");
			cancelSend(source, uid);
			synchronized(this) {
				this.nodesAskedSendExtJar.remove(source);
			}
			return true;
		}

		if(length > NodeUpdateManager.MAX_MAIN_JAR_LENGTH) {
			System.err.println("Node " + source.userToString() + " offered us a ext jar (" + version + ") " + SizeUtil.formatSize(length) + " long. This is unacceptably long so we have refused the transfer.");
			Logger.error(this, "Node " + source.userToString() + " offered us a ext jar (" + version + ") " + SizeUtil.formatSize(length) + " long. This is unacceptably long so we have refused the transfer.");
			// If the transfer fails, we don't try again.
			cancelSend(source, uid);
			synchronized(this) {
				this.nodesAskedSendExtJar.remove(source);
			}
			return true;
		}

		// Okay, we can receive it

		final File temp;

		try {
			temp = File.createTempFile("ext-", ".fblob.tmp", updateManager.node.clientCore.getPersistentTempDir());
			temp.deleteOnExit();
		} catch(IOException e) {
			System.err.println("Cannot save new ext jar to disk and therefore cannot fetch it from our peer!: " + e);
			e.printStackTrace();
			cancelSend(source, uid);
			synchronized(this) {
				this.nodesAskedSendExtJar.remove(source);
			}
			return true;
		}

		RandomAccessFileWrapper raf;
		try {
			raf = new RandomAccessFileWrapper(temp, "rw");
		} catch(FileNotFoundException e) {
			Logger.error(this, "Peer " + source + " sending us a ext jar binary blob, but we lost the temp file " + temp + " : " + e, e);
			synchronized(this) {
				this.nodesAskedSendExtJar.remove(source);
			}
			return true;
		}

		PartiallyReceivedBulk prb = new PartiallyReceivedBulk(updateManager.node.getUSM(), length,
			Node.PACKET_SIZE, raf, false);

		final BulkReceiver br = new BulkReceiver(prb, source, uid, updateManager.ctr);

		updateManager.node.executor.execute(new Runnable() {

			public void run() {
				try {
					synchronized(UpdateOverMandatoryManager.class) {
						nodesAskedSendExtJar.remove(source);
						nodesSendingExtJar.add(source);
					}
					if(br.receive())
						// Success!
						processExtJarBlob(temp, source, version, jarURI);
					else {
						Logger.error(this, "Failed to transfer ext jar " + version + " from " + source);
						System.err.println("Failed to transfer ext jar " + version + " from " + source);
					}
				} finally {
					synchronized(UpdateOverMandatoryManager.class) {
						nodesSendingExtJar.remove(source);
					}
				}
			}
		}, "Ext jar (" + version + ") receive for " + uid + " from " + source.userToString());

		return true;
	}

	protected void processMainJarBlob(final File temp, final PeerNode source, final int version, FreenetURI uri) {
		SimpleBlockSet blocks = new SimpleBlockSet();

		DataInputStream dis = null;
		try {
			dis = new DataInputStream(new BufferedInputStream(new FileInputStream(temp)));
			BinaryBlob.readBinaryBlob(dis, blocks, true);
		} catch(FileNotFoundException e) {
			Logger.error(this, "Somebody deleted " + temp + " ? We lost the main jar (" + version + ") from " + source.userToString() + "!");
			System.err.println("Somebody deleted " + temp + " ? We lost the main jar (" + version + ") from " + source.userToString() + "!");
			return;
		} catch(IOException e) {
			Logger.error(this, "Could not read main jar (" + version + ") from temp file " + temp + " from node " + source.userToString() + " !");
			System.err.println("Could not read main jar (" + version + ") from temp file " + temp + " from node " + source.userToString() + " !");
			// FIXME will be kept until exit for debugging purposes
			return;
		} catch(BinaryBlobFormatException e) {
			Logger.error(this, "Peer " + source.userToString() + " sent us an invalid main jar (" + version + ")!: " + e, e);
			System.err.println("Peer " + source.userToString() + " sent us an invalid main jar (" + version + ")!: " + e);
			e.printStackTrace();
			// FIXME will be kept until exit for debugging purposes
			return;
		} finally {
			if(dis != null)
				try {
					dis.close();
				} catch(IOException e) {
					// Ignore
				}
		}

		// Fetch the jar from the datastore plus the binary blob

		FetchContext seedContext = updateManager.node.clientCore.makeClient((short) 0, true).getFetchContext();
		FetchContext tempContext = new FetchContext(seedContext, FetchContext.IDENTICAL_MASK, true, blocks);
		tempContext.localRequestOnly = true;

		File f;
		FileBucket b = null;
		try {
			f = File.createTempFile("main-", ".fblob.tmp", updateManager.node.clientCore.getPersistentTempDir());
			f.deleteOnExit();
			b = new FileBucket(f, false, false, true, true, true);
		} catch(IOException e) {
			Logger.error(this, "Cannot share main jar from " + source.userToString() + " with our peers because cannot write the cleaned version to disk: " + e, e);
			System.err.println("Cannot share main jar from " + source.userToString() + " with our peers because cannot write the cleaned version to disk: " + e);
			e.printStackTrace();
			b = null;
			f = null;
		}
		final FileBucket cleanedBlob = b;
		final File cleanedBlobFile = f;

		ClientGetCallback myCallback = new ClientGetCallback() {

			public void onFailure(FetchException e, ClientGetter state, ObjectContainer container) {
				if(e.mode == FetchException.CANCELLED) {
					// Eh?
					Logger.error(this, "Cancelled fetch from store/blob of main jar (" + version + ") from " + source.userToString());
					System.err.println("Cancelled fetch from store/blob of main jar (" + version + ") from " + source.userToString() + " to " + temp + " - please report to developers");
				// Probably best to keep files around for now.
				} else if(e.isFatal()) {
					// Bogus as inserted. Ignore.
					temp.delete();
					Logger.error(this, "Failed to fetch main jar " + version + " from " + source.userToString() + " : fatal error (update was probably inserted badly): " + e, e);
					System.err.println("Failed to fetch main jar " + version + " from " + source.userToString() + " : fatal error (update was probably inserted badly): " + e);
				} else {
					Logger.error(this, "Failed to fetch main jar " + version + " from blob from " + source.userToString());
					System.err.println("Failed to fetch main jar " + version + " from blob from " + source.userToString());
				}
			}

			public void onMajorProgress(ObjectContainer container) {
				// Ignore
			}

			public void onSuccess(FetchResult result, ClientGetter state, ObjectContainer container) {
				System.err.println("Got main jar version " + version + " from " + source.userToString());
				if(result.size() == 0) {
					System.err.println("Ignoring because 0 bytes long");
					return;
				}

				NodeUpdater mainUpdater = updateManager.mainUpdater;
				if(mainUpdater == null) {
					System.err.println("Not updating because updater is disabled!");
					return;
				}
				mainUpdater.onSuccess(result, state, cleanedBlobFile, version);
				temp.delete();
				insertBlob(mainUpdater.getBlobFile(version), "main jar");
			}
		};

		ClientGetter cg = new ClientGetter(myCallback,
			uri, tempContext, (short) 0, this, null, cleanedBlob);

		try {
			updateManager.node.clientCore.clientContext.start(cg);
		} catch(FetchException e1) {
			myCallback.onFailure(e1, cg, null);
		} catch (DatabaseDisabledException e) {
			// Impossible
		}

	}

	protected void processExtJarBlob(final File temp, final PeerNode source, final int version, FreenetURI uri) {
		SimpleBlockSet blocks = new SimpleBlockSet();

		DataInputStream dis = null;
		try {
			dis = new DataInputStream(new BufferedInputStream(new FileInputStream(temp)));
			BinaryBlob.readBinaryBlob(dis, blocks, true);
		} catch(FileNotFoundException e) {
			Logger.error(this, "Somebody deleted " + temp + " ? We lost the ext jar (" + version + ") from " + source.userToString() + "!");
			System.err.println("Somebody deleted " + temp + " ? We lost the ext jar (" + version + ") from " + source.userToString() + "!");
			return;
		} catch(IOException e) {
			Logger.error(this, "Could not read ext jar (" + version + ") from temp file " + temp + " from node " + source.userToString() + " !");
			System.err.println("Could not read ext jar (" + version + ") from temp file " + temp + " from node " + source.userToString() + " !");
			// FIXME will be kept until exit for debugging purposes
			return;
		} catch(BinaryBlobFormatException e) {
			Logger.error(this, "Peer " + source.userToString() + " sent us an invalid ext jar (" + version + ")!: " + e, e);
			System.err.println("Peer " + source.userToString() + " sent us an invalid ext jar (" + version + ")!: " + e);
			e.printStackTrace();
			// FIXME will be kept until exit for debugging purposes
			return;
		} finally {
			if(dis != null)
				try {
					dis.close();
				} catch(IOException e) {
					// Ignore
				}
		}

		// Fetch the jar from the datastore plus the binary blob

		FetchContext seedContext = updateManager.node.clientCore.makeClient((short) 0, true).getFetchContext();
		FetchContext tempContext = new FetchContext(seedContext, FetchContext.IDENTICAL_MASK, true, blocks);
		tempContext.localRequestOnly = true;

		File f;
		FileBucket b = null;
		try {
			f = File.createTempFile("ext-", ".fblob.tmp", updateManager.node.clientCore.getPersistentTempDir());
			f.deleteOnExit();
			b = new FileBucket(f, false, false, true, true, true);
		} catch(IOException e) {
			Logger.error(this, "Cannot share ext jar from " + source.userToString() + " with our peers because cannot write the cleaned version to disk: " + e, e);
			System.err.println("Cannot share ext jar from " + source.userToString() + " with our peers because cannot write the cleaned version to disk: " + e);
			e.printStackTrace();
			b = null;
			f = null;
		}
		final FileBucket cleanedBlob = b;
		final File cleanedBlobFile = f;

		ClientGetCallback myCallback = new ClientGetCallback() {

			public void onFailure(FetchException e, ClientGetter state, ObjectContainer container) {
				if(e.mode == FetchException.CANCELLED) {
					// Eh?
					Logger.error(this, "Cancelled fetch from store/blob of ext jar (" + version + ") from " + source.userToString());
					System.err.println("Cancelled fetch from store/blob of ext jar (" + version + ") from " + source.userToString() + " to " + temp + " - please report to developers");
				// Probably best to keep files around for now.
				} else if(e.isFatal()) {
					// Bogus as inserted. Ignore.
					temp.delete();
					Logger.error(this, "Failed to fetch ext jar " + version + " from " + source.userToString() + " : fatal error (update was probably inserted badly): " + e, e);
					System.err.println("Failed to fetch ext jar " + version + " from " + source.userToString() + " : fatal error (update was probably inserted badly): " + e);
				} else {
					Logger.error(this, "Failed to fetch ext jar " + version + " from blob from " + source.userToString());
					System.err.println("Failed to fetch ext jar " + version + " from blob from " + source.userToString());
				}
			}

			public void onMajorProgress(ObjectContainer container) {
				// Ignore
			}

			public void onSuccess(FetchResult result, ClientGetter state, ObjectContainer container) {
				System.err.println("Got ext jar version " + version + " from " + source.userToString());
				if(result.size() == 0) {
					System.err.println("Ignoring because 0 bytes long");
					return;
				}

				NodeUpdater extUpdater = updateManager.extUpdater;
				if(extUpdater == null) {
					System.err.println("Not updating because ext updater is disabled!");
					return;
				}
				extUpdater.onSuccess(result, state, cleanedBlobFile, version);
				temp.delete();
				insertBlob(extUpdater.getBlobFile(version), "ext jar");
			}
		};

		ClientGetter cg = new ClientGetter(myCallback,
				uri, tempContext, (short) 0, this, null, cleanedBlob);

			try {
				updateManager.node.clientCore.clientContext.start(cg);
			} catch(FetchException e1) {
				myCallback.onFailure(e1, cg, null);
			} catch (DatabaseDisabledException e) {
				// Impossible
			}

	}

	protected boolean removeOldTempFiles() {
		File oldTempFilesPeerDir = updateManager.node.clientCore.getPersistentTempDir();
		if(!oldTempFilesPeerDir.exists())
			return false;
		if(!oldTempFilesPeerDir.isDirectory()) {
			Logger.error(this, "Persistent temporary files location is not a directory: " + oldTempFilesPeerDir.getPath());
			return false;
		}

		boolean gotError = false;
		File[] oldTempFiles = oldTempFilesPeerDir.listFiles(new FileFilter() {

			private final int lastGoodMainBuildNumber = Version.lastGoodBuild();
			private final int recommendedExtBuildNumber = NodeStarter.RECOMMENDED_EXT_BUILD_NUMBER;

			public boolean accept(File file) {
				String fileName = file.getName();

				if(fileName.startsWith("revocation-") && fileName.endsWith(".fblob.tmp"))
					return true;

				String buildNumberStr;
				int buildNumber;
				Matcher extBuildNumberMatcher = extBuildNumberPattern.matcher(fileName);
				Matcher mainBuildNumberMatcher = mainBuildNumberPattern.matcher(fileName);
				Matcher extTempBuildNumberMatcher = extTempBuildNumberPattern.matcher(fileName);
				Matcher mainTempBuildNumberMatcher = mainTempBuildNumberPattern.matcher(fileName);
				Matcher revocationTempBuildNumberMatcher = revocationTempBuildNumberPattern.matcher(fileName);

				if(mainBuildNumberMatcher.matches()) {
					try {
					buildNumberStr = mainBuildNumberMatcher.group(1);
					buildNumber = Integer.parseInt(buildNumberStr);
					if(buildNumber < lastGoodMainBuildNumber)
						return true;
					} catch (NumberFormatException e) {
						Logger.error(this, "Wierd file in persistent temp: "+fileName);
						return false;
					}
				} else if(extBuildNumberMatcher.matches()) {
					try {
					buildNumberStr = extBuildNumberMatcher.group(1);
					buildNumber = Integer.parseInt(buildNumberStr);
					if(buildNumber < recommendedExtBuildNumber)
						return true;
					} catch (NumberFormatException e) {
						Logger.error(this, "Wierd file in persistent temp: "+fileName);
						return false;
					}
				} else if(mainTempBuildNumberMatcher.matches() || extTempBuildNumberMatcher.matches() || revocationTempBuildNumberMatcher.matches()) {
					// Temporary file, can be deleted
					return true;
				}

				return false;
			}
		});

		for(File fileToDelete : oldTempFiles) {
			String fileToDeleteName = fileToDelete.getName();
			if(!fileToDelete.delete()) {
				if(fileToDelete.exists())
					Logger.error(this, "Cannot delete temporary persistent file " + fileToDeleteName + " even though it exists: must be TOO persistent :)");
				else
					Logger.normal(this, "Temporary persistent file does not exist when deleting: " + fileToDeleteName);
				gotError = true;
			}
		}

		return !gotError;
	}

	public boolean persistent() {
		return false;
	}

	public void removeFrom(ObjectContainer container) {
		throw new UnsupportedOperationException();
	}

	public void disconnected(PeerNode pn) {
		synchronized(this) {
			nodesSayKeyRevoked.remove(pn);
			nodesSayKeyRevokedFailedTransfer.remove(pn);
			nodesSayKeyRevokedTransferring.remove(pn);
			nodesOfferedMainJar.remove(pn);
			nodesOfferedExtJar.remove(pn);
			nodesAskedSendMainJar.remove(pn);
			nodesAskedSendExtJar.remove(pn);
			nodesSendingMainJar.remove(pn);
			nodesSendingExtJar.remove(pn);
		}
		maybeNotRevoked();
	}

	public boolean fetchingFromTwo() {
		synchronized(this) {
			return (this.nodesSendingMainJar.size() + this.nodesSendingExtJar.size()) >= 2;
		}
	}

	public boolean realTimeFlag() {
		return false;
	}
}<|MERGE_RESOLUTION|>--- conflicted
+++ resolved
@@ -1216,29 +1216,6 @@
 
 		if(!source.sendingUOMJar(isExt)) {
 			Logger.error(this, "Peer "+source+" asked for UOM "+(isExt?"ext":"main")+" jar twice");
-<<<<<<< HEAD
-			return;
-		}
-		
-		final RandomAccessFileWrapper raf;
-		try {
-			raf = new RandomAccessFileWrapper(data, "r");
-		} catch(FileNotFoundException e) {
-			Logger.error(this, "Peer " + source + " asked us for the blob file for the "+name+" jar, we have downloaded it but don't have the file even though we did have it when we checked!: " + e, e);
-			return;
-		}
-
-		final PartiallyReceivedBulk prb;
-		long length;
-		try {
-			length = raf.size();
-			prb = new PartiallyReceivedBulk(updateManager.node.getUSM(), length,
-				Node.PACKET_SIZE, raf, true);
-		} catch(IOException e) {
-			Logger.error(this, "Peer " + source + " asked us for the blob file for the "+name+" jar, we have downloaded it but we can't determine the file size: " + e, e);
-			raf.close();
-=======
->>>>>>> 5473d590
 			return;
 		}
 		
