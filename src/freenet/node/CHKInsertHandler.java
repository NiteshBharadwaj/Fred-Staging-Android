--- conflicted
+++ resolved
@@ -438,11 +438,7 @@
 		// Be generous with unlocking incoming requests, and cautious with
 		// unlocking outgoing requests, hence avoid problems. If we wait until
 		// the completion has been acknowledged, then there will be a period
-<<<<<<< HEAD
-		// during which downstream thinks we have unlocked but we haven't, 
-=======
 		// during which the originator thinks we have unlocked but we haven't, 
->>>>>>> 6eb8bc44
 		// which will cause unnecessary rejects and thus mandatory backoff.
     	tag.unlockHandler();
         
