package freenet.clients.http;

import java.io.ByteArrayOutputStream;
import java.io.IOException;
import java.io.InputStream;
import java.io.OutputStream;
import java.net.MalformedURLException;
import java.net.SocketException;
import java.net.URI;
import java.net.URISyntaxException;
import java.util.Arrays;
import java.util.HashSet;
import java.util.Set;

import com.db4o.ObjectContainer;

import freenet.client.DefaultMIMETypes;
import freenet.client.FetchException;
import freenet.client.FetchResult;
import freenet.client.HighLevelSimpleClient;
import freenet.client.async.ClientContext;
import freenet.clients.http.ajaxpush.DismissAlertToadlet;
import freenet.clients.http.ajaxpush.LogWritebackToadlet;
import freenet.clients.http.ajaxpush.PushDataToadlet;
import freenet.clients.http.ajaxpush.PushFailoverToadlet;
import freenet.clients.http.ajaxpush.PushKeepaliveToadlet;
import freenet.clients.http.ajaxpush.PushLeavingToadlet;
import freenet.clients.http.ajaxpush.PushNotificationToadlet;
import freenet.clients.http.ajaxpush.PushTesterToadlet;
import freenet.clients.http.bookmark.BookmarkManager;
import freenet.clients.http.filter.ContentFilter;
import freenet.clients.http.filter.FoundURICallback;
import freenet.clients.http.filter.PushingTagReplacerCallback;
import freenet.clients.http.filter.UnsafeContentTypeException;
import freenet.clients.http.filter.ContentFilter.FilterOutput;
import freenet.clients.http.updateableelements.ProgressBarElement;
import freenet.clients.http.updateableelements.ProgressInfoElement;
import freenet.clients.http.updateableelements.TesterElement;
import freenet.config.Config;
import freenet.config.SubConfig;
import freenet.crypt.SHA256;
import freenet.keys.FreenetURI;
import freenet.l10n.NodeL10n;
import freenet.node.Node;
import freenet.node.NodeClientCore;
import freenet.node.RequestClient;
import freenet.node.RequestStarter;
import freenet.node.SecurityLevels.PHYSICAL_THREAT_LEVEL;
import freenet.pluginmanager.PluginInfoWrapper;
import freenet.support.HTMLEncoder;
import freenet.support.HTMLNode;
import freenet.support.HexUtil;
import freenet.support.Logger;
import freenet.support.MultiValueTable;
import freenet.support.SizeUtil;
import freenet.support.URIPreEncoder;
import freenet.support.URLEncoder;
import freenet.support.api.Bucket;
import freenet.support.api.BucketFactory;
import freenet.support.api.HTTPRequest;
import freenet.support.io.BucketTools;
import freenet.support.io.Closer;
import freenet.support.io.FileUtil;

public final class FProxyToadlet extends Toadlet implements RequestClient {
	
	private static byte[] random;
	final NodeClientCore core;
	final ClientContext context;
	final FProxyFetchTracker fetchTracker;
	
	private static FoundURICallback prefetchHook;
	static final Set<String> prefetchAllowedTypes = new HashSet<String>();
	static {
		// Only valid inlines
		prefetchAllowedTypes.add("image/png");
		prefetchAllowedTypes.add("image/jpeg");
		prefetchAllowedTypes.add("image/gif");
	}
	
	// ?force= links become invalid after 2 hours.
	private static final long FORCE_GRAIN_INTERVAL = 60*60*1000;
	/** Maximum size for transparent pass-through, should be a config option */
	public static long MAX_LENGTH = (2*1024*1024 * 11) / 10; // 2MB plus a bit due to buggy inserts
	
	static final URI welcome;
	public static final short PRIORITY = RequestStarter.INTERACTIVE_PRIORITY_CLASS;
	static {
		try {
			welcome = new URI("/welcome/");
		} catch (URISyntaxException e) {
			throw new Error("Broken URI constructor: "+e, e);
		}
	}
	
	public FProxyToadlet(final HighLevelSimpleClient client, NodeClientCore core, FProxyFetchTracker tracker) {
		super(client);
		client.setMaxLength(MAX_LENGTH);
		client.setMaxIntermediateLength(MAX_LENGTH);
		this.core = core;
		this.context = core.clientContext;
		prefetchHook = new FoundURICallback() {

				public void foundURI(FreenetURI uri) {
					// Ignore
				}
				
				public void foundURI(FreenetURI uri, boolean inline) {
					if(!inline) return;
					if(Logger.shouldLog(Logger.MINOR, this)) Logger.minor(this, "Prefetching "+uri);
					client.prefetch(uri, 60*1000, 512*1024, prefetchAllowedTypes);
				}

				public void onText(String text, String type, URI baseURI) {
					// Ignore
				}
				
			};
		fetchTracker = tracker;
	}

	public void handleMethodPOST(URI uri, HTTPRequest req, ToadletContext ctx) throws ToadletContextClosedException, IOException, RedirectException {
		String ks = uri.getPath();
		
		if (ks.equals("/")||ks.startsWith("/servlet/")) {
			try {
	            throw new RedirectException("/welcome/");
			} catch (URISyntaxException e) {
				// HUH!?!
			}
		}		
	}

	public static void handleDownload(ToadletContext context, Bucket data, BucketFactory bucketFactory, String mimeType, String requestedMimeType, String forceString, boolean forceDownload, String basePath, FreenetURI key, String extras, String referrer, boolean downloadLink, ToadletContext ctx, NodeClientCore core, boolean dontFreeData, String maybeCharset) throws ToadletContextClosedException, IOException {
		ToadletContainer container = context.getContainer();
		if(Logger.shouldLog(Logger.MINOR, FProxyToadlet.class))
			Logger.minor(FProxyToadlet.class, "handleDownload(data.size="+data.size()+", mimeType="+mimeType+", requestedMimeType="+requestedMimeType+", forceDownload="+forceDownload+", basePath="+basePath+", key="+key);
		String extrasNoMime = extras; // extras will not include MIME type to start with - REDFLAG maybe it should be an array
		if(requestedMimeType != null) {
			if(mimeType == null || !requestedMimeType.equals(mimeType)) {
				if(extras == null) extras = "";
				extras = extras + "&type=" + requestedMimeType;
			}
			mimeType = requestedMimeType;
		}
		long size = data.size();
		
		long now = System.currentTimeMillis();
		boolean force = false;
		if(forceString != null) {
			if(forceString.equals(getForceValue(key, now)) || 
					forceString.equals(getForceValue(key, now-FORCE_GRAIN_INTERVAL)))
				force = true;
		}

		Bucket toFree = null;
		Bucket tmpRange = null;
		try {
			if((!force) && (!forceDownload)) {
				//Horrible hack needed for GWT as it relies on document.write() which is not supported in xhtml
				if(mimeType.compareTo("application/xhtml+xml")==0){
					mimeType="text/html";
				}
				FilterOutput fo = ContentFilter.filter(data, bucketFactory, mimeType, key.toURI(basePath), container.enableInlinePrefetch() ? prefetchHook : null,new PushingTagReplacerCallback(core.getFProxy().fetchTracker, MAX_LENGTH, ctx), maybeCharset);
				if(data != fo.data) toFree = fo.data;
				data = fo.data;
				mimeType = fo.type;
				
				if(horribleEvilHack(data) && !(mimeType.startsWith("application/rss+xml"))) {
					PageNode page = context.getPageMaker().getPageNode(l10n("dangerousRSSTitle"), context);
					HTMLNode pageNode = page.outer;
					HTMLNode contentNode = page.content;
					
					HTMLNode infobox = contentNode.addChild("div", "class", "infobox infobox-alert");
					infobox.addChild("div", "class", "infobox-header", l10n("dangerousRSSSubtitle"));
					HTMLNode infoboxContent = infobox.addChild("div", "class", "infobox-content");
					infoboxContent.addChild("#", NodeL10n.getBase().getString("FProxyToadlet.dangerousRSS", new String[] { "type" }, new String[] { mimeType }));
					infoboxContent.addChild("p", l10n("options"));
					HTMLNode optionList = infoboxContent.addChild("ul");
					HTMLNode option = optionList.addChild("li");
					
					NodeL10n.getBase().addL10nSubstitution(option, "FProxyToadlet.openPossRSSAsPlainText", new String[] { "link", "/link", "bold", "/bold" },
							new String[] { 
								"<a href=\""+basePath+key.toString()+"?type=text/plain&force="+getForceValue(key,now)+extrasNoMime+"\">",
								"</a>",
								"<b>",
								"</b>" });
					// 	FIXME: is this safe? See bug #131
					option = optionList.addChild("li");
					NodeL10n.getBase().addL10nSubstitution(option, "FProxyToadlet.openPossRSSForceDisk", new String[] { "link", "/link", "bold", "/bold" },
							new String[] { 
								"<a href=\""+basePath+key.toString()+"?forcedownload"+extras+"\">",
								"</a>",
								"<b>",
								"</b>" });
					boolean mimeRSS = mimeType.startsWith("application/xml+rss") || mimeType.startsWith("text/xml"); /* blergh! */
					if(!(mimeRSS || mimeType.startsWith("text/plain"))) {
						option = optionList.addChild("li");
						NodeL10n.getBase().addL10nSubstitution(option, "FProxyToadlet.openRSSForce", new String[] { "link", "/link", "bold", "/bold", "mime" },
								new String[] { 
									"<a href=\""+basePath+key.toString()+"?force="+getForceValue(key, now)+extras+"\">",
									"</a>",
									"<b>",
									"</b>",
									HTMLEncoder.encode(mimeType) /* these are not encoded because mostly they are tags, so we have to encode it */ });
					}
					option = optionList.addChild("li");
					NodeL10n.getBase().addL10nSubstitution(option, "FProxyToadlet.openRSSAsRSS", new String[] { "link", "/link", "bold", "/bold" },
							new String[] {
								"<a href=\""+basePath + key.toString() + "?type=application/xml+rss&force=" + getForceValue(key, now)+extrasNoMime+"\">",
								"</a>",
								"<b>",
								"</b>" });
					if(referrer != null) {
						option = optionList.addChild("li");
						NodeL10n.getBase().addL10nSubstitution(option, "FProxyToadlet.backToReferrer", new String[] { "link", "/link" },
								new String[] { "<a href=\""+HTMLEncoder.encode(referrer)+"\">", "</a>" });
					}
					option = optionList.addChild("li");
					NodeL10n.getBase().addL10nSubstitution(option, "FProxyToadlet.backToFProxy", new String[] { "link", "/link" },
							new String[] { "<a href=\"/\">", "</a>" });
					
					byte[] pageBytes = pageNode.generate().getBytes("UTF-8");
					context.sendReplyHeaders(200, "OK", new MultiValueTable<String, String>(), "text/html; charset=utf-8", pageBytes.length);
					context.writeData(pageBytes);
					return;
				}
			}
			
			if (forceDownload) {
				MultiValueTable<String, String> headers = new MultiValueTable<String, String>();
				headers.put("Content-Disposition", "attachment; filename=\"" + key.getPreferredFilename() + '"');
				headers.put("Cache-Control", "private");
				headers.put("Content-Transfer-Encoding", "binary");
				// really the above should be enough, but ...
				// was application/x-msdownload, but some unix browsers offer to open that in Wine as default!
				// it is important that this type not be understandable, but application/octet-stream doesn't work.
				// see http://onjava.com/pub/a/onjava/excerpt/jebp_3/index3.html
				// Testing on FF3.5.1 shows that application/x-force-download wants to run it in wine, 
				// whereas application/force-download wants to save it.
				context.sendReplyHeaders(200, "OK", headers, "application/force-download", data.size());
				context.writeData(data);
			} else {
				// Send the data, intact
				MultiValueTable<String, String> hdr = context.getHeaders();
				String rangeStr = hdr.get("range");
				// was a range request
				if (rangeStr != null) {
					
					long range[] = parseRange(rangeStr);
					if (range[1] == -1 || range[1] >= data.size()) {
						range[1] = data.size() - 1;
					}
					tmpRange = bucketFactory.makeBucket(range[1] - range[0]);
					InputStream is = data.getInputStream();
					OutputStream os = tmpRange.getOutputStream();
					if (range[0] > 0)
						is.skip(range[0]);
					FileUtil.copy(is, os, range[1] - range[0] + 1);
					os.close();
					is.close();
					MultiValueTable<String, String> retHdr = new MultiValueTable<String, String>();
					retHdr.put("Content-Range", "bytes " + range[0] + "-" + range[1] + "/" + data.size());
					context.sendReplyHeaders(206, "Partial content", retHdr, mimeType, tmpRange.size());
					context.writeData(tmpRange);
				} else {
					context.sendReplyHeaders(200, "OK", new MultiValueTable<String, String>(), mimeType, data.size());
					context.writeData(data);
				}
			}
		} catch (URISyntaxException use1) {
			/* shouldn't happen */
			use1.printStackTrace();
			Logger.error(FProxyToadlet.class, "could not create URI", use1);
		} catch (UnsafeContentTypeException e) {
			PageNode page = context.getPageMaker().getPageNode(l10n("dangerousContentTitle"), context);
			HTMLNode pageNode = page.outer;
			HTMLNode contentNode = page.content;
			HTMLNode infobox = contentNode.addChild("div", "class", "infobox infobox-alert");
			infobox.addChild("div", "class", "infobox-header", e.getRawTitle());
			HTMLNode infoboxContent = infobox.addChild("div", "class", "infobox-content");
			HTMLNode list = infoboxContent.addChild("ul");
			writeSizeAndMIME(list, size, mimeType, true);
			
			HTMLNode option = list.addChild("li");
			option.addChild("#", (l10n("filenameLabel") + ' '));
			option.addChild("a", "href", '/' + key.toString(), getFilename(key, mimeType));
			
			infoboxContent.addChild("p").addChild(e.getHTMLExplanation());
			infoboxContent.addChild("p", l10n("options"));
			HTMLNode optionList = infoboxContent.addChild("ul");
			
			if((mimeType.equals("application/x-freenet-index")) && (core.node.pluginManager.isPluginLoaded("plugins.ThawIndexBrowser.ThawIndexBrowser"))) {
				option = optionList.addChild("li");
				NodeL10n.getBase().addL10nSubstitution(option, "FProxyToadlet.openAsThawIndex", new String[] { "link", "/link" }, new String[] { "<b><a href=\""+basePath + "plugins/plugins.ThawIndexBrowser.ThawIndexBrowser/?key=" + key.toString() + "\">", "</a></b>" });
			}
			
			option = optionList.addChild("li");
			// FIXME: is this safe? See bug #131
			NodeL10n.getBase().addL10nSubstitution(option, "FProxyToadlet.openAsText", new String[] { "link", "/link" }, new String[] { "<a href=\""+basePath+key.toString()+"?type=text/plain"+extrasNoMime+"\">", "</a>" });

			option = optionList.addChild("li");
			NodeL10n.getBase().addL10nSubstitution(option, "FProxyToadlet.openForceDisk", new String[] { "link", "/link" }, new String[] { "<a href=\""+basePath+key.toString()+"?forcedownload"+extras+"\">", "</a>" });
			if(!(mimeType.equals("application/octet-stream") || mimeType.equals("application/x-msdownload"))) {
				option = optionList.addChild("li");
				NodeL10n.getBase().addL10nSubstitution(option, "FProxyToadlet.openForce", new String[] { "link", "/link", "mime" }, new String[] { "<a href=\""+basePath + key.toString() + "?force=" + getForceValue(key, now)+extras+"\">", "</a>", HTMLEncoder.encode(mimeType)});
			}
			if(referrer != null) {
				option = optionList.addChild("li");
				NodeL10n.getBase().addL10nSubstitution(option, "FProxyToadlet.backToReferrer", new String[] { "link", "/link" },
						new String[] { "<a href=\""+HTMLEncoder.encode(referrer)+"\">", "</a>" });
			}
			option = optionList.addChild("li");
			NodeL10n.getBase().addL10nSubstitution(option, "FProxyToadlet.backToFProxy", new String[] { "link", "/link" },
					new String[] { "<a href=\"/\">", "</a>" });
			if(ctx.isAllowedFullAccess() || !container.publicGatewayMode()) {
				option = optionList.addChild("li");
				PHYSICAL_THREAT_LEVEL threatLevel = core.node.securityLevels.getPhysicalThreatLevel();
				if(!(threatLevel == PHYSICAL_THREAT_LEVEL.HIGH || threatLevel == PHYSICAL_THREAT_LEVEL.MAXIMUM)) {
					HTMLNode optionForm = ctx.addFormChild(option, "/downloads/", "tooBigQueueForm");
					optionForm.addChild("input", new String[] { "type", "name", "value" }, new String[] { "hidden", "key", key.toString() });
					optionForm.addChild("input", new String[] { "type", "name", "value" }, new String[] { "hidden", "return-type", "disk" });
					optionForm.addChild("input", new String[] { "type", "name", "value" }, new String[] { "hidden", "persistence", "forever" });
					optionForm.addChild("input", new String[] { "type", "name", "value" }, new String[] { "hidden", "type", mimeType });
					optionForm.addChild("input", new String[] { "type", "name", "value" }, new String[] { "submit", "download", l10n("downloadInBackgroundToDiskButton") });
					optionForm.addChild("#", " - ");
					NodeL10n.getBase().addL10nSubstitution(optionForm, "FProxyToadlet.downloadInBackgroundToDisk", new String[] { "dir", "page", "/link" }, new String[] { HTMLEncoder.encode(core.getDownloadDir().getAbsolutePath()), "<a href=\"/downloads\">", "</a>" });
				}
				
				if(threatLevel != PHYSICAL_THREAT_LEVEL.LOW) {
					option = optionList.addChild("li");
					HTMLNode optionForm = ctx.addFormChild(option, "/downloads/", "tooBigQueueForm");
					optionForm.addChild("input", new String[] { "type", "name", "value" }, new String[] { "hidden", "key", key.toString() });
					optionForm.addChild("input", new String[] { "type", "name", "value" }, new String[] { "hidden", "return-type", "direct" });
					optionForm.addChild("input", new String[] { "type", "name", "value" }, new String[] { "hidden", "persistence", "forever" });
					optionForm.addChild("input", new String[] { "type", "name", "value" }, new String[] { "hidden", "type", mimeType });
					optionForm.addChild("input", new String[] { "type", "name", "value" }, new String[] { "submit", "download", l10n("downloadInBackgroundToTempSpaceButton") });
					optionForm.addChild("#", " - ");
					NodeL10n.getBase().addL10nSubstitution(optionForm, "FProxyToadlet.downloadInBackgroundToTempSpace", new String[] { "page", "/link" }, new String[] { "<a href=\"/downloads\">", "</a>" });
				}

			}
			

			byte[] pageBytes = pageNode.generate().getBytes("UTF-8");
			context.sendReplyHeaders(200, "OK", new MultiValueTable<String, String>(), "text/html; charset=utf-8", pageBytes.length);
			context.writeData(pageBytes);
		} catch (HTTPRangeException e) {
			ctx.sendReplyHeaders(416, "Requested Range Not Satisfiable", null, null, 0);
		} finally {
			if(toFree != null && !dontFreeData) toFree.free();
			if(tmpRange != null) tmpRange.free();
		}
	}
	
	public static String l10n(String msg) {
		return NodeL10n.getBase().getString("FProxyToadlet."+msg);
	}

	/** Does the first 512 bytes of the data contain anything that Firefox might regard as RSS?
	 * This is a horrible evil hack; we shouldn't be doing blacklisting, we should be doing whitelisting.
	 * REDFLAG Expect future security issues! 
	 * @throws IOException */
	private static boolean horribleEvilHack(Bucket data) throws IOException {
		InputStream is = null;
		try {
			int sz = (int) Math.min(data.size(), 512);
			if(sz == 0)
				return false;
			is = data.getInputStream();
			byte[] buf = new byte[sz];
			// FIXME Fortunately firefox doesn't detect RSS in UTF16 etc ... yet
			is.read(buf);
			/**
		 * Look for any of the following strings:
		 * <rss
		 * &lt;feed
		 * &lt;rdf:RDF
		 * 
		 * If they start at the beginning of the file, or are preceded by one or more &lt;! or &lt;? tags,
		 * then firefox will read it as RSS. In which case we must force it to be downloaded to disk. 
		 */
			if(checkForString(buf, "<rss"))
				return true;
			if(checkForString(buf, "<feed"))
				return true;
			if(checkForString(buf, "<rdf:RDF"))
				return true;
		}
		finally {
			Closer.close(is);
		}
		return false;
	}

	/** Scan for a US-ASCII (byte = char) string within a given buffer of possibly binary data */
	private static boolean checkForString(byte[] buf, String find) {
		int offset = 0;
		int bufProgress = 0;
		while(offset < buf.length) {
			byte b = buf[offset];
			if(b == find.charAt(bufProgress)) {
				bufProgress++;
				if(bufProgress == find.length()) return true;
			} else {
				bufProgress = 0;
				if(bufProgress != 0)
					continue; // check if this byte is equal to the first one
			}
			offset++;
		}
		return false;
	}

	public void handleMethodGET(URI uri, HTTPRequest httprequest, ToadletContext ctx) 
			throws ToadletContextClosedException, IOException, RedirectException {

		String ks = uri.getPath();
		
		boolean logMINOR = Logger.shouldLog(Logger.MINOR, this);
		
		if (ks.equals("/")) {
			if (httprequest.isParameterSet("key")) {
				String k = httprequest.getParam("key");
				FreenetURI newURI;
				try {
					newURI = new FreenetURI(k);
				} catch (MalformedURLException e) {
					Logger.normal(this, "Invalid key: "+e+" for "+k, e);
					sendErrorPage(ctx, 404, l10n("notFoundTitle"), NodeL10n.getBase().getString("FProxyToadlet.invalidKeyWithReason", new String[] { "reason" }, new String[] { e.toString() }));
					return;
				}
				
				if(logMINOR) Logger.minor(this, "Redirecting to FreenetURI: "+newURI);
				String requestedMimeType = httprequest.getParam("type");
				long maxSize = httprequest.getLongParam("max-size", MAX_LENGTH);
				String location = getLink(newURI, requestedMimeType, maxSize, httprequest.getParam("force", null), httprequest.isParameterSet("forcedownload"));
				writeTemporaryRedirect(ctx, null, location);
				return;
			}
			
			try {
				String querystring = uri.getQuery();
				
				if (querystring == null) {
					throw new RedirectException(welcome);
				} else {
					// TODP possibly a proper URLEncode method
					querystring = querystring.replace(' ', '+');
					throw new RedirectException("/welcome/?" + querystring);
				}
			} catch (URISyntaxException e) {
				// HUH!?!
			}
		}else if(ks.equals("/favicon.ico")){
			byte[] buf = new byte[1024];
			int len;
			InputStream strm = getClass().getResourceAsStream("staticfiles/favicon.ico");
			
			if (strm == null) {
				this.sendErrorPage(ctx, 404, l10n("pathNotFoundTitle"), l10n("pathNotFound"));
				return;
			}
			ctx.sendReplyHeaders(200, "OK", null, "image/x-icon", strm.available());
			
			while ( (len = strm.read(buf)) > 0) {
				ctx.writeData(buf, 0, len);
			}
			strm.close();
			return;
		} else if(ks.startsWith("/feed/") || ks.equals("/feed")) {
			//TODO Better way to find the host. Find if https is used?
			String host = ctx.getHeaders().get("host");
			String atom = core.alerts.getAtom("http://" + host);
			byte[] buf = atom.getBytes("UTF-8");
			ctx.sendReplyHeaders(200, "OK", null, "application/atom+xml", buf.length);
			ctx.writeData(buf, 0, buf.length);
			return;
		}else if(ks.equals("/robots.txt") && ctx.doRobots()){
			this.writeTextReply(ctx, 200, "Ok", "User-agent: *\nDisallow: /");
			return;
		}else if(ks.startsWith("/darknet/") || ks.equals("/darknet")) { //TODO (pre-build 1045 url format) remove when obsolete
			writePermanentRedirect(ctx, "obsoleted", "/friends/");
			return;
		}else if(ks.startsWith("/opennet/") || ks.equals("/opennet")) { //TODO (pre-build 1045 url format) remove when obsolete
			writePermanentRedirect(ctx, "obsoleted", "/strangers/");
			return;
		} else if(ks.startsWith("/queue/")) {
			writePermanentRedirect(ctx, "obsoleted", "/downloads/");
			return;
		} else if(ks.startsWith("/config/")) {
			writePermanentRedirect(ctx, "obsoleted", "/config/node");
			return;
		}
		
		if(ks.startsWith("/"))
			ks = ks.substring(1);
		
		long maxSize;
		
		boolean restricted = (container.publicGatewayMode() && !ctx.isAllowedFullAccess());
		
		if(restricted)
			maxSize = MAX_LENGTH;
		else 
			maxSize = httprequest.getLongParam("max-size", MAX_LENGTH);
		
		//first check of httprange before get
		// only valid number format is checked here
		String rangeStr = ctx.getHeaders().get("range");
		if (rangeStr != null) {
			try {
				parseRange(rangeStr);
			} catch (HTTPRangeException e) {
				Logger.normal(this, "Invalid Range Header: "+rangeStr, e);
				ctx.sendReplyHeaders(416, "Requested Range Not Satisfiable", null, null, 0);
				return;
			}
		}
		
		FreenetURI key;
		try {
			key = new FreenetURI(ks);
		} catch (MalformedURLException e) {
			PageNode page = ctx.getPageMaker().getPageNode(l10n("invalidKeyTitle"), ctx);
			HTMLNode pageNode = page.outer;
			HTMLNode contentNode = page.content;

			HTMLNode errorInfobox = contentNode.addChild("div", "class", "infobox infobox-error");
			errorInfobox.addChild("div", "class", "infobox-header", NodeL10n.getBase().getString("FProxyToadlet.invalidKeyWithReason", new String[] { "reason" }, new String[] { e.toString() }));
			HTMLNode errorContent = errorInfobox.addChild("div", "class", "infobox-content");
			errorContent.addChild("#", l10n("expectedKeyButGot"));
			errorContent.addChild("code", ks);
			errorContent.addChild("br");
			errorContent.addChild(ctx.getPageMaker().createBackLink(ctx, l10n("goBack")));
			errorContent.addChild("br");
			addHomepageLink(errorContent);

			this.writeHTMLReply(ctx, 400, l10n("invalidKeyTitle"), pageNode.generate());
			return;
		}
		String requestedMimeType = httprequest.getParam("type", null);
		String override = (requestedMimeType == null) ? "" : "?type="+URLEncoder.encode(requestedMimeType,true);
		String maybeCharset = httprequest.isParameterSet("maybecharset") ? httprequest.getParam("maybecharset", null) : null;
		if(override.equals("") && maybeCharset != null)
			override = "?maybecharset="+URLEncoder.encode(maybeCharset, true);
		// No point passing ?force= across a redirect, since the key will change.
		// However, there is every point in passing ?forcedownload.
		if(httprequest.isParameterSet("forcedownload")) {
			if(override.length() == 0) override = "?forcedownload";
			else override = override+"&forcedownload";
		}

		Bucket data = null;
		String mimeType = null;
		String referer = sanitizeReferer(ctx);
		FetchException fe = null;
		

		MultiValueTable<String,String> headers = ctx.getHeaders();
		String ua = headers.get("user-agent");
		String accept = headers.get("accept");
		FProxyFetchResult fr = null;
		if(logMINOR) Logger.minor(this, "UA = "+ua+" accept = "+accept);
		if(isBrowser(ua) && !ctx.disableProgressPage() && (accept == null || accept.indexOf("text/html") > -1) && !httprequest.isParameterSet("forcedownload")) {
			FProxyFetchWaiter fetch = null;
			try {
				fetch = fetchTracker.makeFetcher(key, maxSize);
			} catch (FetchException e) {
				fe = fr.failed;
			}
			if(fetch != null)
			while(true) {
			fr = fetch.getResult();
			if(fr.hasData()) {
				if(logMINOR) Logger.minor(this, "Found data");
				data = fr.data;
				mimeType = fr.mimeType;
				fetch.close(); // Not waiting any more, but still locked the results until sent
				break;
			} else if(fr.failed != null) {
				if(logMINOR) Logger.minor(this, "Request failed");
				fe = fr.failed;
				fetch.close(); // Not waiting any more, but still locked the results until sent
				break;
			} else {
				if(logMINOR) Logger.minor(this, "Still in progress");
				// Still in progress
				boolean isJsEnabled=ctx.getContainer().isFProxyJavascriptEnabled() && ua != null && !ua.contains("AppleWebKit/");
				PageNode page = ctx.getPageMaker().getPageNode(l10n("fetchingPageTitle"), ctx);
				HTMLNode pageNode = page.outer;
				String location = getLink(key, requestedMimeType, maxSize, httprequest.getParam("force", null), httprequest.isParameterSet("forcedownload"));
				HTMLNode headNode=page.headNode;
				if(isJsEnabled){
					//If the user has enabled javascript, we add a <noscript> http refresh(if he has disabled it in the browser)
					headNode.addChild("noscript").addChild("meta", "http-equiv", "Refresh").addAttribute("content", "2;URL=" + location);
				}else{
					//If he disabled it, we just put the http refresh meta, without the noscript
					headNode.addChild("meta", "http-equiv", "Refresh").addAttribute("content", "2;URL=" + location);
				}
				HTMLNode contentNode = page.content;
				HTMLNode infobox = contentNode.addChild("div", "class", "infobox infobox-information");
				infobox.addChild("div", "class", "infobox-header", l10n("fetchingPageBox"));
				HTMLNode infoboxContent = infobox.addChild("div", "class", "infobox-content");
				infoboxContent.addAttribute("id", "infoContent");
<<<<<<< HEAD
				infoboxContent.addChild(new ProgressInfoElement(fetchTracker, key, maxSize, core.isAdvancedModeEnabled(), ctx));
=======
				infoboxContent.addChild("#", l10n("filenameLabel")+ " ");
				infoboxContent.addChild("a", "href", "/"+key.toString(false, false), key.getPreferredFilename());
				if(fr.mimeType != null) infoboxContent.addChild("br", l10n("contentTypeLabel")+" "+fr.mimeType);
				if(fr.size > 0) infoboxContent.addChild("br", "Size: "+SizeUtil.formatSize(fr.size));
				if(core.isAdvancedModeEnabled()) {
					infoboxContent.addChild("br", l10n("blocksDetail", 
							new String[] { "fetched", "required", "total", "failed", "fatallyfailed" },
							new String[] { Integer.toString(fr.fetchedBlocks), Integer.toString(fr.requiredBlocks), Integer.toString(fr.totalBlocks), Integer.toString(fr.failedBlocks), Integer.toString(fr.fatallyFailedBlocks) }));
				}
				long elapsed = System.currentTimeMillis() - fr.timeStarted;
				infoboxContent.addChild("br", l10n("timeElapsedLabel")+" "+TimeUtil.formatTime(elapsed));
				long eta = fr.eta - elapsed;
				if(eta > 0)
					infoboxContent.addChild("br", "ETA: "+TimeUtil.formatTime(eta));
				if(fr.goneToNetwork)
					infoboxContent.addChild("p", l10n("progressDownloading"));
				else
					infoboxContent.addChild("p", l10n("progressCheckingStore"));
				if(!fr.finalizedBlocks)
					infoboxContent.addChild("p", l10n("progressNotFinalized"));
>>>>>>> be31ba78
				
				HTMLNode table = infoboxContent.addChild("table", "border", "0");
				HTMLNode progressCell = table.addChild("tr").addChild("td", "class", "request-progress");
				if(fr.totalBlocks <= 0)
					progressCell.addChild("#", NodeL10n.getBase().getString("QueueToadlet.unknown"));
				else {
					progressCell.addChild(new ProgressBarElement(fetchTracker,key,maxSize,ctx));
				}
				
				infobox = contentNode.addChild("div", "class", "infobox infobox-information");
				infobox.addChild("div", "class", "infobox-header", l10n("fetchingPageOptions"));
				infoboxContent = infobox.addChild("div", "class", "infobox-content");

				HTMLNode ul = infoboxContent.addChild("ul");
				ul.addChild("li").addChild("p", l10n("progressOptionZero"));
				
				PHYSICAL_THREAT_LEVEL threatLevel = core.node.securityLevels.getPhysicalThreatLevel();
				
				if(!(threatLevel == PHYSICAL_THREAT_LEVEL.HIGH || threatLevel == PHYSICAL_THREAT_LEVEL.MAXIMUM)) {
					HTMLNode optionForm = ctx.addFormChild(ul.addChild("li").addChild("p"), "/downloads/", "tooBigQueueForm");
					optionForm.addChild("input", new String[] { "type", "name", "value" }, new String[] { "hidden", "key", key.toString() });
					optionForm.addChild("input", new String[] { "type", "name", "value" }, new String[] { "hidden", "return-type", "disk" });
					optionForm.addChild("input", new String[] { "type", "name", "value" }, new String[] { "hidden", "persistence", "forever" });
					optionForm.addChild("input", new String[] { "type", "name", "value" }, new String[] { "submit", "download", l10n("downloadInBackgroundToDiskButton") });
					optionForm.addChild("#", " - ");
					NodeL10n.getBase().addL10nSubstitution(optionForm, "FProxyToadlet.downloadInBackgroundToDisk", new String[] { "dir", "page", "/link" }, new String[] { HTMLEncoder.encode(core.getDownloadDir().getAbsolutePath()), "<a href=\"/downloads\">", "</a>" });
				}

				if(threatLevel != PHYSICAL_THREAT_LEVEL.LOW) {
					HTMLNode optionForm = ctx.addFormChild(ul.addChild("li").addChild("p"), "/downloads/", "tooBigQueueForm");
					optionForm.addChild("input", new String[] { "type", "name", "value" }, new String[] { "hidden", "key", key.toString() });
					optionForm.addChild("input", new String[] { "type", "name", "value" }, new String[] { "hidden", "return-type", "direct" });
					optionForm.addChild("input", new String[] { "type", "name", "value" }, new String[] { "hidden", "persistence", "forever" });
					optionForm.addChild("input", new String[] { "type", "name", "value" }, new String[] { "submit", "download", l10n("downloadInBackgroundToTempSpaceButton") });
					optionForm.addChild("#", " - ");
					NodeL10n.getBase().addL10nSubstitution(optionForm, "FProxyToadlet.downloadInBackgroundToTempSpace", new String[] { "page", "/link" }, new String[] { "<a href=\"/downloads\">", "</a>" });

				}

				ul.addChild("li").addChild("p").addChild(ctx.getPageMaker().createBackLink(ctx, l10n("goBackToPrev")));
				
				ul.addChild("li").addChild("p").addChild("a", new String[] { "href", "title" }, new String[] { "/", NodeL10n.getBase().getString("Toadlet.homepage") }, l10n("abortToHomepage"));
				
				MultiValueTable<String, String> retHeaders = new MultiValueTable<String, String>();
				//retHeaders.put("Refresh", "2; url="+location);
				writeHTMLReply(ctx, 200, "OK", retHeaders, pageNode.generate());
				fr.close();
				fetch.close();
				return;
			}
			}
		}
		
		try {
			if(Logger.shouldLog(Logger.MINOR, this))
				Logger.minor(this, "FProxy fetching "+key+" ("+maxSize+ ')');
			if(data == null && fe == null) {
				boolean needsFetch=true;
				//If we don't have the data, then check if an FProxyFetchInProgress has. It can happen when one FetchInProgress downloaded an image
				//asynchronously, then loads it. This way a FetchInprogress will have the full image, and no need to block.
				FProxyFetchInProgress progress=fetchTracker.getFetchInProgress(key, maxSize);
				if(progress!=null){
					FProxyFetchWaiter waiter=null;
					FProxyFetchResult result=null;
					try{
						waiter=progress.getWaiter();
						result=waiter.getResult();
						if(result.failed==null && result.data!=null){
							mimeType=result.mimeType;
							data=result.data;
							data=ctx.getBucketFactory().makeBucket(result.data.size());
							BucketTools.copy(result.data, data);
							needsFetch=false;
						}
					}finally{
						if(waiter!=null){
							progress.close(waiter);
						}
						if(result!=null){
							progress.close(result);
						}
					}
				}
				if(needsFetch){
					//If we don't have the data, then we need to fetch it and block until it is available
					FetchResult result = fetch(key, maxSize, new RequestClient() {
						public boolean persistent() {
							return false;
						}
						public void removeFrom(ObjectContainer container) {
							throw new UnsupportedOperationException();
						} }); 
					
					// Now, is it safe?
					
					data = result.asBucket();
					mimeType = result.getMimeType();
				}
			} else if(fe != null) throw fe;
			
			
			handleDownload(ctx, data, ctx.getBucketFactory(), mimeType, requestedMimeType, httprequest.getParam("force", null), httprequest.isParameterSet("forcedownload"), "/", key, maxSize != MAX_LENGTH ? "&max-size="+maxSize : "", referer, true, ctx, core, fr != null, maybeCharset);
			
		} catch (FetchException e) {
			String msg = e.getMessage();
			if(Logger.shouldLog(Logger.MINOR, this))
				Logger.minor(this, "Failed to fetch "+uri+" : "+e);
			if(e.newURI != null) {
				Toadlet.writePermanentRedirect(ctx, msg,
					getLink(e.newURI, requestedMimeType, maxSize, httprequest.getParam("force", null), httprequest.isParameterSet("forcedownload")));
			} else if(e.mode == FetchException.TOO_BIG) {
				PageNode page = ctx.getPageMaker().getPageNode(l10n("fileInformationTitle"), ctx);
				HTMLNode pageNode = page.outer;
				HTMLNode contentNode = page.content;
				
				HTMLNode infobox = contentNode.addChild("div", "class", "infobox infobox-information");
				infobox.addChild("div", "class", "infobox-header", l10n("largeFile"));
				HTMLNode infoboxContent = infobox.addChild("div", "class", "infobox-content");
				HTMLNode fileInformationList = infoboxContent.addChild("ul");
				HTMLNode option = fileInformationList.addChild("li");
				option.addChild("#", (l10n("filenameLabel") + ' '));
				option.addChild("a", "href", '/' + key.toString(), getFilename(key, e.getExpectedMimeType()));

				String mime = writeSizeAndMIME(fileInformationList, e);
				
				infobox = contentNode.addChild("div", "class", "infobox infobox-information");
				infobox.addChild("div", "class", "infobox-header", l10n("explanationTitle"));
				infoboxContent = infobox.addChild("div", "class", "infobox-content");
				infoboxContent.addChild("#", l10n("largeFileExplanationAndOptions"));
				HTMLNode optionTable = infoboxContent.addChild("table", "border", "0");
				if(!restricted) {
					option = optionTable.addChild("tr");
					HTMLNode optionForm = option.addChild("td").addChild("form", new String[] { "action", "method" }, new String[] {'/' + key.toString(), "get" });
					optionForm.addChild("input", new String[] { "type", "name", "value" }, new String[] { "hidden", "max-size", String.valueOf(e.expectedSize == -1 ? Long.MAX_VALUE : e.expectedSize*2) });
					optionForm.addChild("input", new String[] { "type", "name", "value" }, new String[] { "submit", "fetch", l10n("fetchLargeFileAnywayAndDisplayButton") });
					option.addChild("td", l10n("fetchLargeFileAnywayAndDisplay"));
					PHYSICAL_THREAT_LEVEL threatLevel = core.node.securityLevels.getPhysicalThreatLevel();
					if(!(threatLevel == PHYSICAL_THREAT_LEVEL.HIGH || threatLevel == PHYSICAL_THREAT_LEVEL.MAXIMUM)) {
						option = optionTable.addChild("tr");
						optionForm = ctx.addFormChild(option.addChild("td"), "/downloads/", "tooBigQueueForm");
						optionForm.addChild("input", new String[] { "type", "name", "value" }, new String[] { "hidden", "key", key.toString() });
						optionForm.addChild("input", new String[] { "type", "name", "value" }, new String[] { "hidden", "return-type", "disk" });
						optionForm.addChild("input", new String[] { "type", "name", "value" }, new String[] { "hidden", "persistence", "forever" });
						if (mime != null) {
							optionForm.addChild("input", new String[] { "type", "name", "value" }, new String[] { "hidden", "type", mime });
						}
						optionForm.addChild("input", new String[] { "type", "name", "value" }, new String[] { "submit", "download", l10n("downloadInBackgroundToDiskButton") });
						NodeL10n.getBase().addL10nSubstitution(optionForm.addChild("td"), "FProxyToadlet.downloadInBackgroundToDisk", new String[] { "dir", "page", "/link" }, new String[] { HTMLEncoder.encode(core.getDownloadDir().getAbsolutePath()), "<a href=\"/downloads\">", "</a>" });
					}
					
					if(threatLevel != PHYSICAL_THREAT_LEVEL.LOW) {
					
						option = optionTable.addChild("tr");
						
						optionForm = ctx.addFormChild(option.addChild("td"), "/downloads/", "tooBigQueueForm");
						optionForm.addChild("input", new String[] { "type", "name", "value" }, new String[] { "hidden", "key", key.toString() });
						optionForm.addChild("input", new String[] { "type", "name", "value" }, new String[] { "hidden", "return-type", "direct" });
						optionForm.addChild("input", new String[] { "type", "name", "value" }, new String[] { "hidden", "persistence", "forever" });
						if (mime != null) {
							optionForm.addChild("input", new String[] { "type", "name", "value" }, new String[] { "hidden", "type", mime });
						}
						optionForm.addChild("input", new String[] { "type", "name", "value" }, new String[] { "submit", "download", l10n("downloadInBackgroundToTempSpaceButton") });
						NodeL10n.getBase().addL10nSubstitution(option.addChild("td"), "FProxyToadlet.downloadInBackgroundToTempSpace", new String[] { "page", "/link" }, new String[] { "<a href=\"/downloads\">", "</a>" });
					
					}
				}
				

				optionTable.addChild("tr").addChild("td", "colspan", "2").addChild("a", new String[] { "href", "title" }, new String[] { "/", NodeL10n.getBase().getString("Toadlet.homepage") }, l10n("abortToHomepage"));
				
				option = optionTable.addChild("tr").addChild("td", "colspan", "2");
				option.addChild(ctx.getPageMaker().createBackLink(ctx, l10n("goBackToPrev")));
				
				writeHTMLReply(ctx, 200, "OK", pageNode.generate());
			} else {
				PageNode page = ctx.getPageMaker().getPageNode(FetchException.getShortMessage(e.mode), ctx);
				HTMLNode pageNode = page.outer;
				HTMLNode contentNode = page.content;

				HTMLNode infobox = contentNode.addChild("div", "class", "infobox infobox-error");
				infobox.addChild("div", "class", "infobox-header", l10n("errorWithReason", "error", FetchException.getShortMessage(e.mode)));
				HTMLNode infoboxContent = infobox.addChild("div", "class", "infobox-content");
				HTMLNode fileInformationList = infoboxContent.addChild("ul");
				HTMLNode option = fileInformationList.addChild("li");
				option.addChild("#", (l10n("filenameLabel") + ' '));
				option.addChild("a", "href", '/' + key.toString(), getFilename(key, e.getExpectedMimeType()));

				String mime = writeSizeAndMIME(fileInformationList, e);
				infobox = contentNode.addChild("div", "class", "infobox infobox-error");
				infobox.addChild("div", "class", "infobox-header", l10n("explanationTitle"));
				infoboxContent = infobox.addChild("div", "class", "infobox-content");
				infoboxContent.addChild("p", l10n("unableToRetrieve"));
				if(e.isFatal())
					infoboxContent.addChild("p", l10n("errorIsFatal"));
				infoboxContent.addChild("p", msg);
				if(e.errorCodes != null) {
					infoboxContent.addChild("p").addChild("pre").addChild("#", e.errorCodes.toVerboseString());
				}

				infobox = contentNode.addChild("div", "class", "infobox infobox-error");
				infobox.addChild("div", "class", "infobox-header", l10n("options"));
				infoboxContent = infobox.addChild("div", "class", "infobox-content");
				
				HTMLNode optionList = infoboxContent.addChild("ul");

				PluginInfoWrapper keyUtil;
				if((e.mode == FetchException.NOT_IN_ARCHIVE || e.mode == FetchException.NOT_ENOUGH_PATH_COMPONENTS)) { 
					// first look for the newest version
					if ((keyUtil = core.node.pluginManager.getPluginInfo("plugins.KeyUtils.KeyUtilsPlugin")) != null) {
						option = optionList.addChild("li");
						NodeL10n.getBase().addL10nSubstitution(option, "FProxyToadlet.openWithKeyExplorer", new String[] { "link", "/link" }, new String[] { "<a href=\"/KeyUtils/?automf=true&key=" + key.toString() + "\">", "</a>" });
					} else if ((keyUtil = core.node.pluginManager.getPluginInfo("plugins.KeyExplorer.KeyExplorer")) != null) {
						option = optionList.addChild("li");
						if (keyUtil.getPluginLongVersion() > 4999)
							NodeL10n.getBase().addL10nSubstitution(option, "FProxyToadlet.openWithKeyExplorer", new String[] { "link", "/link" }, new String[] { "<a href=\"/KeyExplorer/?automf=true&key=" + key.toString() + "\">", "</a>" });
						else
							NodeL10n.getBase().addL10nSubstitution(option, "FProxyToadlet.openWithKeyExplorer", new String[] { "link", "/link" }, new String[] { "<a href=\"/plugins/plugins.KeyExplorer.KeyExplorer/?key=" + key.toString() + "\">", "</a>" });
					}
				}

				if(!e.isFatal() && (ctx.isAllowedFullAccess() || !container.publicGatewayMode())) {
					PHYSICAL_THREAT_LEVEL threatLevel = core.node.securityLevels.getPhysicalThreatLevel();
					
					if(!(threatLevel == PHYSICAL_THREAT_LEVEL.HIGH || threatLevel == PHYSICAL_THREAT_LEVEL.MAXIMUM)) {
						option = optionList.addChild("li");
						HTMLNode optionForm = ctx.addFormChild(option, "/downloads/", "dnfQueueForm");
						optionForm.addChild("input", new String[] { "type", "name", "value" }, new String[] { "hidden", "key", key.toString() });
						optionForm.addChild("input", new String[] { "type", "name", "value" }, new String[] { "hidden", "return-type", "disk" });
						optionForm.addChild("input", new String[] { "type", "name", "value" }, new String[] { "hidden", "persistence", "forever" });
						if (mime != null) {
							optionForm.addChild("input", new String[] { "type", "name", "value" }, new String[] { "hidden", "type", mime });
						}
						optionForm.addChild("input", new String[] { "type", "name", "value" }, new String[] { "submit", "download", l10n("downloadInBackgroundToDiskButton")});
						optionForm.addChild("#", " - ");
						NodeL10n.getBase().addL10nSubstitution(optionForm, "FProxyToadlet.downloadInBackgroundToDisk", new String[] { "dir", "page", "/link" }, new String[] { HTMLEncoder.encode(core.getDownloadDir().getAbsolutePath()), "<a href=\"/downloads\">", "</a>" });
					}
					
					if(threatLevel != PHYSICAL_THREAT_LEVEL.LOW) {
						
						option = optionList.addChild("li");
						HTMLNode optionForm = ctx.addFormChild(option, "/downloads/", "dnfQueueForm");
						optionForm.addChild("input", new String[] { "type", "name", "value" }, new String[] { "hidden", "key", key.toString() });
						optionForm.addChild("input", new String[] { "type", "name", "value" }, new String[] { "hidden", "return-type", "direct" });
						optionForm.addChild("input", new String[] { "type", "name", "value" }, new String[] { "hidden", "persistence", "forever" });
						if (mime != null) {
							optionForm.addChild("input", new String[] { "type", "name", "value" }, new String[] { "hidden", "type", mime });
						}
						optionForm.addChild("input", new String[] { "type", "name", "value" }, new String[] { "submit", "download", l10n("downloadInBackgroundToTempSpaceButton")});
						optionForm.addChild("#", " - ");
						NodeL10n.getBase().addL10nSubstitution(optionForm, "FProxyToadlet.downloadInBackgroundToTempSpace", new String[] { "page", "/link" }, new String[] { "<a href=\"/downloads\">", "</a>" });
						
					}
					
					optionList.addChild("li").
						addChild("a", "href", getLink(key, requestedMimeType, maxSize, httprequest.getParam("force", null), httprequest.isParameterSet("forcedownload"))).addChild("#", l10n("retryNow"));
				}
				
				optionList.addChild("li").addChild("a", new String[] { "href", "title" }, new String[] { "/", NodeL10n.getBase().getString("Toadlet.homepage") }, l10n("abortToHomepage"));
				
				option = optionList.addChild("li");
				option.addChild(ctx.getPageMaker().createBackLink(ctx, l10n("goBackToPrev")));
				
				this.writeHTMLReply(ctx, (e.mode == 10) ? 404 : 500 /* close enough - FIXME probably should depend on status code */,
						"Internal Error", pageNode.generate());
			}
		} catch (SocketException e) {
			// Probably irrelevant
			if(e.getMessage().equals("Broken pipe")) {
				if(Logger.shouldLog(Logger.MINOR, this))
					Logger.minor(this, "Caught "+e+" while handling GET", e);
			} else {
				Logger.normal(this, "Caught "+e);
			}
			throw e;
		} catch (Throwable t) {
			writeInternalError(t, ctx);
		} finally {
			if(fr == null && data != null) data.free();
			if(fr != null) fr.close();
		}
	}

	private static String getDownloadReturnType(Node node) {
		if(node.securityLevels.getPhysicalThreatLevel() != PHYSICAL_THREAT_LEVEL.LOW)
			// Default to save to temp space
			return "direct";
		else
			return "disk";
	}

	private boolean isBrowser(String ua) {
		if(ua == null) return false;
		if(ua.indexOf("Mozilla/") > -1) return true;
		if(ua.indexOf("Opera/") > -1) return true;
		return false;
	}

	private static String writeSizeAndMIME(HTMLNode fileInformationList, FetchException e) {
		boolean finalized = e.finalizedSize();
		String mime = e.getExpectedMimeType();
		long size = e.expectedSize;
		writeSizeAndMIME(fileInformationList, size, mime, finalized);
		return mime;
	}

	private static void writeSizeAndMIME(HTMLNode fileInformationList, long size, String mime, boolean finalized) {
		if(size > 0) {
			if (finalized) {
				fileInformationList.addChild("li", (l10n("sizeLabel") + ' ') + SizeUtil.formatSize(size));
			} else {
				fileInformationList.addChild("li", (l10n("sizeLabel") + ' ')+ SizeUtil.formatSize(size) + l10n("mayChange"));
			}
		} else {
			fileInformationList.addChild("li", l10n("sizeUnknown"));
		}
		if(mime != null) {
			fileInformationList.addChild("li", NodeL10n.getBase().getString("FProxyToadlet."+(finalized ? "mimeType" : "expectedMimeType"), new String[] { "mime" }, new String[] { mime }));
		} else {
			fileInformationList.addChild("li", l10n("unknownMIMEType"));
		}
	}
	
	private String l10n(String key, String pattern, String value) {
		return NodeL10n.getBase().getString("FProxyToadlet."+key, new String[] { pattern }, new String[] { value });
	}
	
	public static String l10n(String key, String[] pattern, String[] value) {
		return NodeL10n.getBase().getString("FProxyToadlet."+key, pattern, value);
	}

	private String getLink(FreenetURI uri, String requestedMimeType, long maxSize, String force, 
			boolean forceDownload) {
		StringBuilder sb = new StringBuilder();
		sb.append("/");
		sb.append(uri.toASCIIString());
		char c = '?';
		if(requestedMimeType != null && requestedMimeType != "") {
			sb.append(c).append("type=").append(URLEncoder.encode(requestedMimeType,false)); c = '&';
		}
		if(maxSize > 0 && maxSize != MAX_LENGTH) {
			sb.append(c).append("max-size=").append(maxSize); c = '&';
		}
		if(force != null) {
			sb.append(c).append("force=").append(force); c = '&';
		}
		if(forceDownload) {
			sb.append(c).append("forcedownload=true"); c = '&';
		}
		return sb.toString();
	}

	private String sanitizeReferer(ToadletContext ctx) {
		// FIXME we do something similar in the GenericFilterCallback thingy?
		String referer = ctx.getHeaders().get("referer");
		if(referer != null) {
			try {
				URI refererURI = new URI(URIPreEncoder.encode(referer));
				String path = refererURI.getPath();
				while(path.startsWith("/")) path = path.substring(1);
				if("".equals(path)) return "/";
				FreenetURI furi = new FreenetURI(path);
				HTTPRequest req = new HTTPRequestImpl(refererURI, "GET");
				String type = req.getParam("type");
				referer = "/" + furi.toString();
				if(type != null && type.length() > 0)
					referer += "?type=" + type;
			} catch (MalformedURLException e) {
				referer = "/";
				Logger.normal(this, "Caught MalformedURLException on the referer : "+e.getMessage());
			} catch (Throwable t) {
				Logger.error(this, "Caught handling referrer: "+t+" for "+referer, t);
				referer = null;
			}
		}
		return referer;
	}

	private static String getForceValue(FreenetURI key, long time) {
		ByteArrayOutputStream bos = new ByteArrayOutputStream();
		
		try{
			bos.write(random);
			bos.write(key.toString().getBytes("UTF-8"));
			bos.write(Long.toString(time / FORCE_GRAIN_INTERVAL).getBytes("UTF-8"));
		} catch (IOException e) {
			throw new Error(e);
		}
		
		String f = HexUtil.bytesToHex(SHA256.digest(bos.toByteArray()));
		return f;
	}

	public static void maybeCreateFProxyEtc(NodeClientCore core, Node node, Config config, SimpleToadletServer server, BookmarkManager bookmarks) throws IOException {
		
		// FIXME how to change these on the fly when the interface language is changed?
		
		HighLevelSimpleClient client = core.makeClient(RequestStarter.INTERACTIVE_PRIORITY_CLASS, true);
		
		random = new byte[32];
		core.random.nextBytes(random);
		
		FProxyFetchTracker fetchTracker = new FProxyFetchTracker(core.clientContext, client.getFetchContext(), new RequestClient() {

			public boolean persistent() {
				return false;
			}

			public void removeFrom(ObjectContainer container) {
				// Do nothing.
			}
			
		});

		
		FProxyToadlet fproxy = new FProxyToadlet(client, core, fetchTracker);
		core.setFProxy(fproxy);
		
		server.registerMenu("/", "FProxyToadlet.categoryBrowsing", "FProxyToadlet.categoryTitleBrowsing", null);
		server.registerMenu("/downloads/", "FProxyToadlet.categoryQueue", "FProxyToadlet.categoryTitleQueue", null);
		server.registerMenu("/friends/", "FProxyToadlet.categoryFriends", "FProxyToadlet.categoryTitleFriends", null);
		server.registerMenu("/chat/", "FProxyToadlet.categoryChat", "FProxyToadlet.categoryTitleChat", null);
		server.registerMenu("/alerts/", "FProxyToadlet.categoryStatus", "FProxyToadlet.categoryTitleStatus", null);
		server.registerMenu("/seclevels/", "FProxyToadlet.categoryConfig", "FProxyToadlet.categoryTitleConfig", null);
		
		
		server.register(fproxy, "FProxyToadlet.categoryBrowsing", "/", false, "FProxyToadlet.welcomeTitle", "FProxyToadlet.welcome", false, null);
		
		InsertFreesiteToadlet siteinsert = new InsertFreesiteToadlet(client, core.alerts);
		server.register(siteinsert, "FProxyToadlet.categoryBrowsing", "/insertsite/", true, "FProxyToadlet.insertFreesiteTitle", "FProxyToadlet.insertFreesite", false, null);
		
		UserAlertsToadlet alerts = new UserAlertsToadlet(client, node, core);
		server.register(alerts, "FProxyToadlet.categoryStatus", "/alerts/", true, "FProxyToadlet.alertsTitle", "FProxyToadlet.alerts", true, null);

		
		QueueToadlet downloadToadlet = new QueueToadlet(core, core.getFCPServer(), client, false);
		server.register(downloadToadlet, "FProxyToadlet.categoryQueue", "/downloads/", true, "FProxyToadlet.downloadsTitle", "FProxyToadlet.downloads", false, downloadToadlet);
		QueueToadlet uploadToadlet = new QueueToadlet(core, core.getFCPServer(), client, true);
		server.register(uploadToadlet, "FProxyToadlet.categoryQueue", "/uploads/", true, "FProxyToadlet.uploadsTitle", "FProxyToadlet.uploads", false, uploadToadlet);
		
		SymlinkerToadlet symlinkToadlet = new SymlinkerToadlet(client, node);
		server.register(symlinkToadlet, null, "/sl/", true, false);
		
		SecurityLevelsToadlet seclevels = new SecurityLevelsToadlet(client, node, core);
		server.register(seclevels, "FProxyToadlet.categoryConfig", "/seclevels/", true, "FProxyToadlet.seclevelsTitle", "FProxyToadlet.seclevels", true, null);

		PproxyToadlet pproxy = new PproxyToadlet(client, node, core);
		server.register(pproxy, "FProxyToadlet.categoryConfig", "/plugins/", true, "FProxyToadlet.pluginsTitle", "FProxyToadlet.plugins", true, null);
		
		SubConfig[] sc = config.getConfigs();
		Arrays.sort(sc);
		
		for(SubConfig cfg : sc) {
			String prefix = cfg.getPrefix();
			if(prefix.equals("security-levels") || prefix.equals("pluginmanager")) continue;
			ConfigToadlet configtoadlet = new ConfigToadlet(client, config, cfg, node, core);
			server.register(configtoadlet, "FProxyToadlet.categoryConfig", "/config/"+prefix, true, "ConfigToadlet."+prefix, "ConfigToadlet.title."+prefix, true, configtoadlet);
		}
		
		WelcomeToadlet welcometoadlet = new WelcomeToadlet(client, core, node, bookmarks, fetchTracker);
		server.register(welcometoadlet, null, "/welcome/", true, false);
		
		
		DarknetConnectionsToadlet friendsToadlet = new DarknetConnectionsToadlet(node, core, client);
		server.register(friendsToadlet, "FProxyToadlet.categoryFriends", "/friends/", true, "FProxyToadlet.friendsTitle", "FProxyToadlet.friends", true, null);
		
		DarknetAddRefToadlet addRefToadlet = new DarknetAddRefToadlet(node, core, client);
		server.register(addRefToadlet, "FProxyToadlet.categoryFriends", "/addfriend/", true, "FProxyToadlet.addFriendTitle", "FProxyToadlet.addFriend", true, null);
		
		OpennetConnectionsToadlet opennetToadlet = new OpennetConnectionsToadlet(node, core, client);
		server.register(opennetToadlet, "FProxyToadlet.categoryStatus", "/strangers/", true, "FProxyToadlet.opennetTitle", "FProxyToadlet.opennet", true, opennetToadlet);
		
		ChatForumsToadlet chatForumsToadlet = new ChatForumsToadlet(client, core.alerts, node.pluginManager, core.node);
		server.register(chatForumsToadlet, "FProxyToadlet.categoryChat", "/chat/", true, "FProxyToadlet.chatForumsTitle", "FProxyToadlet.chatForums", true, chatForumsToadlet);
		
		N2NTMToadlet n2ntmToadlet = new N2NTMToadlet(node, core, client);
		server.register(n2ntmToadlet, null, "/send_n2ntm/", true, true);
		LocalFileInsertToadlet localFileInsertToadlet = new LocalFileInsertToadlet(core, client);
		server.register(localFileInsertToadlet, null, "/files/", true, false);
		
		BookmarkEditorToadlet bookmarkEditorToadlet = new BookmarkEditorToadlet(client, core, bookmarks);
		server.register(bookmarkEditorToadlet, null, "/bookmarkEditor/", true, false);
		
		BrowserTestToadlet browsertTestToadlet = new BrowserTestToadlet(client, core);
		server.register(browsertTestToadlet, null, "/test/", true, false);
			
		StatisticsToadlet statisticsToadlet = new StatisticsToadlet(node, core, client);
		server.register(statisticsToadlet, "FProxyToadlet.categoryStatus", "/stats/", true, "FProxyToadlet.statsTitle", "FProxyToadlet.stats", true, null);
		
		ConnectivityToadlet connectivityToadlet = new ConnectivityToadlet(client, node, core);
		server.register(connectivityToadlet, "FProxyToadlet.categoryStatus", "/connectivity/", true, "ConnectivityToadlet.connectivityTitle", "ConnectivityToadlet.connectivity", true, null);
		
		TranslationToadlet translationToadlet = new TranslationToadlet(client, core);
		server.register(translationToadlet, "FProxyToadlet.categoryConfig", TranslationToadlet.TOADLET_URL, true, "TranslationToadlet.title", "TranslationToadlet.titleLong", true, null);
		
		FirstTimeWizardToadlet firstTimeWizardToadlet = new FirstTimeWizardToadlet(client, node, core);
		server.register(firstTimeWizardToadlet, null, FirstTimeWizardToadlet.TOADLET_URL, true, false);
		
		SimpleHelpToadlet simpleHelpToadlet = new SimpleHelpToadlet(client, core);
		server.register(simpleHelpToadlet, null, "/help/", true, false);
		
		PushDataToadlet pushDataToadlet = new PushDataToadlet(client);
		server.register(pushDataToadlet, null, pushDataToadlet.path(), true, false);
		
		PushNotificationToadlet pushNotificationToadlet = new PushNotificationToadlet(client);
		server.register(pushNotificationToadlet, null, pushNotificationToadlet.path(), true, false);
		
		PushKeepaliveToadlet pushKeepaliveToadlet = new PushKeepaliveToadlet(client);
		server.register(pushKeepaliveToadlet, null, pushKeepaliveToadlet.path(), true, false);
		
		PushFailoverToadlet pushFailoverToadlet = new PushFailoverToadlet(client);
		server.register(pushFailoverToadlet, null, pushFailoverToadlet.path(), true, false);
		
		PushTesterToadlet pushTesterToadlet = new PushTesterToadlet(client);
		server.register(pushTesterToadlet, null, pushTesterToadlet.path(), true, false);
		
		PushLeavingToadlet pushLeavingToadlet = new PushLeavingToadlet(client);
		server.register(pushLeavingToadlet, null, pushLeavingToadlet.path(), true, false);
		
		ImageCreatorToadlet imageCreatorToadlet = new ImageCreatorToadlet(client);
		server.register(imageCreatorToadlet, null, imageCreatorToadlet.path(), true, false);
		
		LogWritebackToadlet logWritebackToadlet = new LogWritebackToadlet(client);
		server.register(logWritebackToadlet, null, logWritebackToadlet.path(), true, false);
		
		DismissAlertToadlet dismissAlertToadlet = new DismissAlertToadlet(client);
		server.register(dismissAlertToadlet, null, dismissAlertToadlet.path(), true, false);
	}
	
	/**
	 * Get expected filename for a file.
	 * @param e The FetchException.
	 * @param uri The original URI.
	 * @param expectedMimeType The expected MIME type.
	 */
	private static String getFilename(FreenetURI uri, String expectedMimeType) {
		String s = uri.getPreferredFilename();
		int dotIdx = s.lastIndexOf('.');
		String ext = DefaultMIMETypes.getExtension(expectedMimeType);
		if(ext == null)
			ext = "bin";
		if((dotIdx == -1) && (expectedMimeType != null)) {
			s += '.' + ext;
			return s;
		}
		if(dotIdx != -1) {
			String oldExt = s.substring(dotIdx+1);
			if(DefaultMIMETypes.isValidExt(expectedMimeType, oldExt))
				return s;
			return s + '.' + ext;
		}
		return s + '.' + ext;
	}
	
	private static long[] parseRange(String hdrrange) throws HTTPRangeException {
		
		long result[] = new long[2];
		try {
			String[] units = hdrrange.split("=", 2);
			// FIXME are MBytes and co valid? if so, we need to adjust the values and
			// return always bytes
			if (!"bytes".equals(units[0])) {
				throw new HTTPRangeException("Unknown unit, only 'bytes' supportet yet");
			}
			String[] range = units[1].split("-", 2);
			result[0] = Long.parseLong(range[0]);
			if (result[0] < 0)
				throw new HTTPRangeException("Negative 'from' value");
			if (range[1].trim().length() > 0) {
				result[1] = Long.parseLong(range[1]);
				if (result[1] <= result[0])
					throw new HTTPRangeException("'from' value must be less then 'to' value");
			} else {
				result[1] = -1;
			}
		} catch (NumberFormatException nfe) {
			throw new HTTPRangeException(nfe);
		} catch (IndexOutOfBoundsException ioobe) {
			throw new HTTPRangeException(ioobe);
		}
		return result;
	}

	public boolean persistent() {
		return false;
	}

	public void removeFrom(ObjectContainer container) {
		throw new UnsupportedOperationException();
	}

	@Override
	public String path() {
		return "/";
	}
	
}<|MERGE_RESOLUTION|>--- conflicted
+++ resolved
@@ -603,30 +603,8 @@
 				infobox.addChild("div", "class", "infobox-header", l10n("fetchingPageBox"));
 				HTMLNode infoboxContent = infobox.addChild("div", "class", "infobox-content");
 				infoboxContent.addAttribute("id", "infoContent");
-<<<<<<< HEAD
 				infoboxContent.addChild(new ProgressInfoElement(fetchTracker, key, maxSize, core.isAdvancedModeEnabled(), ctx));
-=======
-				infoboxContent.addChild("#", l10n("filenameLabel")+ " ");
-				infoboxContent.addChild("a", "href", "/"+key.toString(false, false), key.getPreferredFilename());
-				if(fr.mimeType != null) infoboxContent.addChild("br", l10n("contentTypeLabel")+" "+fr.mimeType);
-				if(fr.size > 0) infoboxContent.addChild("br", "Size: "+SizeUtil.formatSize(fr.size));
-				if(core.isAdvancedModeEnabled()) {
-					infoboxContent.addChild("br", l10n("blocksDetail", 
-							new String[] { "fetched", "required", "total", "failed", "fatallyfailed" },
-							new String[] { Integer.toString(fr.fetchedBlocks), Integer.toString(fr.requiredBlocks), Integer.toString(fr.totalBlocks), Integer.toString(fr.failedBlocks), Integer.toString(fr.fatallyFailedBlocks) }));
-				}
-				long elapsed = System.currentTimeMillis() - fr.timeStarted;
-				infoboxContent.addChild("br", l10n("timeElapsedLabel")+" "+TimeUtil.formatTime(elapsed));
-				long eta = fr.eta - elapsed;
-				if(eta > 0)
-					infoboxContent.addChild("br", "ETA: "+TimeUtil.formatTime(eta));
-				if(fr.goneToNetwork)
-					infoboxContent.addChild("p", l10n("progressDownloading"));
-				else
-					infoboxContent.addChild("p", l10n("progressCheckingStore"));
-				if(!fr.finalizedBlocks)
-					infoboxContent.addChild("p", l10n("progressNotFinalized"));
->>>>>>> be31ba78
+
 				
 				HTMLNode table = infoboxContent.addChild("table", "border", "0");
 				HTMLNode progressCell = table.addChild("tr").addChild("td", "class", "request-progress");
@@ -1085,7 +1063,7 @@
 			server.register(configtoadlet, "FProxyToadlet.categoryConfig", "/config/"+prefix, true, "ConfigToadlet."+prefix, "ConfigToadlet.title."+prefix, true, configtoadlet);
 		}
 		
-		WelcomeToadlet welcometoadlet = new WelcomeToadlet(client, core, node, bookmarks, fetchTracker);
+		WelcomeToadlet welcometoadlet = new WelcomeToadlet(client, core, node, bookmarks);
 		server.register(welcometoadlet, null, "/welcome/", true, false);
 		
 		
