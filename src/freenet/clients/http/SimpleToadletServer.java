--- conflicted
+++ resolved
@@ -425,10 +425,7 @@
 		}
 		
 		public void run() {
-<<<<<<< HEAD
-=======
 		    freenet.support.Logger.OSThread.logPID(this);
->>>>>>> 983093da
 			boolean logMINOR = Logger.shouldLog(Logger.MINOR, this);
 			if(logMINOR) Logger.minor(this, "Handling connection");
 			try {
