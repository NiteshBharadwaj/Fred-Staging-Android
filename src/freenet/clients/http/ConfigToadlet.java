/* This code is part of Freenet. It is distributed under the GNU General
 * Public License, version 2 (or at your option any later version). See
 * http://www.gnu.org/ for further details of the GPL. */
package freenet.clients.http;

import java.io.IOException;
import java.net.URI;

import freenet.client.HighLevelSimpleClient;
import freenet.config.Config;
import freenet.config.ConfigCallback;
import freenet.config.EnumerableOptionCallback;
import freenet.config.InvalidConfigValueException;
import freenet.config.NodeNeedRestartException;
import freenet.config.Option;
import freenet.config.SubConfig;
import freenet.config.WrapperConfig;
import freenet.l10n.NodeL10n;
import freenet.node.Node;
import freenet.node.NodeClientCore;
import freenet.node.ProgramDirectory;
import freenet.node.useralerts.AbstractUserAlert;
import freenet.node.useralerts.UserAlert;
import freenet.pluginmanager.FredPluginConfigurable;
import freenet.support.HTMLNode;
import freenet.support.Logger;
import freenet.support.MultiValueTable;
import freenet.support.Logger.LogLevel;
import freenet.support.URLEncoder;
import freenet.support.api.BooleanCallback;
import freenet.support.api.HTTPRequest;

/**
 * Node Configuration Toadlet. Accessible from <code>http://.../config/</code>.
 */
// FIXME: add logging, comments
public class ConfigToadlet extends Toadlet implements LinkEnabledCallback {
	// If a setting has to be more than a meg, something is seriously wrong!
	private static final int MAX_PARAM_VALUE_SIZE = 1024*1024;
	private String directoryBrowserPath;
	private final SubConfig subConfig;
	private final Config config;
	private final NodeClientCore core;
	private final Node node;
	/** plugin is always null except when this ConfigToadlet serves a plugin */
	private final FredPluginConfigurable plugin;
	private boolean needRestart = false;
	private NeedRestartUserAlert needRestartUserAlert;

	/**
	 * Prompt for node restart
	 */
	private class NeedRestartUserAlert extends AbstractUserAlert {
		@Override
		public String getTitle() {
			return l10n("needRestartTitle");
		}

		@Override
		public String getText() {
			return getHTMLText().toString();
		}

		@Override
		public String getShortText() {
			return l10n("needRestartShort");
		}

		@Override
		public HTMLNode getHTMLText() {
			HTMLNode alertNode = new HTMLNode("div");
			alertNode.addChild("#", l10n("needRestart"));

			if (node.isUsingWrapper()) {
				alertNode.addChild("br");
				HTMLNode restartForm = alertNode.addChild("form",
				        new String[] { "action", "method", "enctype", "id",  "accept-charset" },
				        new String[] { "/", "post", "multipart/form-data", "restartForm", "utf-8"})
				        .addChild("div");
				restartForm.addChild("input",
				        new String[] { "type", "name", "value" },
				        new String[] { "hidden", "formPassword", node.clientCore.formPassword });
				restartForm.addChild("div");
				restartForm.addChild("input",//
				        new String[] { "type", "name" },//
				        new String[] { "hidden", "restart" });
				restartForm.addChild("input", //
				        new String[] { "type", "name", "value" },//
				        new String[] { "submit", "restart2",
				                 l10n( "restartNode") });
			}

			return alertNode;
		}

		@Override
		public short getPriorityClass() {
			return UserAlert.WARNING;
		}

		@Override
		public boolean isValid() {
			return needRestart;
		}

		@Override
		public boolean userCanDismiss() {
			return false;
		}
	}

	/**
	 * Describes which UI element should be used to present an option.
	 */
	private enum OptionType {
		/**
		 * A writable option with an enumerable list of possible values.
		 */
		DROP_DOWN("dropdown"),
		/**
		 * A writable option which can be either true or false.
		 */
		BOOLEAN("boolean"),
		/**
		 * A writable option which is a path to a directory.
		 */
		DIRECTORY("directory"),
		/**
		 * A writable option set with a string of text.
		 */
		TEXT("text"),
		/**
		 * A read-only option presented in a text field.
		 */
		TEXT_READ_ONLY("text readonly");

		/**
		 * A CSS class descriptor for this option type.
		 */
		public final String cssClass;

		private OptionType(String cssClass) {
			this.cssClass = cssClass;
		}
	}

	public ConfigToadlet(String directoryBrowserPath, HighLevelSimpleClient client, Config conf,
	                     SubConfig subConfig, Node node, NodeClientCore core) {
		this(directoryBrowserPath, client, conf, subConfig, node, core, null);
	}

	public ConfigToadlet(HighLevelSimpleClient client, Config conf, SubConfig subConfig, Node node,
	                     NodeClientCore core) {
		this(client, conf, subConfig, node, core, null);
	}

	public ConfigToadlet(String directoryBrowserPath, HighLevelSimpleClient client, Config conf,
	                     SubConfig subConfig, Node node, NodeClientCore core, FredPluginConfigurable plugin) {
		this(client, conf, subConfig, node, core, plugin);
		this.directoryBrowserPath = directoryBrowserPath;
	}

	public ConfigToadlet(HighLevelSimpleClient client, Config conf, SubConfig subConfig, Node node,
	                     NodeClientCore core, FredPluginConfigurable plugin) {
		super(client);
		config=conf;
		this.core = core;
		this.node = node;
		this.subConfig = subConfig;
		this.plugin = plugin;
		this.directoryBrowserPath = "/unset-browser-path/";
	}

	public void handleMethodPOST(URI uri, HTTPRequest request, ToadletContext ctx) throws
	        ToadletContextClosedException, IOException, RedirectException {
		if (!ctx.isAllowedFullAccess()) {
			super.sendErrorPage(ctx, 403, NodeL10n.getBase().getString("Toadlet.unauthorizedTitle"),
			        NodeL10n.getBase().getString("Toadlet.unauthorized"));
			return;
		}

		String pass = request.getPartAsStringFailsafe("formPassword", 32);
		if((pass == null) || !pass.equals(core.formPassword)) {
			MultiValueTable<String,String> headers = new MultiValueTable<String,String>();
			headers.put("Location", path());
			ctx.sendReplyHeaders(302, "Found", headers, null, 0);
			return;
		}

		//User requested reset to defaults, so present confirmation page.
		if (request.isPartSet("confirm-reset-to-defaults")) {
			PageNode page = ctx.getPageMaker().getPageNode(l10n("confirmResetTitle"), ctx);
			HTMLNode pageNode = page.outer;
			HTMLNode contentNode = page.content;

			HTMLNode content = ctx.getPageMaker().getInfobox("infobox-warning", l10n("confirmResetTitle"),
			        contentNode, "reset-confirm", true);
			content.addChild("#", l10n("confirmReset"));

			HTMLNode formNode = ctx.addFormChild(content, path(), "yes-button");
			String subconfig = request.getPartAsStringFailsafe("subconfig", MAX_PARAM_VALUE_SIZE);
			formNode.addChild("input",
			        new String[] { "type", "name", "value" },
			        new String[] { "hidden", "subconfig", subconfig });

			//Persist visible fields so that they are reset to default or unsaved changes are persisted.
			for (String part : request.getParts()) {
				if (part.startsWith(subconfig)) {
					formNode.addChild("input",
				        new String[] { "type", "name", "value" },
				        new String[] { "hidden", part,
				                request.getPartAsStringFailsafe(part, MAX_PARAM_VALUE_SIZE) });
				}
			}

			formNode.addChild("input",
			        new String[]{"type", "name", "value"},
			        new String[]{"submit", "reset-to-defaults",
			                NodeL10n.getBase().getString("Toadlet.yes")});

			formNode.addChild("input",
			        new String[] { "type", "name", "value" },
			        new String[] { "submit", "decline-default-reset",
			                NodeL10n.getBase().getString("Toadlet.no")});
			writeHTMLReply(ctx, 200, "OK", pageNode.generate());
			return;
		}

		//Returning from directory selector with a selection or declining resetting settings to defaults.
		//Re-render config page with any changes made in the selector and/or persisting values changed but
		//not applied.
		if(request.isPartSet(LocalFileBrowserToadlet.selectDir) || request.isPartSet("decline-default-reset")) {
			handleMethodGET(uri, request, ctx);
			return;
		}

		//Entering directory selector from config page.
		//This would be two loops if it checked for a redirect (key.startsWith("select-directory.")) before
		//constructing params string. It always constructs it, then redirects if it turns out to be needed.
		boolean directorySelector = false;
		String params = "?";
		String value;
		for(String key : request.getParts()) {
			//Prepare parts for page selection redirect:
			//Extract option and put into "select-for"; preserve others.
			value = request.getPartAsStringFailsafe(key, MAX_PARAM_VALUE_SIZE);
			if(key.startsWith("select-directory.")) {
				params +="select-for="+URLEncoder.encode(key.substring("select-directory.".length()),true)+'&';
				directorySelector = true;
			} else {
				params += URLEncoder.encode(key,true)+'='+URLEncoder.encode(value, true)+'&';
			}
		}
		if(directorySelector) {
			MultiValueTable<String, String> headers = new MultiValueTable<String, String>(1);
			//params ends in &. Download directory browser starts in default download directory.
			headers.put("Location", directoryBrowserPath+params+
			        "path="+core.getDownloadsDir().getAbsolutePath());
			ctx.sendReplyHeaders(302, "Found", headers, null, 0);
			return;
		}

		StringBuilder errbuf = new StringBuilder();
		boolean logMINOR = Logger.shouldLog(LogLevel.MINOR, this);

		String prefix = request.getPartAsStringFailsafe("subconfig", MAX_PARAM_VALUE_SIZE);
		if (logMINOR) {
			Logger.minor(this, "Current config prefix is "+prefix);
		}
		boolean resetToDefault = request.isPartSet("reset-to-defaults");
		if (resetToDefault && logMINOR) {
			Logger.minor(this, "Resetting to defaults");
		}

		for(Option<?> o : config.get(prefix).getOptions()) {
			String configName=o.getName();
			if(logMINOR) {
				Logger.minor(this, "Checking option "+prefix+ '.' +configName);
			}

			//This ignores unrecognized parameters.
			if (request.isPartSet(prefix+ '.' +configName)) {
				//Current subconfig is to be reset to default.
				if (resetToDefault) {
					// Disallow resetting fproxy port number to default as it might break the link to start fproxy on the system tray, shortcuts etc.
					if(prefix.equals("fproxy") && configName.equals("port")) continue;
					value = o.getDefault();
				} else {
					value = request.getPartAsStringFailsafe(prefix+ '.' +configName, MAX_PARAM_VALUE_SIZE);
				}

				if(!(o.getValueString().equals(value))){

					if(logMINOR) {
						Logger.minor(this, "Changing "+prefix+ '.' +configName+" to "+value);
					}

					try{
						o.setValue(value);
					} catch (InvalidConfigValueException e) {
						errbuf.append(o.getName()).append(' ').append(e.getMessage()).append('\n');
					} catch (NodeNeedRestartException e) {
						needRestart = true;
					} catch (Exception e){
						errbuf.append(o.getName()).append(' ').append(e).append('\n');
						Logger.error(this, "Caught "+e, e);
					}
				} else if(logMINOR) {
					Logger.minor(this, prefix+ '.' +configName+" not changed");
				}
			}
		}

		// Wrapper params
		String wrapperConfigName = "wrapper.java.maxmemory";
		if(request.isPartSet(wrapperConfigName)) {
			value = request.getPartAsStringFailsafe(wrapperConfigName, MAX_PARAM_VALUE_SIZE);
			if(!WrapperConfig.getWrapperProperty(wrapperConfigName).equals(value)) {
				if(logMINOR) {
					Logger.minor(this, "Setting "+wrapperConfigName+" to "+value);
				}
				WrapperConfig.setWrapperProperty(wrapperConfigName, value);
			}
		}

		config.store();

		PageNode page = ctx.getPageMaker().getPageNode(l10n("appliedTitle"), ctx);
		HTMLNode pageNode = page.outer;
		HTMLNode contentNode = page.content;

		if (errbuf.length() == 0) {
			HTMLNode content = ctx.getPageMaker().getInfobox("infobox-success", l10n("appliedTitle"),
			        contentNode, "configuration-applied", true);
			content.addChild("#", l10n("appliedSuccess"));

			if (needRestart) {
				content.addChild("br");
				content.addChild("#", l10n("needRestart"));

				if (node.isUsingWrapper()) {
					content.addChild("br");
					HTMLNode restartForm = ctx.addFormChild(content, "/", "restartForm");
					restartForm.addChild("input",//
					        new String[] { "type", "name" },//
					        new String[] { "hidden", "restart" });
					restartForm.addChild("input", //
					        new String[] { "type", "name", "value" },//
					        new String[] { "submit", "restart2",//
					                l10n( "restartNode") });
				}

				if (needRestartUserAlert == null) {
					needRestartUserAlert = new NeedRestartUserAlert();
					node.clientCore.alerts.register(needRestartUserAlert);
				}
			}
		} else {
			HTMLNode content = ctx.getPageMaker().getInfobox("infobox-error", l10n("appliedFailureTitle"),
			        contentNode, "configuration-error", true).addChild("div", "class", "infobox-content");
			content.addChild("#", l10n("appliedFailureExceptions"));
			content.addChild("br");
			content.addChild("#", errbuf.toString());
		}

		HTMLNode content = ctx.getPageMaker().getInfobox("infobox-normal", l10n("possibilitiesTitle"),
		        contentNode, "configuration-possibilities", false);
		content.addChild("a", new String[]{"href", "title"}, new String[]{path(), l10n("shortTitle")},
		        l10n("returnToNodeConfig"));
		content.addChild("br");
		addHomepageLink(content);

		writeHTMLReply(ctx, 200, "OK", pageNode.generate());

	}

	private static String l10n(String string) {
		return NodeL10n.getBase().getString("ConfigToadlet." + string);
	}

	public void handleMethodGET(URI uri, HTTPRequest req, ToadletContext ctx) throws ToadletContextClosedException,
	        IOException {

		if(!ctx.isAllowedFullAccess()) {
			super.sendErrorPage(ctx, 403,
			        NodeL10n.getBase().getString("Toadlet.unauthorizedTitle"),
			        NodeL10n.getBase().getString("Toadlet.unauthorized"));
			return;
		}

		boolean advancedModeEnabled = ctx.getContainer().isAdvancedModeEnabled();
		
		PageNode page = ctx.getPageMaker().getPageNode(
		                NodeL10n.getBase().getString("ConfigToadlet.fullTitle"), ctx);
		HTMLNode pageNode = page.outer;
		HTMLNode contentNode = page.content;

		contentNode.addChild(core.alerts.createSummary());

		HTMLNode infobox = contentNode.addChild("div", "class", "infobox infobox-normal");
		infobox.addChild("div", "class", "infobox-header", l10n("title"));
		HTMLNode configNode = infobox.addChild("div", "class", "infobox-content");
		HTMLNode formNode = ctx.addFormChild(configNode, path(), "configForm");

		//Invisible apply button at the top so that an enter keypress will apply settings instead of
		//going to a directory browser if present.
		formNode.addChild("input",
		        new String[] { "type", "value", "class" },
		        new String[] { "submit", l10n("apply"), "invisible"});

		/*
		 * Special case: present an option for the wrapper's maximum memory under Core configuration, provided
		 * the maximum memory property is defined. (the wrapper is being used)
		 */
		if(subConfig.getPrefix().equals("node") && WrapperConfig.canChangeProperties()) {
			String configName = "wrapper.java.maxmemory";
			String curValue = WrapperConfig.getWrapperProperty(configName);
			//If persisted from directory browser, override. This is a POST HTTPRequest.
			if(req.isPartSet(configName)) {
				curValue = req.getPartAsStringFailsafe(configName, MAX_PARAM_VALUE_SIZE);
			}
			if(curValue != null) {
				formNode.addChild("div", "class", "configprefix", l10n("wrapper"));
				HTMLNode list = formNode.addChild("ul", "class", "config");
				HTMLNode item = list.addChild("li", "class", OptionType.TEXT.cssClass);
				// FIXME how to get the real default???
				String defaultValue = "256";
				item.addChild("span", new String[]{ "class", "title", "style" },
				        new String[]{ "configshortdesc",
				                NodeL10n.getBase().getString("ConfigToadlet.defaultIs",
				        new String[] { "default" }, new String[] { defaultValue }),
				        "cursor: help;" }).addChild(
				                NodeL10n.getBase().getHTMLNode("WrapperConfig."+configName+".short"));
				item.addChild("span", "class", "config").addChild("input",
				        new String[] { "type", "class", "name", "value" },
				        new String[] { "text", "config", configName, curValue });
				item.addChild("span", "class", "configlongdesc").addChild(
				        NodeL10n.getBase().getHTMLNode("WrapperConfig."+configName+".long"));
			}
		}

		short displayedConfigElements = 0;
		HTMLNode configGroupUlNode = new HTMLNode("ul", "class", "config");

<<<<<<< HEAD
			for(Option<?> o : subConfig.getOptions()) {
				if(! ((!advancedModeEnabled) && o.isExpert())){
					displayedConfigElements++;
					String configName = o.getName();
					String fullName = subConfig.getPrefix() + '.' + configName;
					String value = o.getValueString();
					
					if(value == null){
						Logger.error(this, fullName + "has returned null from config!);");
						continue;
					}
					
					ConfigCallback<?> callback = o.getCallback();

					// If ConfigToadlet is serving a plugin, ask the plugin to translate the
					// config descriptions, otherwise use the node's BaseL10n instance like
					// normal.
					HTMLNode shortDesc = (plugin == null) ?
					        NodeL10n.getBase().getHTMLNode(o.getShortDesc()) :
					        new HTMLNode("#", plugin.getString(o.getShortDesc()));
					HTMLNode longDesc = (plugin == null) ?
					        NodeL10n.getBase().getHTMLNode(o.getLongDesc()) :
					        new HTMLNode("#", plugin.getString(o.getLongDesc()));

					HTMLNode configItemNode = configGroupUlNode.addChild("li");
					String defaultValue;
					if(callback instanceof BooleanCallback) {
						// Only case where values are localised.
						defaultValue = l10n(Boolean.toString(Boolean.valueOf(value)));
					} else {
						defaultValue = o.getDefault();
					}
					
					configItemNode.addChild("a", new String[]{"name", "id"},
					        new String[]{configName, configName}).addChild("span",
					        new String[]{ "class", "title", "style" },
					        new String[]{ "configshortdesc",
					                NodeL10n.getBase().getString("ConfigToadlet.defaultIs",
					                new String[] { "default" },
					                new String[] { defaultValue }) +
					                (advancedModeEnabled ? " ["+ fullName + ']' : ""),
					        "cursor: help;" }).addChild(shortDesc);
					HTMLNode configItemValueNode =
					        configItemNode.addChild("span", "class", "config");
					// Values persisted through browser or backing down from resetting to defaults
					// override the currently applied ones.
					if(req.isPartSet(fullName)) {
						value = req.getPartAsStringFailsafe(fullName, MAX_PARAM_VALUE_SIZE);
					}
					if(overriddenOption != null && overriddenOption.equals(fullName))
						value = overriddenValue;
					if(callback instanceof EnumerableOptionCallback)
=======
		String overriddenOption = null;
		String overriddenValue = null;

		//A value changed by the directory selector takes precedence.
		if(req.isPartSet("select-for") && req.isPartSet(LocalFileBrowserToadlet.selectDir)) {
			overriddenOption = req.getPartAsStringFailsafe("select-for", MAX_PARAM_VALUE_SIZE);
			overriddenValue = req.getPartAsStringFailsafe("filename", MAX_PARAM_VALUE_SIZE);
		}

		/*
		 * Present all other options for this subconfig.
		 */
		for(Option<?> o : subConfig.getOptions()) {
			if(! (mode == PageMaker.MODE_SIMPLE && o.isExpert())){
				displayedConfigElements++;
				String configName = o.getName();
				String fullName = subConfig.getPrefix() + '.' + configName;
				String value = o.getValueString();

				final ConfigCallback<?> callback = o.getCallback();
				final OptionType optionType;
				if (callback instanceof EnumerableOptionCallback) {
					optionType = OptionType.DROP_DOWN;
				} else if (callback instanceof BooleanCallback) {
					optionType = OptionType.BOOLEAN;
				} else if (callback instanceof ProgramDirectory.DirectoryCallback &&
				        !callback.isReadOnly()) {
					optionType = OptionType.DIRECTORY;
				} else if (!callback.isReadOnly()) {
					optionType = OptionType.TEXT;
				} else /*if (callback.isReadOnly())*/ {
					optionType = OptionType.TEXT_READ_ONLY;
				}

				// If ConfigToadlet is serving a plugin, ask the plugin to translate the
				// config descriptions, otherwise use the node's BaseL10n instance like
				// normal.
				HTMLNode shortDesc = (plugin == null) ?
				        NodeL10n.getBase().getHTMLNode(o.getShortDesc()) :
				        new HTMLNode("#", plugin.getString(o.getShortDesc()));
				HTMLNode longDesc = (plugin == null) ?
				        NodeL10n.getBase().getHTMLNode(o.getLongDesc()) :
				        new HTMLNode("#", plugin.getString(o.getLongDesc()));

				HTMLNode configItemNode = configGroupUlNode.addChild("li");
				configItemNode.addAttribute("class", optionType.cssClass);
				configItemNode.addChild("a", new String[]{"name", "id"},
				        new String[]{configName, configName}).addChild("span",
				        new String[]{ "class", "title", "style" },
				        new String[]{ "configshortdesc",
				                NodeL10n.getBase().getString("ConfigToadlet.defaultIs",
				                        new String[] { "default" },
				                        new String[] { o.getDefault() }) +
				                        (mode >= PageMaker.MODE_ADVANCED ? " ["+ fullName + ']' : ""),
				                "cursor: help;" }).addChild(shortDesc);
				HTMLNode configItemValueNode =
					configItemNode.addChild("span", "class", "config");
				if(value == null){
					Logger.error(this, fullName + "has returned null from config!);");
					continue;
				}

				// Values persisted through browser or backing down from resetting to defaults
				// override the currently applied ones.
				if(req.isPartSet(fullName)) {
					value = req.getPartAsStringFailsafe(fullName, MAX_PARAM_VALUE_SIZE);
				}
				if(overriddenOption != null && overriddenOption.equals(fullName))
					value = overriddenValue;

				switch (optionType) {
					case DROP_DOWN:
>>>>>>> ecaa67b2
						configItemValueNode.addChild(addComboBox(value,
						        (EnumerableOptionCallback) callback, fullName,
						        callback.isReadOnly()));
						break;
					case BOOLEAN:
						configItemValueNode.addChild(addBooleanComboBox(Boolean.valueOf(value),
						        fullName, callback.isReadOnly()));
						break;
					case DIRECTORY:
						configItemValueNode.addChild(addTextBox(value, fullName, o, false));
						configItemValueNode.addChild("input",
						        new String[] { "type", "name", "value" },
						        new String[] { "submit", "select-directory."+fullName,
						                NodeL10n.getBase().
						                        getString("QueueToadlet.browseToChange") });
						break;
					case TEXT_READ_ONLY:
						configItemValueNode.addChild(addTextBox(value, fullName, o, true));
						break;
					case TEXT:
						configItemValueNode.addChild(addTextBox(value, fullName, o, false));
						break;
				}

				configItemNode.addChild("span", "class", "configlongdesc").addChild(longDesc);
			}
		}

		if(displayedConfigElements > 0) {
			formNode.addChild("div", "class", "configprefix", (plugin == null) ?
			        l10n(subConfig.getPrefix()) :
			        plugin.getString(subConfig.getPrefix()));
			formNode.addChild("a", "id", subConfig.getPrefix());
			formNode.addChild(configGroupUlNode);
		}

		formNode.addChild("input", new String[] { "type", "value" }, new String[] { "submit", l10n("apply")});
		formNode.addChild("input", new String[] { "type", "value" }, new String[] { "reset",  l10n("undo")});
		formNode.addChild("input",
			new String[] { "type", "name", "value" },
			new String[] { "hidden", "subconfig", subConfig.getPrefix() } );
		//'Node' prefix options should not be reset to defaults as it is a, quoting Toad, "very bad idea".
		//Options whose defaults are not wise to apply include the location of the master keys file,
		//the Darknet port number, and the datastore size.
		if(!subConfig.getPrefix().equals("node")) {
			formNode.addChild("input",
				new String[]{"type", "name", "value"},
				new String[]{"submit", "confirm-reset-to-defaults", l10n("resetToDefaults")});
		}

		this.writeHTMLReply(ctx, 200, "OK", pageNode.generate());
	}

	/**
	 * Generates a text box for the given setting suitable for adding to an existing form.
	 * @param value The current value of the option. It is displayed in the text box.
	 * @param fullName The full name of the option, used to name the text field.
	 * @param o The option, used to add the short description as an "alt" attribute.
	 * @param disabled Whether the text box should be disabled.
	 * @return An input of type "text" and class "config" containing the current value of the option.
	 */
	public static HTMLNode addTextBox(String value, String fullName, Option<?> o, boolean disabled) {
		HTMLNode result;

		if(disabled) {
			result = new HTMLNode("input",
				new String[] { "type", "class", "disabled", "alt", "name", "value" }, //
				new String[] { "text", "config", "disabled", o.getShortDesc(), fullName, value });
		}
		else {
			result = new HTMLNode("input",
				new String[] { "type", "class", "alt", "name", "value" }, //
				new String[] { "text", "config", o.getShortDesc(), fullName, value });
		}

		return result;
	}

	/**
	 * Generates a drop-down combobox for the given enumerable option suitable for adding to an existing form.
	 * Its first element is the "select" element, so any Javascript attributes can be added to the output.
	 * @param value The currently applied value of the option.
	 * @param o The option, used to list all values.
	 * @param fullName The full name of the option, used to name the drop-down.
	 * @param disabled Whether the drop-down should be disabled.
	 * @return An HTMLNode of a "select" with "option" children for each of the possible values. If the value
	 * specified in value is one of the options, it will be selected.
	 */
	public static HTMLNode addComboBox(String value, EnumerableOptionCallback o, String fullName, boolean disabled) {
		HTMLNode result;

		if (disabled) {
			result = new HTMLNode("select", //
				new String[] { "name", "disabled" }, //
				new String[] { fullName, "disabled" });
		} else {
			result = new HTMLNode("select", "name", fullName);
		}

		for(String possibleValue : o.getPossibleValues()) {
			if(possibleValue.equals(value)) {
				result.addChild("option",
					new String[] { "value", "selected" },
					new String[] { possibleValue, "selected" }, possibleValue);
			} else {
				result.addChild("option", "value", possibleValue, possibleValue);
			}
		}

		return result;
	}

	/**
	 * Generates a drop-down combobox for a true/false option suitable for adding to an existing form.
	 * Its first element is the "select" element, so any Javascript attributes can be added to the output.
	 * @param value The current value of the option. This will be selected.
	 * @param fullName The full name of the option, used to name the drop-down.
	 * @param disabled Whether the drop-down should be disabled.
	 * @return An HTMLNode of a "select" with an "option" child for localized "true" and "false", with the
	 * current value selected.
	 */
	public static HTMLNode addBooleanComboBox(boolean value, String fullName, boolean disabled) {
		HTMLNode result;

		if (disabled) {
			result = new HTMLNode("select", //
				new String[] { "name", "disabled" }, //
				new String[] {fullName, "disabled" });
		} else {
			result = new HTMLNode("select", "name", fullName);
		}

		if (value) {
			result.addChild("option",
				new String[] { "value", "selected" },
				new String[] { "true", "selected" },
				l10n("true"));
			result.addChild("option", "value", "false", l10n("false"));
		} else {
			result.addChild("option", "value", "true", l10n("true"));
			result.addChild("option",
				new String[] { "value", "selected" },
				new String[] { "false", "selected" },
				l10n("false"));
		}

		return result;
	}

	@Override
	public String path() {
		return "/config/"+subConfig.getPrefix();
	}

	@Override
	public boolean isEnabled(ToadletContext ctx) {
		Option<?>[] o = subConfig.getOptions();
		if(core.isAdvancedModeEnabled()) return true;
		for(Option<?> option : o)
			if(!option.isExpert()) return true;
		return false;
	}
}<|MERGE_RESOLUTION|>--- conflicted
+++ resolved
@@ -442,7 +442,18 @@
 		short displayedConfigElements = 0;
 		HTMLNode configGroupUlNode = new HTMLNode("ul", "class", "config");
 
-<<<<<<< HEAD
+		String overriddenOption = null;
+		String overriddenValue = null;
+
+		//A value changed by the directory selector takes precedence.
+		if(req.isPartSet("select-for") && req.isPartSet(LocalFileBrowserToadlet.selectDir)) {
+			overriddenOption = req.getPartAsStringFailsafe("select-for", MAX_PARAM_VALUE_SIZE);
+			overriddenValue = req.getPartAsStringFailsafe("filename", MAX_PARAM_VALUE_SIZE);
+		}
+
+		/*
+		 * Present all other options for this subconfig.
+		 */
 			for(Option<?> o : subConfig.getOptions()) {
 				if(! ((!advancedModeEnabled) && o.isExpert())){
 					displayedConfigElements++;
@@ -457,6 +468,20 @@
 					
 					ConfigCallback<?> callback = o.getCallback();
 
+					final OptionType optionType;
+					if (callback instanceof EnumerableOptionCallback) {
+						optionType = OptionType.DROP_DOWN;
+					} else if (callback instanceof BooleanCallback) {
+						optionType = OptionType.BOOLEAN;
+					} else if (callback instanceof ProgramDirectory.DirectoryCallback &&
+					        !callback.isReadOnly()) {
+						optionType = OptionType.DIRECTORY;
+					} else if (!callback.isReadOnly()) {
+						optionType = OptionType.TEXT;
+					} else /*if (callback.isReadOnly())*/ {
+						optionType = OptionType.TEXT_READ_ONLY;
+					}
+
 					// If ConfigToadlet is serving a plugin, ask the plugin to translate the
 					// config descriptions, otherwise use the node's BaseL10n instance like
 					// normal.
@@ -476,6 +501,7 @@
 						defaultValue = o.getDefault();
 					}
 					
+					configItemNode.addAttribute("class", optionType.cssClass);
 					configItemNode.addChild("a", new String[]{"name", "id"},
 					        new String[]{configName, configName}).addChild("span",
 					        new String[]{ "class", "title", "style" },
@@ -487,6 +513,7 @@
 					        "cursor: help;" }).addChild(shortDesc);
 					HTMLNode configItemValueNode =
 					        configItemNode.addChild("span", "class", "config");
+
 					// Values persisted through browser or backing down from resetting to defaults
 					// override the currently applied ones.
 					if(req.isPartSet(fullName)) {
@@ -495,80 +522,8 @@
 					if(overriddenOption != null && overriddenOption.equals(fullName))
 						value = overriddenValue;
 					if(callback instanceof EnumerableOptionCallback)
-=======
-		String overriddenOption = null;
-		String overriddenValue = null;
-
-		//A value changed by the directory selector takes precedence.
-		if(req.isPartSet("select-for") && req.isPartSet(LocalFileBrowserToadlet.selectDir)) {
-			overriddenOption = req.getPartAsStringFailsafe("select-for", MAX_PARAM_VALUE_SIZE);
-			overriddenValue = req.getPartAsStringFailsafe("filename", MAX_PARAM_VALUE_SIZE);
-		}
-
-		/*
-		 * Present all other options for this subconfig.
-		 */
-		for(Option<?> o : subConfig.getOptions()) {
-			if(! (mode == PageMaker.MODE_SIMPLE && o.isExpert())){
-				displayedConfigElements++;
-				String configName = o.getName();
-				String fullName = subConfig.getPrefix() + '.' + configName;
-				String value = o.getValueString();
-
-				final ConfigCallback<?> callback = o.getCallback();
-				final OptionType optionType;
-				if (callback instanceof EnumerableOptionCallback) {
-					optionType = OptionType.DROP_DOWN;
-				} else if (callback instanceof BooleanCallback) {
-					optionType = OptionType.BOOLEAN;
-				} else if (callback instanceof ProgramDirectory.DirectoryCallback &&
-				        !callback.isReadOnly()) {
-					optionType = OptionType.DIRECTORY;
-				} else if (!callback.isReadOnly()) {
-					optionType = OptionType.TEXT;
-				} else /*if (callback.isReadOnly())*/ {
-					optionType = OptionType.TEXT_READ_ONLY;
-				}
-
-				// If ConfigToadlet is serving a plugin, ask the plugin to translate the
-				// config descriptions, otherwise use the node's BaseL10n instance like
-				// normal.
-				HTMLNode shortDesc = (plugin == null) ?
-				        NodeL10n.getBase().getHTMLNode(o.getShortDesc()) :
-				        new HTMLNode("#", plugin.getString(o.getShortDesc()));
-				HTMLNode longDesc = (plugin == null) ?
-				        NodeL10n.getBase().getHTMLNode(o.getLongDesc()) :
-				        new HTMLNode("#", plugin.getString(o.getLongDesc()));
-
-				HTMLNode configItemNode = configGroupUlNode.addChild("li");
-				configItemNode.addAttribute("class", optionType.cssClass);
-				configItemNode.addChild("a", new String[]{"name", "id"},
-				        new String[]{configName, configName}).addChild("span",
-				        new String[]{ "class", "title", "style" },
-				        new String[]{ "configshortdesc",
-				                NodeL10n.getBase().getString("ConfigToadlet.defaultIs",
-				                        new String[] { "default" },
-				                        new String[] { o.getDefault() }) +
-				                        (mode >= PageMaker.MODE_ADVANCED ? " ["+ fullName + ']' : ""),
-				                "cursor: help;" }).addChild(shortDesc);
-				HTMLNode configItemValueNode =
-					configItemNode.addChild("span", "class", "config");
-				if(value == null){
-					Logger.error(this, fullName + "has returned null from config!);");
-					continue;
-				}
-
-				// Values persisted through browser or backing down from resetting to defaults
-				// override the currently applied ones.
-				if(req.isPartSet(fullName)) {
-					value = req.getPartAsStringFailsafe(fullName, MAX_PARAM_VALUE_SIZE);
-				}
-				if(overriddenOption != null && overriddenOption.equals(fullName))
-					value = overriddenValue;
-
 				switch (optionType) {
 					case DROP_DOWN:
->>>>>>> ecaa67b2
 						configItemValueNode.addChild(addComboBox(value,
 						        (EnumerableOptionCallback) callback, fullName,
 						        callback.isReadOnly()));
