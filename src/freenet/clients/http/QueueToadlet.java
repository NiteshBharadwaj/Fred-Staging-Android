/* This code is part of Freenet. It is distributed under the GNU General
 * Public License, version 2 (or at your option any later version). See
 * http://www.gnu.org/ for further details of the GPL. */
package freenet.clients.http;

import java.io.BufferedInputStream;
import java.io.BufferedReader;
import java.io.BufferedWriter;
import java.io.EOFException;
import java.io.File;
import java.io.FileInputStream;
import java.io.FileNotFoundException;
import java.io.FileOutputStream;
import java.io.IOException;
import java.io.InputStreamReader;
import java.io.OutputStreamWriter;
import java.io.UnsupportedEncodingException;
import java.net.MalformedURLException;
import java.net.URI;
import java.text.NumberFormat;
import java.util.Collections;
import java.util.Comparator;
import java.util.HashMap;
import java.util.HashSet;
import java.util.Iterator;
import java.util.LinkedList;
import java.util.List;

import com.db4o.ObjectContainer;

import freenet.client.DefaultMIMETypes;
import freenet.client.FetchResult;
import freenet.client.HighLevelSimpleClient;
import freenet.client.MetadataUnresolvedException;
import freenet.client.TempFetchResult;
import freenet.client.async.ClientContext;
import freenet.client.async.DBJob;
import freenet.keys.FreenetURI;
import freenet.l10n.L10n;
import freenet.node.NodeClientCore;
import freenet.node.RequestStarter;
import freenet.node.fcp.ClientGet;
import freenet.node.fcp.ClientPut;
import freenet.node.fcp.ClientPutDir;
import freenet.node.fcp.ClientPutMessage;
import freenet.node.fcp.ClientRequest;
import freenet.node.fcp.FCPServer;
import freenet.node.fcp.IdentifierCollisionException;
import freenet.node.fcp.MessageInvalidException;
import freenet.node.fcp.NotAllowedException;
import freenet.node.fcp.RequestCompletionCallback;
import freenet.node.useralerts.SimpleHTMLUserAlert;
import freenet.node.useralerts.UserAlert;
import freenet.support.HTMLNode;
import freenet.support.Logger;
import freenet.support.MultiValueTable;
import freenet.support.SizeUtil;
import freenet.support.api.Bucket;
import freenet.support.api.HTTPRequest;
import freenet.support.api.HTTPUploadedFile;
import freenet.support.io.BucketTools;
import freenet.support.io.Closer;
import freenet.support.io.FileBucket;
import freenet.support.io.NativeThread;
import java.util.StringTokenizer;

public class QueueToadlet extends Toadlet implements RequestCompletionCallback {

	private static final int LIST_IDENTIFIER = 1;
	private static final int LIST_SIZE = 2;
	private static final int LIST_MIME_TYPE = 3;
	private static final int LIST_DOWNLOAD = 4;
	private static final int LIST_PERSISTENCE = 5;
	private static final int LIST_KEY = 6;
	private static final int LIST_FILENAME = 7;
	private static final int LIST_PRIORITY = 8;
	private static final int LIST_FILES = 9;
	private static final int LIST_TOTAL_SIZE = 10;
	private static final int LIST_PROGRESS = 11;
	private static final int LIST_REASON = 12;

	private static final int MAX_IDENTIFIER_LENGTH = 1024*1024;
	private static final int MAX_FILENAME_LENGTH = 1024*1024;
	private static final int MAX_TYPE_LENGTH = 1024;
	static final int MAX_KEY_LENGTH = 1024*1024;
	
	private NodeClientCore core;
	final FCPServer fcp;
	
	private boolean isReversed = false;
	
	public QueueToadlet(NodeClientCore core, FCPServer fcp, HighLevelSimpleClient client) {
		super(client);
		this.core = core;
		this.fcp = fcp;
		if(fcp == null) throw new NullPointerException();
		fcp.setCompletionCallback(this);
		loadCompletedIdentifiers();
	}
	
	@Override
	public void handlePost(URI uri, HTTPRequest request, ToadletContext ctx) throws ToadletContextClosedException, IOException, RedirectException {
		
		if(!core.hasLoadedQueue()) {
			writeError(L10n.getString("QueueToadlet.notLoadedYetTitle"), L10n.getString("QueueToadlet.notLoadedYet"), ctx, false);
			return;
		}
		
		boolean logMINOR = Logger.shouldLog(Logger.MINOR, this);
		
		try {
			// Browse... button
			if (request.getPartAsString("insert-local", 128).length() > 0) {
				
				// Preserve the key
				
				FreenetURI insertURI;
				String keyType = request.getPartAsString("keytype", 3);
				if ("chk".equals(keyType)) {
					insertURI = new FreenetURI("CHK@");
				} else {
					try {
						String u = request.getPartAsString("key", 128);
						insertURI = new FreenetURI(u);
						if(logMINOR)
							Logger.minor(this, "Inserting key: "+insertURI+" ("+u+")");
					} catch (MalformedURLException mue1) {
						writeError(L10n.getString("QueueToadlet.errorInvalidURI"), L10n.getString("QueueToadlet.errorInvalidURIToU"), ctx);
						return;
					}
				}
				
				MultiValueTable responseHeaders = new MultiValueTable();
				responseHeaders.put("Location", "/files/?key="+insertURI.toACIIString());
				ctx.sendReplyHeaders(302, "Found", responseHeaders, null, 0);
				return;
			}			
			
			String pass = request.getPartAsString("formPassword", 32);
			if ((pass.length() == 0) || !pass.equals(core.formPassword)) {
				MultiValueTable headers = new MultiValueTable();
				headers.put("Location", "/queue/");
				ctx.sendReplyHeaders(302, "Found", headers, null, 0);
				if(logMINOR) Logger.minor(this, "No formPassword: "+pass);
				return;
			}

			if(request.isPartSet("remove_request") && (request.getPartAsString("remove_request", 32).length() > 0)) {
				String identifier = request.getPartAsString("identifier", MAX_IDENTIFIER_LENGTH);
				if(logMINOR) Logger.minor(this, "Removing "+identifier);
				try {
					fcp.removeGlobalRequestBlocking(identifier);
				} catch (MessageInvalidException e) {
					this.sendErrorPage(ctx, 200, 
							L10n.getString("QueueToadlet.failedToRemoveRequest"),
							L10n.getString("QueueToadlet.failedToRemove",
									new String[]{ "id", "message" },
									new String[]{ identifier, e.getMessage()}
							));
					return;
				}
				writePermanentRedirect(ctx, "Done", "/queue/");
				return;
			} else if(request.isPartSet("restart_request") && (request.getPartAsString("restart_request", 32).length() > 0)) {
				String identifier = request.getPartAsString("identifier", MAX_IDENTIFIER_LENGTH);
				if(logMINOR) Logger.minor(this, "Restarting "+identifier);
				fcp.restartBlocking(identifier);
				writePermanentRedirect(ctx, "Done", "/queue/");
				return;
			} else if(request.isPartSet("remove_AllRequests") && (request.getPartAsString("remove_AllRequests", 32).length() > 0)) {
				
				// FIXME panic button should just dump the entire database ???
				// FIXME what about non-global requests ???
				
				boolean success = fcp.removeAllGlobalRequestsBlocking();
				
				if(!success)
					this.sendErrorPage(ctx, 200, 
							L10n.getString("QueueToadlet.failedToRemoveRequest"),
							L10n.getString("QueueToadlet.failedToRemoveAll"));
				else
					writePermanentRedirect(ctx, "Done", "/queue/");
				return;
			}else if(request.isPartSet("download")) {
				// Queue a download
				if(!request.isPartSet("key")) {
					writeError(L10n.getString("QueueToadlet.errorNoKey"), L10n.getString("QueueToadlet.errorNoKeyToD"), ctx);
					return;
				}
				String expectedMIMEType = null;
				if(request.isPartSet("type")) {
					expectedMIMEType = request.getPartAsString("type", MAX_TYPE_LENGTH);
				}
				FreenetURI fetchURI;
				try {
					fetchURI = new FreenetURI(request.getPartAsString("key", MAX_KEY_LENGTH));
				} catch (MalformedURLException e) {
					writeError(L10n.getString("QueueToadlet.errorInvalidURI"), L10n.getString("QueueToadlet.errorInvalidURIToD"), ctx);
					return;
				}
				String persistence = request.getPartAsString("persistence", 32);
				String returnType = request.getPartAsString("return-type", 32);
				try {
					fcp.makePersistentGlobalRequestBlocking(fetchURI, expectedMIMEType, persistence, returnType);
				} catch (NotAllowedException e) {
					this.writeError(L10n.getString("QueueToadlet.errorDToDisk"), L10n.getString("QueueToadlet.errorDToDiskConfig"), ctx);
					return;
				}
				writePermanentRedirect(ctx, "Done", "/queue/");
				return;
			}else if(request.isPartSet("bulkDownloads")) {
				String bulkDownloadsAsString = request.getPartAsString("bulkDownloads", Integer.MAX_VALUE);
				String[] keys = bulkDownloadsAsString.split("\n");
				if(("".equals(bulkDownloadsAsString)) || (keys.length < 1)) {
					writePermanentRedirect(ctx, "Done", "/queue/");
					return;
				}
				LinkedList<String> success = new LinkedList<String>(), failure = new LinkedList<String>();
				
				for(int i=0; i<keys.length; i++) {
					String currentKey = keys[i];
					try {
						FreenetURI fetchURI = new FreenetURI(currentKey);
						fcp.makePersistentGlobalRequestBlocking(fetchURI, null, "forever", "disk");
						success.add(currentKey);
					} catch (Exception e) {
						failure.add(currentKey);
						Logger.error(this, "An error occured while attempting to download key("+i+") : "+currentKey+ " : "+e.getMessage());
					}
				}

				boolean displayFailureBox = failure.size() > 0;
				boolean displaySuccessBox = success.size() > 0;
				
				HTMLNode pageNode = ctx.getPageMaker().getPageNode(L10n.getString("QueueToadlet.downloadFiles"), ctx);
				HTMLNode contentNode = ctx.getPageMaker().getContentNode(pageNode);
				HTMLNode alertNode = contentNode.addChild(ctx.getPageMaker().getInfobox((displayFailureBox ? "infobox-warning" : "infobox-info"), L10n.getString("QueueToadlet.downloadFiles")));
				HTMLNode alertContent = ctx.getPageMaker().getContentNode(alertNode);
				Iterator<String> it;
				if(displaySuccessBox) {
					HTMLNode successDiv = alertContent.addChild("ul");
					successDiv.addChild("#", L10n.getString("QueueToadlet.enqueuedSuccessfully", "number", String.valueOf(success.size())));
					it = success.iterator();
					while(it.hasNext()) {
						HTMLNode line = successDiv.addChild("li");
						line.addChild("#", it.next());
					}
					successDiv.addChild("br");
				}
				if(displayFailureBox) {
					HTMLNode failureDiv = alertContent.addChild("ul");
					if(displayFailureBox) {
						failureDiv.addChild("#", L10n.getString("QueueToadlet.enqueuedFailure", "number", String.valueOf(failure.size())));
						it = failure.iterator();
						while(it.hasNext()) {
							HTMLNode line = failureDiv.addChild("li");
							line.addChild("#", it.next());
						}
					}
					failureDiv.addChild("br");
				}
				alertContent.addChild("a", "href", "/queue/", L10n.getString("Toadlet.returnToQueuepage"));
				writeHTMLReply(ctx, 200, "OK", pageNode.generate());
				return;
			} else if (request.isPartSet("change_priority")) {
				String identifier = request.getPartAsString("identifier", MAX_IDENTIFIER_LENGTH);
				short newPriority = Short.parseShort(request.getPartAsString("priority", 32));
				fcp.modifyGlobalRequestBlocking(identifier, null, newPriority);
				writePermanentRedirect(ctx, "Done", "/queue/");
				return;
			} else if (request.getPartAsString("insert", 128).length() > 0) {
				FreenetURI insertURI;
				String keyType = request.getPartAsString("keytype", 3);
				if ("chk".equals(keyType)) {
					insertURI = new FreenetURI("CHK@");
				} else {
					try {
						String u = request.getPartAsString("key", 128);
						insertURI = new FreenetURI(u);
						if(logMINOR)
							Logger.minor(this, "Inserting key: "+insertURI+" ("+u+")");
					} catch (MalformedURLException mue1) {
						writeError(L10n.getString("QueueToadlet.errorInvalidURI"), L10n.getString("QueueToadlet.errorInvalidURIToU"), ctx);
						return;
					}
				}
				HTTPUploadedFile file = request.getUploadedFile("filename");
				if (file == null || file.getFilename().trim().length() == 0) {
					writeError(L10n.getString("QueueToadlet.errorNoFileSelected"), L10n.getString("QueueToadlet.errorNoFileSelectedU"), ctx);
					return;
				}
				boolean compress = request.getPartAsString("compress", 128).length() > 0;
				String identifier = file.getFilename() + "-fred-" + System.currentTimeMillis();
				String fnam;
				if(insertURI.getKeyType().equals("CHK"))
					fnam = file.getFilename();
				else
					fnam = null;
				/* copy bucket data */
				Bucket copiedBucket = core.persistentTempBucketFactory.makeBucket(file.getData().size());
				BucketTools.copy(file.getData(), copiedBucket);
				final ClientPut clientPut;
				try {
					clientPut = new ClientPut(fcp.getGlobalForeverClient(), insertURI, identifier, Integer.MAX_VALUE, RequestStarter.BULK_SPLITFILE_PRIORITY_CLASS, ClientRequest.PERSIST_FOREVER, null, false, !compress, -1, ClientPutMessage.UPLOAD_FROM_DIRECT, null, file.getContentType(), copiedBucket, null, fnam, false, fcp);
				} catch (IdentifierCollisionException e) {
					Logger.error(this, "Cannot put same file twice in same millisecond");
					writePermanentRedirect(ctx, "Done", "/queue/");
					return;
				} catch (NotAllowedException e) {
					this.writeError(L10n.getString("QueueToadlet.errorAccessDenied"), L10n.getString("QueueToadlet.errorAccessDeniedFile", new String[]{ "file" }, new String[]{ file.getFilename() }), ctx);
					return;
				} catch (FileNotFoundException e) {
					this.writeError(L10n.getString("QueueToadlet.errorNoFileOrCannotRead"), L10n.getString("QueueToadlet.errorAccessDeniedFile", new String[]{ "file" }, new String[]{ file.getFilename() }), ctx);
					return;
				} catch (MalformedURLException mue1) {
					writeError(L10n.getString("QueueToadlet.errorInvalidURI"), L10n.getString("QueueToadlet.errorInvalidURIToU"), ctx);
					return;
				} catch (MetadataUnresolvedException e) {
					Logger.error(this, "Unresolved metadata in starting insert from data uploaded from browser: "+e, e);
					writePermanentRedirect(ctx, "Done", "/queue/");
					return;
					// FIXME should this be a proper localised message? It shouldn't happen... but we'd like to get reports if it does.
				}
				if(clientPut != null)
					try {
						fcp.startBlocking(clientPut);
					} catch (IdentifierCollisionException e) {
						Logger.error(this, "Cannot put same file twice in same millisecond");
						writePermanentRedirect(ctx, "Done", "/queue/");
						return;
					}
				writePermanentRedirect(ctx, "Done", "/queue/");
				return;
			} else if (request.isPartSet("insert-local-file")) {
				String filename = request.getPartAsString("filename", MAX_FILENAME_LENGTH);
				if(logMINOR) Logger.minor(this, "Inserting local file: "+filename);
				File file = new File(filename);
				String identifier = file.getName() + "-fred-" + System.currentTimeMillis();
				String contentType = DefaultMIMETypes.guessMIMEType(filename, false);
				FreenetURI furi = new FreenetURI("CHK@");
				String key = request.getPartAsString("key", 128);
				if(key != null) {
					try {
						furi = new FreenetURI(key);
					} catch (MalformedURLException e) {
						writeError(L10n.getString("QueueToadlet.errorInvalidURI"), L10n.getString("QueueToadlet.errorInvalidURIToU"), ctx);
						return;
					}
				}
				String target = file.getName();
				if(!furi.getKeyType().equals("CHK"))
					target = null;
				final ClientPut clientPut;
				try {
					clientPut = new ClientPut(fcp.getGlobalForeverClient(), furi, identifier, Integer.MAX_VALUE, RequestStarter.BULK_SPLITFILE_PRIORITY_CLASS, ClientRequest.PERSIST_FOREVER, null, false, false, -1, ClientPutMessage.UPLOAD_FROM_DISK, file, contentType, new FileBucket(file, true, false, false, false, false), null, target, false, fcp);
					if(logMINOR) Logger.minor(this, "Started global request to insert "+file+" to CHK@ as "+identifier);
				} catch (IdentifierCollisionException e) {
					Logger.error(this, "Cannot put same file twice in same millisecond");
					writePermanentRedirect(ctx, "Done", "/queue/");
					return;
				} catch (MalformedURLException e) {
					writeError(L10n.getString("QueueToadlet.errorInvalidURI"), L10n.getString("QueueToadlet.errorInvalidURIToU"), ctx);
					return;
				} catch (FileNotFoundException e) {
					this.writeError(L10n.getString("QueueToadlet.errorNoFileOrCannotRead"), L10n.getString("QueueToadlet.errorAccessDeniedFile", new String[]{ "file" }, new String[]{ target }), ctx);
					return;
				} catch (NotAllowedException e) {
					this.writeError(L10n.getString("QueueToadlet.errorAccessDenied"), L10n.getString("QueueToadlet.errorAccessDeniedFile", new String[]{ "file" }, new String[]{ file.getName() }), ctx);
					return;
				} catch (MetadataUnresolvedException e) {
					Logger.error(this, "Unresolved metadata in starting insert from data from file: "+e, e);
					writePermanentRedirect(ctx, "Done", "/queue/");
					return;
					// FIXME should this be a proper localised message? It shouldn't happen... but we'd like to get reports if it does.
				}
				if(clientPut != null)
					try {
						fcp.startBlocking(clientPut);
					} catch (IdentifierCollisionException e) {
						Logger.error(this, "Cannot put same file twice in same millisecond");
						writePermanentRedirect(ctx, "Done", "/queue/");
						return;
					}
				writePermanentRedirect(ctx, "Done", "/queue/");
				return;
			} else if (request.isPartSet("insert-local-dir")) {
				String filename = request.getPartAsString("filename", MAX_FILENAME_LENGTH);
				if(logMINOR) Logger.minor(this, "Inserting local directory: "+filename);
				File file = new File(filename);
				String identifier = file.getName() + "-fred-" + System.currentTimeMillis();
				FreenetURI furi = new FreenetURI("CHK@");
				String key = request.getPartAsString("key", 128);
				if(key != null) {
					try {
						furi = new FreenetURI(key);
					} catch (MalformedURLException e) {
						writeError(L10n.getString("QueueToadlet.errorInvalidURI"), L10n.getString("QueueToadlet.errorInvalidURIToU"), ctx);
						return;
					}
				}
				ClientPutDir clientPutDir;
				try {
					clientPutDir = new ClientPutDir(fcp.getGlobalForeverClient(), furi, identifier, Integer.MAX_VALUE, RequestStarter.BULK_SPLITFILE_PRIORITY_CLASS, ClientRequest.PERSIST_FOREVER, null, false, false, -1, file, null, false, true, false, fcp);
					if(logMINOR) Logger.minor(this, "Started global request to insert dir "+file+" to "+furi+" as "+identifier);
				} catch (IdentifierCollisionException e) {
					Logger.error(this, "Cannot put same directory twice in same millisecond");
					writePermanentRedirect(ctx, "Done", "/queue/");
					return;
				} catch (MalformedURLException e) {
					writeError(L10n.getString("QueueToadlet.errorInvalidURI"), L10n.getString("QueueToadlet.errorInvalidURIToU"), ctx);
					return;
				} catch (FileNotFoundException e) {
					this.writeError(L10n.getString("QueueToadlet.errorNoFileOrCannotRead"), L10n.getString("QueueToadlet.errorAccessDeniedFile", new String[]{ "file" }, new String[]{ file.toString() }), ctx);
					return;
				}
				if(clientPutDir != null)
					try {
						fcp.startBlocking(clientPutDir);
					} catch (IdentifierCollisionException e) {
						Logger.error(this, "Cannot put same file twice in same millisecond");
						writePermanentRedirect(ctx, "Done", "/queue/");
						return;
					}
				writePermanentRedirect(ctx, "Done", "/queue/");
				return;
			}
		} finally {
			request.freeParts();
		}
		this.handleGet(uri, new HTTPRequestImpl(uri), ctx);
	}
	
	private void writeError(String header, String message, ToadletContext context) throws ToadletContextClosedException, IOException {
		writeError(header, message, context, true);
	}
	
	private void writeError(String header, String message, ToadletContext context, boolean returnToQueuePage) throws ToadletContextClosedException, IOException {
		PageMaker pageMaker = context.getPageMaker();
		HTMLNode pageNode = pageMaker.getPageNode(header, context);
		HTMLNode contentNode = pageMaker.getContentNode(pageNode);
		if(context.isAllowedFullAccess())
			contentNode.addChild(core.alerts.createSummary());
		HTMLNode infobox = contentNode.addChild(pageMaker.getInfobox("infobox-error", header));
		HTMLNode infoboxContent = pageMaker.getContentNode(infobox);
		infoboxContent.addChild("#", message);
		if(returnToQueuePage)
			infoboxContent.addChild("div").addChildren(new HTMLNode[] { new HTMLNode("#", "Return to "), new HTMLNode("a", "href", "/queue/", "queue page"), new HTMLNode("#", ".") });
		writeHTMLReply(context, 400, "Bad request", pageNode.generate());
	}

	@Override
	public void handleGet(URI uri, final HTTPRequest request, final ToadletContext ctx) 
	throws ToadletContextClosedException, IOException, RedirectException {
		
		// We ensure that we have a FCP server running
		if(!fcp.enabled){
			writeError(L10n.getString("QueueToadlet.fcpIsMissing"), L10n.getString("QueueToadlet.pleaseEnableFCP"), ctx, false);
			return;
		}
		
		if(!core.hasLoadedQueue()) {
			writeError(L10n.getString("QueueToadlet.notLoadedYetTitle"), L10n.getString("QueueToadlet.notLoadedYet"), ctx, false);
			return;
		}
		
		final String requestPath = request.getPath().substring("/queue/".length());
		
		boolean countRequests = false;
		
		if (requestPath.length() > 0) {
			if(requestPath.equals("countRequests.html") || requestPath.equals("/countRequests.html")) {
				countRequests = true;
			} else {
				/* okay, there is something in the path, check it. */
				try {
					FreenetURI key = new FreenetURI(requestPath);
					
					/* locate request */
					TempFetchResult result = fcp.getCompletedRequestBlocking(key);
					if(result != null) {
						Bucket data = result.asBucket();
						String mimeType = result.getMimeType();
						String requestedMimeType = request.getParam("type", null);
						String forceString = request.getParam("force");
						FProxyToadlet.handleDownload(ctx, data, ctx.getBucketFactory(), mimeType, requestedMimeType, forceString, request.isParameterSet("forcedownload"), "/queue/", key, "", "/queue/", false, ctx, core);
						if(result.freeWhenDone)
							data.free();
						return;
					}
				} catch (MalformedURLException mue1) {
				}
			}
		}
		
		class OutputWrapper {
			boolean done;
			HTMLNode pageNode;
		}
		
		final OutputWrapper ow = new OutputWrapper();
		
		final PageMaker pageMaker = ctx.getPageMaker();
		
		final boolean count = countRequests; 
		
		core.clientContext.jobRunner.queue(new DBJob() {

			public void run(ObjectContainer container, ClientContext context) {
				HTMLNode pageNode = null;
				try {
					if(count) {
						long queued = core.requestStarters.chkFetchScheduler.countPersistentQueuedRequests(container);
						System.err.println("Total queued CHK requests: "+queued);
						pageNode = pageMaker.getPageNode(L10n.getString("QueueToadlet.title", new String[]{ "nodeName" }, new String[]{ core.getMyName() }), ctx);
						HTMLNode contentNode = pageMaker.getContentNode(pageNode);
						/* add alert summary box */
						if(ctx.isAllowedFullAccess())
							contentNode.addChild(core.alerts.createSummary());
						HTMLNode infobox = contentNode.addChild(pageMaker.getInfobox("infobox-information", "Queued requests status"));
						HTMLNode infoboxContent = pageMaker.getContentNode(infobox);
						infoboxContent.addChild("#", "Total queued CHK requests: "+queued);
						return;
					} else {
						pageNode = handleGetInner(pageMaker, container, context, request, ctx);
					}
				} finally {
					synchronized(ow) {
						ow.done = true;
						ow.pageNode = pageNode;
						ow.notifyAll();
					}
				}
			}
			
		}, NativeThread.HIGH_PRIORITY, false);
		
		HTMLNode pageNode;
		synchronized(ow) {
			while(true) {
				if(ow.done) {
					pageNode = ow.pageNode;
					break;
				}
				try {
					ow.wait();
				} catch (InterruptedException e) {
					// Ignore
				}
			}
		}
		
		MultiValueTable pageHeaders = new MultiValueTable();
		if(pageNode != null)
			writeHTMLReply(ctx, 200, "OK", pageHeaders, pageNode.generate());
		else
			this.writeError("Internal error", "Internal error", ctx);

	}
	
	private HTMLNode handleGetInner(PageMaker pageMaker, final ObjectContainer container, ClientContext context, final HTTPRequest request, ToadletContext ctx) {
		
		// First, get the queued requests, and separate them into different types.
		LinkedList<ClientRequest> completedDownloadToDisk = new LinkedList<ClientRequest>();
		LinkedList<ClientRequest> completedDownloadToTemp = new LinkedList<ClientRequest>();
		LinkedList<ClientRequest> completedUpload = new LinkedList<ClientRequest>();
		LinkedList<ClientRequest> completedDirUpload = new LinkedList<ClientRequest>();
		
		LinkedList<ClientRequest> failedDownload = new LinkedList<ClientRequest>();
		LinkedList<ClientRequest> failedUpload = new LinkedList<ClientRequest>();
		LinkedList<ClientRequest> failedDirUpload = new LinkedList<ClientRequest>();
		
		LinkedList<ClientRequest> uncompletedDownload = new LinkedList<ClientRequest>();
		LinkedList<ClientRequest> uncompletedUpload = new LinkedList<ClientRequest>();
		LinkedList<ClientRequest> uncompletedDirUpload = new LinkedList<ClientRequest>();
		
		ClientRequest[] reqs = fcp.getGlobalRequests(container);
		if(Logger.shouldLog(Logger.MINOR, this))
			Logger.minor(this, "Request count: "+reqs.length);
		
		if(reqs.length < 1){
			HTMLNode pageNode = pageMaker.getPageNode(L10n.getString("QueueToadlet.title", new String[]{ "nodeName" }, new String[]{ core.getMyName() }), ctx);
			HTMLNode contentNode = pageMaker.getContentNode(pageNode);
			/* add alert summary box */
			if(ctx.isAllowedFullAccess())
				contentNode.addChild(core.alerts.createSummary());
			HTMLNode infobox = contentNode.addChild(pageMaker.getInfobox("infobox-information", L10n.getString("QueueToadlet.globalQueueIsEmpty")));
			HTMLNode infoboxContent = pageMaker.getContentNode(infobox);
			infoboxContent.addChild("#", L10n.getString("QueueToadlet.noTaskOnGlobalQueue"));
			contentNode.addChild(createInsertBox(pageMaker, ctx, core.isAdvancedModeEnabled()));
			contentNode.addChild(createBulkDownloadForm(ctx, pageMaker));
			return pageNode;
		}

		short lowestQueuedPrio = RequestStarter.MINIMUM_PRIORITY_CLASS;
		
		long totalQueuedDownloadSize = 0;
		long totalQueuedUploadSize = 0;
		
		for(int i=0;i<reqs.length;i++) {
			ClientRequest req = reqs[i];
			if(req instanceof ClientGet) {
				ClientGet cg = (ClientGet) req;
				if(cg.hasSucceeded()) {
					if(cg.isDirect())
						completedDownloadToTemp.add(cg);
					else if(cg.isToDisk())
						completedDownloadToDisk.add(cg);
					else
						// FIXME
						Logger.error(this, "Don't know what to do with "+cg);
				} else if(cg.hasFinished()) {
					failedDownload.add(cg);
				} else {
					short prio = cg.getPriority();
					if(prio < lowestQueuedPrio)
						lowestQueuedPrio = prio;
					uncompletedDownload.add(cg);
					long size = cg.getDataSize(container);
					if(size > 0)
						totalQueuedDownloadSize += size;
				}
			} else if(req instanceof ClientPut) {
				ClientPut cp = (ClientPut) req;
				if(cp.hasSucceeded()) {
					completedUpload.add(cp);
				} else if(cp.hasFinished()) {
					failedUpload.add(cp);
				} else {
					short prio = req.getPriority();
					if(prio < lowestQueuedPrio)
						lowestQueuedPrio = prio;
					uncompletedUpload.add(cp);
				}
				long size = cp.getDataSize();
				if(size > 0)
					totalQueuedUploadSize += size;
			} else if(req instanceof ClientPutDir) {
				ClientPutDir cp = (ClientPutDir) req;
				if(cp.hasSucceeded()) {
					completedDirUpload.add(cp);
				} else if(cp.hasFinished()) {
					failedDirUpload.add(cp);
				} else {
					short prio = req.getPriority();
					if(prio < lowestQueuedPrio)
						lowestQueuedPrio = prio;
					uncompletedDirUpload.add(cp);
				}
				long size = cp.getTotalDataSize();
				if(size > 0)
					totalQueuedUploadSize += size;
			}
		}
		System.err.println("Total queued downloads: "+SizeUtil.formatSize(totalQueuedDownloadSize));
		System.err.println("Total queued uploads: "+SizeUtil.formatSize(totalQueuedUploadSize));
		
		Comparator<ClientRequest> jobComparator = new Comparator<ClientRequest>() {
			public int compare(ClientRequest firstRequest, ClientRequest secondRequest) {
				int result = 0;
				boolean isSet = true;
				
				if(request.isParameterSet("sortBy")){
					final String sortBy = request.getParam("sortBy"); 

					if(sortBy.equals("id")){
						result = firstRequest.getIdentifier().compareToIgnoreCase(secondRequest.getIdentifier());
					}else if(sortBy.equals("size")){
						result = (firstRequest.getTotalBlocks(container) - secondRequest.getTotalBlocks(container)) < 0 ? -1 : 1;
					}else if(sortBy.equals("progress")){
						result = firstRequest.getSuccessFraction(container) - secondRequest.getSuccessFraction(container) < 0 ? -1 : 1;
					}else
						isSet=false;
				}else
					isSet=false;
				
				if(!isSet){
					int priorityDifference =  firstRequest.getPriority() - secondRequest.getPriority(); 
					if (priorityDifference != 0) 
						result = (priorityDifference < 0 ? -1 : 1);
					else
						result = firstRequest.getIdentifier().compareTo(secondRequest.getIdentifier());
				}

				if(result == 0){
					return 0;
				}else if(request.isParameterSet("reversed")){
					isReversed = true;
					return result > 0 ? -1 : 1;
				}else{
					isReversed = false;
					return result < 0 ? -1 : 1;
				}
			}
		};
		
		Collections.sort(completedDownloadToDisk, jobComparator);
		Collections.sort(completedDownloadToTemp, jobComparator);
		Collections.sort(completedUpload, jobComparator);
		Collections.sort(completedDirUpload, jobComparator);
		Collections.sort(failedDownload, jobComparator);
		Collections.sort(failedUpload, jobComparator);
		Collections.sort(failedDirUpload, jobComparator);
		Collections.sort(uncompletedDownload, jobComparator);
		Collections.sort(uncompletedUpload, jobComparator);
		Collections.sort(uncompletedDirUpload, jobComparator);
		
		HTMLNode pageNode = pageMaker.getPageNode("(" + (uncompletedDirUpload.size() + uncompletedDownload.size()
				+ uncompletedUpload.size()) + '/' + (failedDirUpload.size() + failedDownload.size() + failedUpload.size()) + '/'
                + (completedDirUpload.size() + completedDownloadToDisk.size() + completedDownloadToTemp.size()
				+ completedUpload.size()) + ") " +
				L10n.getString("QueueToadlet.title", new String[]{ "nodeName" }, new String[]{ core.getMyName() }), ctx);
		HTMLNode contentNode = pageMaker.getContentNode(pageNode);

		/* add alert summary box */
		if(ctx.isAllowedFullAccess())
			contentNode.addChild(core.alerts.createSummary());
		final int mode = pageMaker.drawModeSelectionArray(core, request, contentNode);
		/* add file insert box */
		contentNode.addChild(createInsertBox(pageMaker, ctx, mode >= PageMaker.MODE_ADVANCED));

		/* navigation bar */
		HTMLNode navigationBar = pageMaker.getInfobox("navbar", L10n.getString("QueueToadlet.requestNavigation"));
		HTMLNode navigationContent = pageMaker.getContentNode(navigationBar).addChild("ul");
		boolean includeNavigationBar = false;
		if (!completedDownloadToTemp.isEmpty()) {
			navigationContent.addChild("li").addChild("a", "href", "#completedDownloadToTemp", L10n.getString("QueueToadlet.completedDtoTemp", new String[]{ "size" }, new String[]{ String.valueOf(completedDownloadToTemp.size()) }));
			includeNavigationBar = true;
		}
		if (!completedDownloadToDisk.isEmpty()) {
			navigationContent.addChild("li").addChild("a", "href", "#completedDownloadToDisk", L10n.getString("QueueToadlet.completedDtoDisk", new String[]{ "size" }, new String[]{ String.valueOf(completedDownloadToDisk.size()) }));
			includeNavigationBar = true;
		}
		if (!completedUpload.isEmpty()) {
			navigationContent.addChild("li").addChild("a", "href", "#completedUpload", L10n.getString("QueueToadlet.completedU", new String[]{ "size" }, new String[]{ String.valueOf(completedUpload.size()) }));
			includeNavigationBar = true;
		}
		if (!completedDirUpload.isEmpty()) {
			navigationContent.addChild("li").addChild("a", "href", "#completedDirUpload", L10n.getString("QueueToadlet.completedDU", new String[]{ "size" }, new String[]{ String.valueOf(completedDirUpload.size()) }));
			includeNavigationBar = true;
		}
		if (!failedDownload.isEmpty()) {
			navigationContent.addChild("li").addChild("a", "href", "#failedDownload", L10n.getString("QueueToadlet.failedD", new String[]{ "size" }, new String[]{ String.valueOf(failedDownload.size()) }));
			includeNavigationBar = true;
		}
		if (!failedUpload.isEmpty()) {
			navigationContent.addChild("li").addChild("a", "href", "#failedUpload", L10n.getString("QueueToadlet.failedU", new String[]{ "size" }, new String[]{ String.valueOf(failedUpload.size()) }));
			includeNavigationBar = true;
		}
		if (!failedDirUpload.isEmpty()) {
			navigationContent.addChild("li").addChild("a", "href", "#failedDirUpload", L10n.getString("QueueToadlet.failedDU", new String[]{ "size" }, new String[]{ String.valueOf(failedDirUpload.size()) }));
			includeNavigationBar = true;
		}
		if (!uncompletedDownload.isEmpty()) {
			navigationContent.addChild("li").addChild("a", "href", "#uncompletedDownload", L10n.getString("QueueToadlet.DinProgress", new String[]{ "size" }, new String[]{ String.valueOf(uncompletedDownload.size()) }));
			includeNavigationBar = true;
		}
		if (!uncompletedUpload.isEmpty()) {
			navigationContent.addChild("li").addChild("a", "href", "#uncompletedUpload", L10n.getString("QueueToadlet.UinProgress", new String[]{ "size" }, new String[]{ String.valueOf(uncompletedUpload.size()) }));
			includeNavigationBar = true;
		}
		if (!uncompletedDirUpload.isEmpty()) {
			navigationContent.addChild("li").addChild("a", "href", "#uncompletedDirUpload", L10n.getString("QueueToadlet.DUinProgress", new String[]{ "size" }, new String[]{ String.valueOf(uncompletedDirUpload.size()) }));
			includeNavigationBar = true;
		}
		if (totalQueuedDownloadSize > 0) {
			navigationContent.addChild("li", L10n.getString("QueueToadlet.totalQueuedDownloads", "size", SizeUtil.formatSize(totalQueuedDownloadSize)));
			includeNavigationBar = true;
		}
		if (totalQueuedUploadSize > 0) {
			navigationContent.addChild("li", L10n.getString("QueueToadlet.totalQueuedUploads", "size", SizeUtil.formatSize(totalQueuedUploadSize)));
			includeNavigationBar = true;
		}

		if (includeNavigationBar) {
			contentNode.addChild(navigationBar);
		}

		final String[] priorityClasses = new String[] { 
				L10n.getString("QueueToadlet.priority0"),
				L10n.getString("QueueToadlet.priority1"),
				L10n.getString("QueueToadlet.priority2"),
				L10n.getString("QueueToadlet.priority3"),
				L10n.getString("QueueToadlet.priority4"),
				L10n.getString("QueueToadlet.priority5"),
				L10n.getString("QueueToadlet.priority6")
		};

		boolean advancedModeEnabled = (mode >= PageMaker.MODE_ADVANCED);

		HTMLNode legendBox = contentNode.addChild(pageMaker.getInfobox("legend", L10n.getString("QueueToadlet.legend")));
		HTMLNode legendContent = pageMaker.getContentNode(legendBox);
		HTMLNode legendTable = legendContent.addChild("table", "class", "queue");
		HTMLNode legendRow = legendTable.addChild("tr");
		for(int i=0; i<7; i++){
			if(i > RequestStarter.INTERACTIVE_PRIORITY_CLASS || advancedModeEnabled || i <= lowestQueuedPrio)
				legendRow.addChild("td", "class", "priority" + i, priorityClasses[i]);
		}

		if (reqs.length > 1 && SimpleToadletServer.isPanicButtonToBeShown) {
			contentNode.addChild(createPanicBox(pageMaker, ctx));
		}

		if (!completedDownloadToTemp.isEmpty()) {
			contentNode.addChild("a", "id", "completedDownloadToTemp");
			HTMLNode completedDownloadsTempInfobox = contentNode.addChild(pageMaker.getInfobox("completed_requests", L10n.getString("QueueToadlet.completedDinTempDirectory", new String[]{ "size" }, new String[]{ String.valueOf(completedDownloadToTemp.size()) })));
			HTMLNode completedDownloadsToTempContent = pageMaker.getContentNode(completedDownloadsTempInfobox);
			if (advancedModeEnabled) {
				completedDownloadsToTempContent.addChild(createRequestTable(pageMaker, ctx, completedDownloadToTemp, new int[] { LIST_IDENTIFIER, LIST_SIZE, LIST_MIME_TYPE, LIST_DOWNLOAD, LIST_PERSISTENCE, LIST_KEY }, priorityClasses, advancedModeEnabled, false, container));
			} else {
				completedDownloadsToTempContent.addChild(createRequestTable(pageMaker, ctx, completedDownloadToTemp, new int[] { LIST_SIZE, LIST_MIME_TYPE, LIST_DOWNLOAD, LIST_PERSISTENCE, LIST_KEY }, priorityClasses, advancedModeEnabled, false, container));
			}
		}
		
		if (!completedDownloadToDisk.isEmpty()) {
			contentNode.addChild("a", "id", "completedDownloadToDisk");
			HTMLNode completedToDiskInfobox = contentNode.addChild(pageMaker.getInfobox("completed_requests", L10n.getString("QueueToadlet.completedDinDownloadDirectory", new String[]{ "size" }, new String[]{ String.valueOf(completedDownloadToDisk.size()) })));
			HTMLNode completedToDiskInfoboxContent = pageMaker.getContentNode(completedToDiskInfobox);
			if (advancedModeEnabled) {
				completedToDiskInfoboxContent.addChild(createRequestTable(pageMaker, ctx, completedDownloadToDisk, new int[] { LIST_IDENTIFIER, LIST_FILENAME, LIST_SIZE, LIST_MIME_TYPE, LIST_DOWNLOAD, LIST_PERSISTENCE, LIST_KEY }, priorityClasses, advancedModeEnabled, false, container));
			} else {
				completedToDiskInfoboxContent.addChild(createRequestTable(pageMaker, ctx, completedDownloadToDisk, new int[] { LIST_FILENAME, LIST_SIZE, LIST_MIME_TYPE, LIST_DOWNLOAD, LIST_PERSISTENCE, LIST_KEY }, priorityClasses, advancedModeEnabled, false, container));
			}
		}

		if (!completedUpload.isEmpty()) {
			contentNode.addChild("a", "id", "completedUpload");
			HTMLNode completedUploadInfobox = contentNode.addChild(pageMaker.getInfobox("completed_requests", L10n.getString("QueueToadlet.completedU", new String[]{ "size" }, new String[]{ String.valueOf(completedUpload.size()) })));
			HTMLNode completedUploadInfoboxContent = pageMaker.getContentNode(completedUploadInfobox);
			if (advancedModeEnabled) {
				completedUploadInfoboxContent.addChild(createRequestTable(pageMaker, ctx, completedUpload, new int[] { LIST_IDENTIFIER, LIST_FILENAME, LIST_SIZE, LIST_MIME_TYPE, LIST_PERSISTENCE, LIST_KEY }, priorityClasses, advancedModeEnabled, true, container));
			} else  {
				completedUploadInfoboxContent.addChild(createRequestTable(pageMaker, ctx, completedUpload, new int[] { LIST_FILENAME, LIST_SIZE, LIST_MIME_TYPE, LIST_PERSISTENCE, LIST_KEY }, priorityClasses, advancedModeEnabled, true, container));
			}
		}
		
		if (!completedDirUpload.isEmpty()) {
			contentNode.addChild("a", "id", "completedDirUpload");
			HTMLNode completedUploadDirInfobox = contentNode.addChild(pageMaker.getInfobox("completed_requests", L10n.getString("QueueToadlet.completedUDirectory", new String[]{ "size" }, new String[]{ String.valueOf(completedDirUpload.size()) })));
			HTMLNode completedUploadDirContent = pageMaker.getContentNode(completedUploadDirInfobox);
			if (advancedModeEnabled) {
				completedUploadDirContent.addChild(createRequestTable(pageMaker, ctx, completedDirUpload, new int[] { LIST_IDENTIFIER, LIST_FILES, LIST_TOTAL_SIZE, LIST_PERSISTENCE, LIST_KEY }, priorityClasses, advancedModeEnabled, true, container));
			} else {
				completedUploadDirContent.addChild(createRequestTable(pageMaker, ctx, completedDirUpload, new int[] { LIST_FILES, LIST_TOTAL_SIZE, LIST_PERSISTENCE, LIST_KEY }, priorityClasses, advancedModeEnabled, true, container));
			}
		}
				
		if (!failedDownload.isEmpty()) {
			contentNode.addChild("a", "id", "failedDownload");
			HTMLNode failedInfobox = contentNode.addChild(pageMaker.getInfobox("failed_requests", L10n.getString("QueueToadlet.failedD", new String[]{ "size" }, new String[]{ String.valueOf(failedDownload.size()) })));
			HTMLNode failedContent = pageMaker.getContentNode(failedInfobox);
			if (advancedModeEnabled) {
				failedContent.addChild(createRequestTable(pageMaker, ctx, failedDownload, new int[] { LIST_IDENTIFIER, LIST_FILENAME, LIST_SIZE, LIST_MIME_TYPE, LIST_PROGRESS, LIST_REASON, LIST_PERSISTENCE, LIST_KEY }, priorityClasses, advancedModeEnabled, false, container));
			} else {
				failedContent.addChild(createRequestTable(pageMaker, ctx, failedDownload, new int[] { LIST_FILENAME, LIST_SIZE, LIST_MIME_TYPE, LIST_PROGRESS, LIST_REASON, LIST_PERSISTENCE, LIST_KEY }, priorityClasses, advancedModeEnabled, false, container));
			}
		}
		
		if (!failedUpload.isEmpty()) {
			contentNode.addChild("a", "id", "failedUpload");
			HTMLNode failedInfobox = contentNode.addChild(pageMaker.getInfobox("failed_requests", L10n.getString("QueueToadlet.failedU", new String[]{ "size" }, new String[]{ String.valueOf(failedUpload.size()) })));
			HTMLNode failedContent = pageMaker.getContentNode(failedInfobox);
			if (advancedModeEnabled) {
				failedContent.addChild(createRequestTable(pageMaker, ctx, failedUpload, new int[] { LIST_IDENTIFIER, LIST_FILENAME, LIST_SIZE, LIST_MIME_TYPE, LIST_PROGRESS, LIST_REASON, LIST_PERSISTENCE, LIST_KEY }, priorityClasses, advancedModeEnabled, true, container));
			} else {
				failedContent.addChild(createRequestTable(pageMaker, ctx, failedUpload, new int[] { LIST_FILENAME, LIST_SIZE, LIST_MIME_TYPE, LIST_PROGRESS, LIST_REASON, LIST_PERSISTENCE, LIST_KEY }, priorityClasses, advancedModeEnabled, true, container));
			}
		}
		
		if (!failedDirUpload.isEmpty()) {
			contentNode.addChild("a", "id", "failedDirUpload");
			HTMLNode failedInfobox = contentNode.addChild(pageMaker.getInfobox("failed_requests", L10n.getString("QueueToadlet.failedU", new String[]{ "size" }, new String[]{ String.valueOf(failedDirUpload.size()) })));
			HTMLNode failedContent = pageMaker.getContentNode(failedInfobox);
			if (advancedModeEnabled) {
				failedContent.addChild(createRequestTable(pageMaker, ctx, failedDirUpload, new int[] { LIST_IDENTIFIER, LIST_FILES, LIST_TOTAL_SIZE, LIST_PROGRESS, LIST_REASON, LIST_PERSISTENCE, LIST_KEY }, priorityClasses, advancedModeEnabled, true, container));
			} else {
				failedContent.addChild(createRequestTable(pageMaker, ctx, failedDirUpload, new int[] { LIST_FILES, LIST_TOTAL_SIZE, LIST_PROGRESS, LIST_REASON, LIST_PERSISTENCE, LIST_KEY }, priorityClasses, advancedModeEnabled, true, container));
			}
		}
		
		if (!uncompletedDownload.isEmpty()) {
			contentNode.addChild("a", "id", "uncompletedDownload");
			HTMLNode uncompletedInfobox = contentNode.addChild(pageMaker.getInfobox("requests_in_progress", L10n.getString("QueueToadlet.wipD", new String[]{ "size" }, new String[]{ String.valueOf(uncompletedDownload.size()) })));
			HTMLNode uncompletedContent = pageMaker.getContentNode(uncompletedInfobox);
			if (advancedModeEnabled) {
				uncompletedContent.addChild(createRequestTable(pageMaker, ctx, uncompletedDownload, new int[] { LIST_IDENTIFIER, LIST_PRIORITY, LIST_SIZE, LIST_MIME_TYPE, LIST_PROGRESS, LIST_PERSISTENCE, LIST_FILENAME, LIST_KEY }, priorityClasses, advancedModeEnabled, false, container));
			} else {
				uncompletedContent.addChild(createRequestTable(pageMaker, ctx, uncompletedDownload, new int[] { LIST_FILENAME, LIST_SIZE, LIST_MIME_TYPE, LIST_PROGRESS, LIST_PRIORITY, LIST_KEY, LIST_PERSISTENCE }, priorityClasses, advancedModeEnabled, false, container));
			}
		}
		
		if (!uncompletedUpload.isEmpty()) {
			contentNode.addChild("a", "id", "uncompletedUpload");
			HTMLNode uncompletedInfobox = contentNode.addChild(pageMaker.getInfobox("requests_in_progress", L10n.getString("QueueToadlet.wipU", new String[]{ "size" }, new String[]{ String.valueOf(uncompletedUpload.size()) })));
			HTMLNode uncompletedContent = pageMaker.getContentNode(uncompletedInfobox);
			if (advancedModeEnabled) {
				uncompletedContent.addChild(createRequestTable(pageMaker, ctx, uncompletedUpload, new int[] { LIST_IDENTIFIER, LIST_PRIORITY, LIST_SIZE, LIST_MIME_TYPE, LIST_PROGRESS, LIST_PERSISTENCE, LIST_FILENAME, LIST_KEY }, priorityClasses, advancedModeEnabled, true, container));
			} else {
				uncompletedContent.addChild(createRequestTable(pageMaker, ctx, uncompletedUpload, new int[] { LIST_FILENAME, LIST_SIZE, LIST_MIME_TYPE, LIST_PROGRESS, LIST_PRIORITY, LIST_KEY, LIST_PRIORITY, LIST_PERSISTENCE }, priorityClasses, advancedModeEnabled, true, container));
			}
		}
		
		if (!uncompletedDirUpload.isEmpty()) {
			contentNode.addChild("a", "id", "uncompletedDirUpload");
			HTMLNode uncompletedInfobox = contentNode.addChild(pageMaker.getInfobox("requests_in_progress", L10n.getString("QueueToadlet.wipDU", new String[]{ "size" }, new String[]{ String.valueOf(uncompletedDirUpload.size()) })));
			HTMLNode uncompletedContent = pageMaker.getContentNode(uncompletedInfobox);
			if (advancedModeEnabled) {
				uncompletedContent.addChild(createRequestTable(pageMaker, ctx, uncompletedDirUpload, new int[] { LIST_IDENTIFIER, LIST_FILES, LIST_PRIORITY, LIST_TOTAL_SIZE, LIST_PROGRESS, LIST_PERSISTENCE, LIST_KEY }, priorityClasses, advancedModeEnabled, true, container));
			} else {
				uncompletedContent.addChild(createRequestTable(pageMaker, ctx, uncompletedDirUpload, new int[] { LIST_FILES, LIST_TOTAL_SIZE, LIST_PROGRESS, LIST_PRIORITY, LIST_KEY, LIST_PERSISTENCE }, priorityClasses, advancedModeEnabled, true, container));
			}
		}
		
		contentNode.addChild(createBulkDownloadForm(ctx, pageMaker));
		
		return pageNode;
	}

	
	private HTMLNode createReasonCell(String failureReason) {
		HTMLNode reasonCell = new HTMLNode("td", "class", "request-reason");
		if (failureReason == null) {
			reasonCell.addChild("span", "class", "failure_reason_unknown", L10n.getString("QueueToadlet.unknown"));
		} else {
			reasonCell.addChild("span", "class", "failure_reason_is", failureReason);
		}
		return reasonCell;
	}

	private HTMLNode createProgressCell(boolean started, int fetched, int failed, int fatallyFailed, int min, int total, boolean finalized, boolean upload) {
		HTMLNode progressCell = new HTMLNode("td", "class", "request-progress");
		if (!started) {
			progressCell.addChild("#", L10n.getString("QueueToadlet.starting"));
			return progressCell;
		}
		
		//double frac = p.getSuccessFraction();
		if (!core.isAdvancedModeEnabled()) {
			total = min;
		}
		
		if ((fetched < 0) || (total <= 0)) {
			progressCell.addChild("span", "class", "progress_fraction_unknown", L10n.getString("QueueToadlet.unknown"));
		} else {
			int fetchedPercent = (int) (fetched / (double) total * 100);
			int failedPercent = (int) (failed / (double) total * 100);
			int fatallyFailedPercent = (int) (fatallyFailed / (double) total * 100);
			int minPercent = (int) (min / (double) total * 100);
			HTMLNode progressBar = progressCell.addChild("div", "class", "progressbar");
			progressBar.addChild("div", new String[] { "class", "style" }, new String[] { "progressbar-done", "width: " + fetchedPercent + "%;" });

			if (failed > 0)
				progressBar.addChild("div", new String[] { "class", "style" }, new String[] { "progressbar-failed", "width: " + failedPercent + "%;" });
			if (fatallyFailed > 0)
				progressBar.addChild("div", new String[] { "class", "style" }, new String[] { "progressbar-failed2", "width: " + fatallyFailedPercent + "%;" });
			if ((fetched + failed + fatallyFailed) < min)
				progressBar.addChild("div", new String[] { "class", "style" }, new String[] { "progressbar-min", "width: " + (minPercent - fetchedPercent) + "%;" });
			
			NumberFormat nf = NumberFormat.getInstance();
			nf.setMaximumFractionDigits(1);
			String prefix = '('+Integer.toString(fetched) + "/ " + Integer.toString(min)+"): ";
			if (finalized) {
				progressBar.addChild("div", new String[] { "class", "title" }, new String[] { "progress_fraction_finalized", prefix + L10n.getString("QueueToadlet.progressbarAccurate") }, nf.format((int) ((fetched / (double) min) * 1000) / 10.0) + '%');
			} else {
				String text = nf.format((int) ((fetched / (double) min) * 1000) / 10.0)+ '%';
				if(!finalized)
					text = "" + fetched + " ("+text+"??)";
				progressBar.addChild("div", new String[] { "class", "title" }, new String[] { "progress_fraction_not_finalized", prefix + L10n.getString(upload ? "QueueToadlet.uploadProgressbarNotAccurate" : "QueueToadlet.progressbarNotAccurate") }, text);
			}
		}
		return progressCell;
	}

	private HTMLNode createNumberCell(int numberOfFiles) {
		HTMLNode numberCell = new HTMLNode("td", "class", "request-files");
		numberCell.addChild("span", "class", "number_of_files", String.valueOf(numberOfFiles));
		return numberCell;
	}

	private HTMLNode createFilenameCell(File filename) {
		HTMLNode filenameCell = new HTMLNode("td", "class", "request-filename");
		if (filename != null) {
			filenameCell.addChild("span", "class", "filename_is", filename.toString());
		} else {
			filenameCell.addChild("span", "class", "filename_none", L10n.getString("QueueToadlet.none"));
		}
		return filenameCell;
	}

	private HTMLNode createPriorityCell(PageMaker pageMaker, String identifier, short priorityClass, ToadletContext ctx, String[] priorityClasses, boolean advancedModeEnabled) {
		
		HTMLNode priorityCell = new HTMLNode("td", "class", "request-priority nowrap");
		HTMLNode priorityForm = ctx.addFormChild(priorityCell, "/queue/", "queueChangePriorityCell-" + identifier.hashCode());
		priorityForm.addChild("input", new String[] { "type", "name", "value" }, new String[] { "hidden", "identifier", identifier });
		HTMLNode prioritySelect = priorityForm.addChild("select", "name", "priority");
		for (int p = 0; p < RequestStarter.NUMBER_OF_PRIORITY_CLASSES; p++) {
			if(p <= RequestStarter.INTERACTIVE_PRIORITY_CLASS && !advancedModeEnabled) continue;
			if (p == priorityClass) {
				prioritySelect.addChild("option", new String[] { "value", "selected" }, new String[] { String.valueOf(p), "selected" }, priorityClasses[p]);
			} else {
				prioritySelect.addChild("option", "value", String.valueOf(p), priorityClasses[p]);
			}
		}
		priorityForm.addChild("input", new String[] { "type", "name", "value" }, new String[] { "submit", "change_priority", L10n.getString("QueueToadlet.change") });
		return priorityCell;
	}

	private HTMLNode createDeleteCell(PageMaker pageMaker, String identifier, ClientRequest clientRequest, ToadletContext ctx) {
		HTMLNode deleteNode = new HTMLNode("td", "class", "request-delete");
		HTMLNode deleteForm = ctx.addFormChild(deleteNode, "/queue/", "queueDeleteForm-" + identifier.hashCode());
		deleteForm.addChild("input", new String[] { "type", "name", "value" }, new String[] { "hidden", "identifier", identifier });
		deleteForm.addChild("input", new String[] { "type", "name", "value" }, new String[] { "submit", "remove_request", L10n.getString("QueueToadlet.remove") });
		
		// If it's failed, offer to restart it
		
		if(clientRequest.hasFinished() && !clientRequest.hasSucceeded() && clientRequest.canRestart()) {
			HTMLNode retryForm = ctx.addFormChild(deleteNode, "/queue/", "queueRestartForm-" + identifier.hashCode());
			String restartName = L10n.getString(clientRequest instanceof ClientGet && ((ClientGet)clientRequest).hasPermRedirect() ? "QueueToadlet.follow" : "QueueToadlet.restart");
			retryForm.addChild("input", new String[] { "type", "name", "value" }, new String[] { "hidden", "identifier", identifier });
			retryForm.addChild("input", new String[] { "type", "name", "value" }, new String[] { "submit", "restart_request", restartName });
		}
		
		return deleteNode;
	}
	
	private HTMLNode createPanicBox(PageMaker pageMaker, ToadletContext ctx) {
		HTMLNode panicBox = pageMaker.getInfobox("infobox-alert", L10n.getString("QueueToadlet.panicButton"));
		HTMLNode panicForm = ctx.addFormChild(pageMaker.getContentNode(panicBox), "/queue/", "queuePanicForm");
		panicForm.addChild("#", (L10n.getString("QueueToadlet.panicButtonConfirmation") + ' '));
		panicForm.addChild("input", new String[] { "type", "name", "value" }, new String[] { "submit", "remove_AllRequests", L10n.getString("QueueToadlet.remove") });
		return panicBox;
	}
	
	private HTMLNode createIdentifierCell(FreenetURI uri, String identifier, boolean directory) {
		HTMLNode identifierCell = new HTMLNode("td", "class", "request-identifier");
		if (uri != null) {
			identifierCell.addChild("span", "class", "identifier_with_uri").addChild("a", "href", "/" + uri + (directory ? "/" : ""), identifier);
		} else {
			identifierCell.addChild("span", "class", "identifier_without_uri", identifier);
		}
		return identifierCell;
	}

	private HTMLNode createPersistenceCell(boolean persistent, boolean persistentForever) {
		HTMLNode persistenceCell = new HTMLNode("td", "class", "request-persistence");
		if (persistentForever) {
			persistenceCell.addChild("span", "class", "persistence_forever", L10n.getString("QueueToadlet.persistenceForever"));
		} else if (persistent) {
			persistenceCell.addChild("span", "class", "persistence_reboot", L10n.getString("QueueToadlet.persistenceReboot"));
		} else {
			persistenceCell.addChild("span", "class", "persistence_none", L10n.getString("QueueToadlet.persistenceNone"));
		}
		return persistenceCell;
	}

	private HTMLNode createDownloadCell(PageMaker pageMaker, ClientGet p, ObjectContainer container) {
		HTMLNode downloadCell = new HTMLNode("td", "class", "request-download");
		downloadCell.addChild("a", "href", p.getURI(container).toString(), L10n.getString("QueueToadlet.download"));
		return downloadCell;
	}

	private HTMLNode createTypeCell(String type) {
		HTMLNode typeCell = new HTMLNode("td", "class", "request-type");
		if (type != null) {
			typeCell.addChild("span", "class", "mimetype_is", type);
		} else {
			typeCell.addChild("span", "class", "mimetype_unknown", L10n.getString("QueueToadlet.unknown"));
		}
		return typeCell;
	}

	private HTMLNode createSizeCell(long dataSize, boolean confirmed, boolean advancedModeEnabled) {
		HTMLNode sizeCell = new HTMLNode("td", "class", "request-size");
		if (dataSize > 0 && (confirmed || advancedModeEnabled)) {
			sizeCell.addChild("span", "class", "filesize_is", (confirmed ? "" : ">= ") + SizeUtil.formatSize(dataSize) + (confirmed ? "" : " ??"));
		} else {
			sizeCell.addChild("span", "class", "filesize_unknown", L10n.getString("QueueToadlet.unknown"));
		}
		return sizeCell;
	}

	private HTMLNode createKeyCell(FreenetURI uri, boolean addSlash) {
		HTMLNode keyCell = new HTMLNode("td", "class", "request-key");
		if (uri != null) {
			keyCell.addChild("span", "class", "key_is").addChild("a", "href", '/' + uri.toString() + (addSlash ? "/" : ""), uri.toShortString() + (addSlash ? "/" : ""));
		} else {
			keyCell.addChild("span", "class", "key_unknown", L10n.getString("QueueToadlet.unknown"));
		}
		return keyCell;
	}
	
	private HTMLNode createInsertBox(PageMaker pageMaker, ToadletContext ctx, boolean isAdvancedModeEnabled) {
		/* the insert file box */
		HTMLNode insertBox = pageMaker.getInfobox(L10n.getString("QueueToadlet.insertFile"));
		HTMLNode insertContent = pageMaker.getContentNode(insertBox);
		HTMLNode insertForm = ctx.addFormChild(insertContent, "/queue/", "queueInsertForm");
		insertForm.addChild("#", (L10n.getString("QueueToadlet.insertAs") + ' '));
		insertForm.addChild("input", new String[] { "type", "name", "value", "checked" }, new String[] { "radio", "keytype", "chk", "checked" });
		insertForm.addChild("#", " CHK \u00a0 ");
		insertForm.addChild("input", new String[] { "type", "name", "value" }, new String[] { "radio", "keytype", "ksk" });
		insertForm.addChild("#", " KSK/SSK/USK \u00a0 ");
		insertForm.addChild("input", new String[] { "type", "name", "value" }, new String[] { "text", "key", "KSK@" });
		if(ctx.isAllowedFullAccess()) {
			insertForm.addChild("#", " \u00a0 ");
			insertForm.addChild("input", new String[] { "type", "name", "value" }, new String[] { "submit", "insert-local", L10n.getString("QueueToadlet.insertFileBrowseLabel") + "..." });
			insertForm.addChild("br");
		}
		insertForm.addChild("#", L10n.getString("QueueToadlet.insertFileLabel") + ": ");
		insertForm.addChild("input", new String[] { "type", "name", "value" }, new String[] { "file", "filename", "" });
		insertForm.addChild("#", " \u00a0 ");
		insertForm.addChild("input", new String[] { "type", "name", "value" }, new String[] { "submit", "insert", L10n.getString("QueueToadlet.insertFileInsertFileLabel") });
		insertForm.addChild("#", " \u00a0 ");
		if(isAdvancedModeEnabled) {
			insertForm.addChild("input", new String[] { "type", "name", "checked" }, new String[] { "checkbox", "compress", "checked" });
			insertForm.addChild("#", " " + L10n.getString("QueueToadlet.insertFileCompressLabel") + " \u00a0 ");
		} else {
			insertForm.addChild("input", new String[] { "type", "value" }, new String[] { "hidden", "true" });
		}
		insertForm.addChild("input", new String[] { "type", "name" }, new String[] { "reset", L10n.getString("QueueToadlet.insertFileResetForm") });
		return insertBox;
	}
	
	private HTMLNode createBulkDownloadForm(ToadletContext ctx, PageMaker pageMaker) {
		HTMLNode downloadBox = pageMaker.getInfobox(L10n.getString("QueueToadlet.downloadFiles"));
		HTMLNode downloadBoxContent = pageMaker.getContentNode(downloadBox);
		HTMLNode downloadForm = ctx.addFormChild(downloadBoxContent, "/queue/", "queueDownloadForm");
		downloadForm.addChild("#", L10n.getString("QueueToadlet.downloadFilesInstructions"));
		downloadForm.addChild("br");
		downloadForm.addChild("textarea", new String[] { "id", "name", "cols", "rows" }, new String[] { "bulkDownloads", "bulkDownloads", "120", "8" });
		downloadForm.addChild("br");
		downloadForm.addChild("input", new String[] { "type", "name", "value" }, new String[] { "submit", "insert", L10n.getString("QueueToadlet.download") });
		return downloadBox;
	}
	
<<<<<<< HEAD
	private HTMLNode createRequestTable(PageMaker pageMaker, ToadletContext ctx, List requests, int[] columns, String[] priorityClasses, boolean advancedModeEnabled, boolean isUpload, ObjectContainer container) {
=======
	private HTMLNode createRequestTable(PageMaker pageMaker, ToadletContext ctx, List<ClientRequest> requests,
	        int[] columns, String[] priorityClasses, boolean advancedModeEnabled, boolean isUpload) {
>>>>>>> edfcf1b7
		HTMLNode table = new HTMLNode("table", "class", "requests");
		HTMLNode headerRow = table.addChild("tr", "class", "table-header");
		headerRow.addChild("th");

		for (int columnIndex = 0, columnCount = columns.length; columnIndex < columnCount; columnIndex++) {
			int column = columns[columnIndex];
			if (column == LIST_IDENTIFIER) {
				headerRow.addChild("th").addChild("a", "href", (isReversed ? "?sortBy=id" : "?sortBy=id&reversed")).addChild("#", L10n.getString("QueueToadlet.identifier"));
			} else if (column == LIST_SIZE) {
				headerRow.addChild("th").addChild("a", "href", (isReversed ? "?sortBy=size" : "?sortBy=size&reversed")).addChild("#", L10n.getString("QueueToadlet.size"));
			} else if (column == LIST_DOWNLOAD) {
				headerRow.addChild("th", L10n.getString("QueueToadlet.download"));
			} else if (column == LIST_MIME_TYPE) {
				headerRow.addChild("th", L10n.getString("QueueToadlet.mimeType"));
			} else if (column == LIST_PERSISTENCE) {
				headerRow.addChild("th", L10n.getString("QueueToadlet.persistence"));
			} else if (column == LIST_KEY) {
				headerRow.addChild("th", L10n.getString("QueueToadlet.key"));
			} else if (column == LIST_FILENAME) {
				headerRow.addChild("th", L10n.getString("QueueToadlet.fileName"));
			} else if (column == LIST_PRIORITY) {
				headerRow.addChild("th").addChild("a", "href", (isReversed ? "?sortBy=priority" : "?sortBy=priority&reversed")).addChild("#", L10n.getString("QueueToadlet.priority"));
			} else if (column == LIST_FILES) {
				headerRow.addChild("th", L10n.getString("QueueToadlet.files"));
			} else if (column == LIST_TOTAL_SIZE) {
				headerRow.addChild("th", L10n.getString("QueueToadlet.totalSize"));
			} else if (column == LIST_PROGRESS) {
				headerRow.addChild("th").addChild("a", "href", (isReversed ? "?sortBy=progress" : "?sortBy=progress&reversed")).addChild("#", L10n.getString("QueueToadlet.progress"));
			} else if (column == LIST_REASON) {
				headerRow.addChild("th", L10n.getString("QueueToadlet.reason"));
			}
		}
		for (ClientRequest clientRequest : requests) {
			HTMLNode requestRow = table.addChild("tr", "class", "priority" + clientRequest.getPriority());
			
			requestRow.addChild(createDeleteCell(pageMaker, clientRequest.getIdentifier(), clientRequest, ctx));
			for (int columnIndex = 0, columnCount = columns.length; columnIndex < columnCount; columnIndex++) {
				int column = columns[columnIndex];
				if (column == LIST_IDENTIFIER) {
					if (clientRequest instanceof ClientGet) {
						requestRow.addChild(createIdentifierCell(((ClientGet) clientRequest).getURI(container), clientRequest.getIdentifier(), false));
					} else if (clientRequest instanceof ClientPutDir) {
						requestRow.addChild(createIdentifierCell(((ClientPutDir) clientRequest).getFinalURI(container), clientRequest.getIdentifier(), true));
					} else if (clientRequest instanceof ClientPut) {
						requestRow.addChild(createIdentifierCell(((ClientPut) clientRequest).getFinalURI(container), clientRequest.getIdentifier(), false));
					}
				} else if (column == LIST_SIZE) {
					if (clientRequest instanceof ClientGet) {
						requestRow.addChild(createSizeCell(((ClientGet) clientRequest).getDataSize(container), ((ClientGet) clientRequest).isTotalFinalized(container), advancedModeEnabled));
					} else if (clientRequest instanceof ClientPut) {
						requestRow.addChild(createSizeCell(((ClientPut) clientRequest).getDataSize(), true, advancedModeEnabled));
					}
				} else if (column == LIST_DOWNLOAD) {
					requestRow.addChild(createDownloadCell(pageMaker, (ClientGet) clientRequest, container));
				} else if (column == LIST_MIME_TYPE) {
					if (clientRequest instanceof ClientGet) {
						requestRow.addChild(createTypeCell(((ClientGet) clientRequest).getMIMEType(container)));
					} else if (clientRequest instanceof ClientPut) {
						requestRow.addChild(createTypeCell(((ClientPut) clientRequest).getMIMEType()));
					}
				} else if (column == LIST_PERSISTENCE) {
					requestRow.addChild(createPersistenceCell(clientRequest.isPersistent(), clientRequest.isPersistentForever()));
				} else if (column == LIST_KEY) {
					if (clientRequest instanceof ClientGet) {
						requestRow.addChild(createKeyCell(((ClientGet) clientRequest).getURI(container), false));
					} else if (clientRequest instanceof ClientPut) {
						requestRow.addChild(createKeyCell(((ClientPut) clientRequest).getFinalURI(container), false));
					}else {
						requestRow.addChild(createKeyCell(((ClientPutDir) clientRequest).getFinalURI(container), true));
					}
				} else if (column == LIST_FILENAME) {
					if (clientRequest instanceof ClientGet) {
						requestRow.addChild(createFilenameCell(((ClientGet) clientRequest).getDestFilename()));
					} else if (clientRequest instanceof ClientPut) {
						requestRow.addChild(createFilenameCell(((ClientPut) clientRequest).getOrigFilename()));
					}
				} else if (column == LIST_PRIORITY) {
					requestRow.addChild(createPriorityCell(pageMaker, clientRequest.getIdentifier(), clientRequest.getPriority(), ctx, priorityClasses, advancedModeEnabled));
				} else if (column == LIST_FILES) {
					requestRow.addChild(createNumberCell(((ClientPutDir) clientRequest).getNumberOfFiles()));
				} else if (column == LIST_TOTAL_SIZE) {
					requestRow.addChild(createSizeCell(((ClientPutDir) clientRequest).getTotalDataSize(), true, advancedModeEnabled));
				} else if (column == LIST_PROGRESS) {
					requestRow.addChild(createProgressCell(clientRequest.isStarted(), (int) clientRequest.getFetchedBlocks(container), (int) clientRequest.getFailedBlocks(container), (int) clientRequest.getFatalyFailedBlocks(container), (int) clientRequest.getMinBlocks(container), (int) clientRequest.getTotalBlocks(container), clientRequest.isTotalFinalized(container) || clientRequest instanceof ClientPut, isUpload));
				} else if (column == LIST_REASON) {
					requestRow.addChild(createReasonCell(clientRequest.getFailureReason(container)));
				}
			}
		}
		return table;
	}

	@Override
	public String supportedMethods() {
		return "GET, POST";
	}

	/**
	 * List of completed request identifiers which the user hasn't acknowledged yet.
	 */
	private final HashSet<String> completedRequestIdentifiers = new HashSet<String>();
	
	private final HashMap<String, UserAlert> alertsByIdentifier = new HashMap<String, UserAlert>();
	
	public void notifyFailure(ClientRequest req, ObjectContainer container) {
		// FIXME do something???
	}

	public void notifySuccess(ClientRequest req, ObjectContainer container) {
		synchronized(completedRequestIdentifiers) {
			completedRequestIdentifiers.add(req.getIdentifier());
		}
		registerAlert(req, container); // should be safe here
		saveCompletedIdentifiersOffThread();
	}
	
	private void saveCompletedIdentifiersOffThread() {
		core.getExecutor().execute(new Runnable() {
			public void run() {
				saveCompletedIdentifiers();
			}
		}, "Save completed identifiers");
	}

	private void loadCompletedIdentifiers() {
		File completedIdentifiersList = new File(core.node.getNodeDir(), "completed.list");
		File completedIdentifiersListNew = new File(core.node.getNodeDir(), "completed.list.bak");
		if(!readCompletedIdentifiers(completedIdentifiersList)) {
			readCompletedIdentifiers(completedIdentifiersListNew);
		}
<<<<<<< HEAD
		core.clientContext.jobRunner.queue(new DBJob() {

			public void run(ObjectContainer container, ClientContext context) {
				String[] identifiers;
=======
		String[] identifiers;
		synchronized(completedRequestIdentifiers) {
			identifiers = completedRequestIdentifiers.toArray(new String[completedRequestIdentifiers.size()]);
		}
		for(int i=0;i<identifiers.length;i++) {
			ClientRequest req = fcp.getGlobalClient().getRequest(identifiers[i]);
			if(req == null) {
>>>>>>> edfcf1b7
				synchronized(completedRequestIdentifiers) {
					identifiers = (String[]) completedRequestIdentifiers.toArray(new String[completedRequestIdentifiers.size()]);
				}
				for(int i=0;i<identifiers.length;i++) {
					ClientRequest req = fcp.getGlobalRequest(identifiers[i], container);
					if(req == null) {
						synchronized(completedRequestIdentifiers) {
							completedRequestIdentifiers.remove(identifiers[i]);
						}
						continue;
					}
					registerAlert(req, container);
				}
			}
			
		}, NativeThread.HIGH_PRIORITY, false);
	}
	
	private boolean readCompletedIdentifiers(File file) {
		FileInputStream fis = null;
		try {
			fis = new FileInputStream(file);
			BufferedInputStream bis = new BufferedInputStream(fis);
			InputStreamReader isr = new InputStreamReader(bis, "UTF-8");
			BufferedReader br = new BufferedReader(isr);
			synchronized(completedRequestIdentifiers) {
				completedRequestIdentifiers.clear();
				while(true) {
					String identifier = br.readLine();
					if(identifier == null) return true;
					completedRequestIdentifiers.add(identifier);
				}
			}
		} catch (EOFException e) {
			// Normal
			return true;
		} catch (FileNotFoundException e) {
			// Normal
			return false;
		} catch (UnsupportedEncodingException e) {
			throw new Error("Impossible: JVM doesn't support UTF-8: " + e, e);
		} catch (IOException e) {
			Logger.error(this, "Could not read completed identifiers list from "+file);
			return false;
		} finally {
			Closer.close(fis);
		}
	}

	private void saveCompletedIdentifiers() {
		FileOutputStream fos = null;
		BufferedWriter bw = null;
		File completedIdentifiersList = new File(core.node.getNodeDir(), "completed.list");
		File completedIdentifiersListNew = new File(core.node.getNodeDir(), "completed.list.bak");
		File temp;
		try {
			temp = File.createTempFile("completed.list", ".tmp", core.node.getNodeDir());
			temp.deleteOnExit();
			fos = new FileOutputStream(temp);
			OutputStreamWriter osw = new OutputStreamWriter(fos, "UTF-8");
			bw = new BufferedWriter(osw);
			String[] identifiers;
			synchronized(completedRequestIdentifiers) {
				identifiers = completedRequestIdentifiers.toArray(new String[completedRequestIdentifiers.size()]);
			}
			for(int i=0;i<identifiers.length;i++)
				bw.write(identifiers[i]+'\n');
		} catch (FileNotFoundException e) {
			Logger.error(this, "Unable to save completed requests list (can't find node directory?!!?): "+e, e);
			return;
		} catch (IOException e) {
			Logger.error(this, "Unable to save completed requests list: "+e, e);
			return;
		} finally {
			if(bw != null) {
				try {
					bw.close();
				} catch (IOException e) {
					try {
						fos.close();
					} catch (IOException e1) {
						// Ignore
					}
				}
			} else {
				try {
					fos.close();
				} catch (IOException e1) {
					// Ignore
				}
			}
		}
		completedIdentifiersListNew.delete();
		temp.renameTo(completedIdentifiersListNew);
		if(!completedIdentifiersListNew.renameTo(completedIdentifiersList)) {
			completedIdentifiersList.delete();
			if(!completedIdentifiersListNew.renameTo(completedIdentifiersList)) {
				Logger.error(this, "Unable to store completed identifiers list because unable to rename "+completedIdentifiersListNew+" to "+completedIdentifiersList);
			}
		}
	}

	private void registerAlert(ClientRequest req, ObjectContainer container) {
		final String identifier = req.getIdentifier();
		boolean logMINOR = Logger.shouldLog(Logger.MINOR, this);
		if(logMINOR)
			Logger.minor(this, "Registering alert for "+identifier);
		if(!req.hasFinished()) {
			if(logMINOR)
				Logger.minor(this, "Request hasn't finished: "+req+" for "+identifier, new Exception("debug"));
			return;
		}
		if(req instanceof ClientGet) {
			FreenetURI uri = ((ClientGet)req).getURI(container);
			if(req.isPersistentForever() && uri != null)
				container.activate(uri, 5);
			long size = ((ClientGet)req).getDataSize(container);
			String name = uri.getPreferredFilename();
			String title = l10n("downloadSucceededTitle", "filename", name);
			HTMLNode text = new HTMLNode("div");
			L10n.addL10nSubstitution(text, "QueueToadlet.downloadSucceeded",
					new String[] { "link", "/link", "origlink", "/origlink", "filename", "size" },
					new String[] { "<a href=\"/queue/"+uri.toACIIString()+"\">", "</a>", "<a href=\"/"+uri.toACIIString()+"\">", "</a>", name, SizeUtil.formatSize(size) } );
			UserAlert alert = 
			new SimpleHTMLUserAlert(true, title, title, text, UserAlert.MINOR) {
				@Override
				public void onDismiss() {
					synchronized(completedRequestIdentifiers) {
						completedRequestIdentifiers.remove(identifier);
					}
					synchronized(alertsByIdentifier) {
						alertsByIdentifier.remove(identifier);
					}
					saveCompletedIdentifiersOffThread();
				}
				@Override
				public boolean isEventNotification() {
					return true;
				}
			};
			core.alerts.register(alert);
			synchronized(alertsByIdentifier) {
				alertsByIdentifier.put(identifier, alert);
			}
		} else if(req instanceof ClientPut) {
			FreenetURI uri = ((ClientPut)req).getFinalURI(container);
			if(req.isPersistentForever() && uri != null)
				container.activate(uri, 5);
			if(uri == null) {
				Logger.error(this, "No URI for supposedly finished request "+req);
				return;
			}
			long size = ((ClientPut)req).getDataSize();
			String name = uri.getPreferredFilename();
			String title = l10n("uploadSucceededTitle", "filename", name);
			HTMLNode text = new HTMLNode("div");
			L10n.addL10nSubstitution(text, "QueueToadlet.uploadSucceeded",
					new String[] { "link", "/link", "filename", "size" },
					new String[] { "<a href=\"/"+uri.toACIIString()+"\">", "</a>", name, SizeUtil.formatSize(size) } );
			UserAlert alert =
			new SimpleHTMLUserAlert(true, title, title, text, UserAlert.MINOR) {
				@Override
				public void onDismiss() {
					synchronized(completedRequestIdentifiers) {
						completedRequestIdentifiers.remove(identifier);
					}
					synchronized(alertsByIdentifier) {
						alertsByIdentifier.remove(identifier);
					}
					saveCompletedIdentifiersOffThread();
				}
				@Override
				public boolean isEventNotification() {
					return true;
				}
			};
			core.alerts.register(alert);
			synchronized(alertsByIdentifier) {
				alertsByIdentifier.put(identifier, alert);
			}
		} else if(req instanceof ClientPutDir) {
			FreenetURI uri = ((ClientPutDir)req).getFinalURI(container);
			long size = ((ClientPutDir)req).getTotalDataSize();
			int files = ((ClientPutDir)req).getNumberOfFiles();
			String name = uri.getPreferredFilename();
			String title = l10n("siteUploadSucceededTitle", "filename", name);
			HTMLNode text = new HTMLNode("div");
			L10n.addL10nSubstitution(text, "QueueToadlet.siteUploadSucceeded",
					new String[] { "link", "/link", "filename", "size", "files" },
					new String[] { "<a href=\"/"+uri.toACIIString()+"\">", "</a>", name, SizeUtil.formatSize(size), Integer.toString(files) } );
			UserAlert alert = 
			new SimpleHTMLUserAlert(true, title, title, text, UserAlert.MINOR) {
				@Override
				public void onDismiss() {
					synchronized(completedRequestIdentifiers) {
						completedRequestIdentifiers.remove(identifier);
					}
					synchronized(alertsByIdentifier) {
						alertsByIdentifier.remove(identifier);
					}
					saveCompletedIdentifiersOffThread();
				}
				@Override
				public boolean isEventNotification() {
					return true;
				}
			};
			core.alerts.register(alert);
			synchronized(alertsByIdentifier) {
				alertsByIdentifier.put(identifier, alert);
			}
		}
	}

	String l10n(String key, String pattern, String value) {
		return L10n.getString("QueueToadlet."+key, pattern, value);
	}

	public void onRemove(ClientRequest req, ObjectContainer container) {
		String identifier = req.getIdentifier();
		synchronized(completedRequestIdentifiers) {
			completedRequestIdentifiers.remove(identifier);
		}
		UserAlert alert;
		synchronized(alertsByIdentifier) {
			alert = alertsByIdentifier.remove(identifier);
		}
		core.alerts.unregister(alert);
		saveCompletedIdentifiersOffThread();
	}

}<|MERGE_RESOLUTION|>--- conflicted
+++ resolved
@@ -215,7 +215,7 @@
 					writePermanentRedirect(ctx, "Done", "/queue/");
 					return;
 				}
-				LinkedList<String> success = new LinkedList<String>(), failure = new LinkedList<String>();
+				LinkedList<String> success = new LinkedList(), failure = new LinkedList();
 				
 				for(int i=0; i<keys.length; i++) {
 					String currentKey = keys[i];
@@ -560,18 +560,18 @@
 	private HTMLNode handleGetInner(PageMaker pageMaker, final ObjectContainer container, ClientContext context, final HTTPRequest request, ToadletContext ctx) {
 		
 		// First, get the queued requests, and separate them into different types.
-		LinkedList<ClientRequest> completedDownloadToDisk = new LinkedList<ClientRequest>();
-		LinkedList<ClientRequest> completedDownloadToTemp = new LinkedList<ClientRequest>();
-		LinkedList<ClientRequest> completedUpload = new LinkedList<ClientRequest>();
-		LinkedList<ClientRequest> completedDirUpload = new LinkedList<ClientRequest>();
-		
-		LinkedList<ClientRequest> failedDownload = new LinkedList<ClientRequest>();
-		LinkedList<ClientRequest> failedUpload = new LinkedList<ClientRequest>();
-		LinkedList<ClientRequest> failedDirUpload = new LinkedList<ClientRequest>();
-		
-		LinkedList<ClientRequest> uncompletedDownload = new LinkedList<ClientRequest>();
-		LinkedList<ClientRequest> uncompletedUpload = new LinkedList<ClientRequest>();
-		LinkedList<ClientRequest> uncompletedDirUpload = new LinkedList<ClientRequest>();
+		LinkedList<ClientRequest> completedDownloadToDisk = new LinkedList();
+		LinkedList<ClientRequest> completedDownloadToTemp = new LinkedList();
+		LinkedList<ClientRequest> completedUpload = new LinkedList();
+		LinkedList<ClientRequest> completedDirUpload = new LinkedList();
+		
+		LinkedList<ClientRequest> failedDownload = new LinkedList();
+		LinkedList<ClientRequest> failedUpload = new LinkedList();
+		LinkedList<ClientRequest> failedDirUpload = new LinkedList();
+		
+		LinkedList<ClientRequest> uncompletedDownload = new LinkedList();
+		LinkedList<ClientRequest> uncompletedUpload = new LinkedList();
+		LinkedList<ClientRequest> uncompletedDirUpload = new LinkedList();
 		
 		ClientRequest[] reqs = fcp.getGlobalRequests(container);
 		if(Logger.shouldLog(Logger.MINOR, this))
@@ -1131,12 +1131,7 @@
 		return downloadBox;
 	}
 	
-<<<<<<< HEAD
-	private HTMLNode createRequestTable(PageMaker pageMaker, ToadletContext ctx, List requests, int[] columns, String[] priorityClasses, boolean advancedModeEnabled, boolean isUpload, ObjectContainer container) {
-=======
-	private HTMLNode createRequestTable(PageMaker pageMaker, ToadletContext ctx, List<ClientRequest> requests,
-	        int[] columns, String[] priorityClasses, boolean advancedModeEnabled, boolean isUpload) {
->>>>>>> edfcf1b7
+	private HTMLNode createRequestTable(PageMaker pageMaker, ToadletContext ctx, List<ClientRequest> requests, int[] columns, String[] priorityClasses, boolean advancedModeEnabled, boolean isUpload, ObjectContainer container) {
 		HTMLNode table = new HTMLNode("table", "class", "requests");
 		HTMLNode headerRow = table.addChild("tr", "class", "table-header");
 		headerRow.addChild("th");
@@ -1237,9 +1232,9 @@
 	/**
 	 * List of completed request identifiers which the user hasn't acknowledged yet.
 	 */
-	private final HashSet<String> completedRequestIdentifiers = new HashSet<String>();
-	
-	private final HashMap<String, UserAlert> alertsByIdentifier = new HashMap<String, UserAlert>();
+	private final HashSet<String> completedRequestIdentifiers = new HashSet();
+	
+	private final HashMap<String, UserAlert> alertsByIdentifier = new HashMap();
 	
 	public void notifyFailure(ClientRequest req, ObjectContainer container) {
 		// FIXME do something???
@@ -1267,22 +1262,12 @@
 		if(!readCompletedIdentifiers(completedIdentifiersList)) {
 			readCompletedIdentifiers(completedIdentifiersListNew);
 		}
-<<<<<<< HEAD
 		core.clientContext.jobRunner.queue(new DBJob() {
 
 			public void run(ObjectContainer container, ClientContext context) {
 				String[] identifiers;
-=======
-		String[] identifiers;
-		synchronized(completedRequestIdentifiers) {
-			identifiers = completedRequestIdentifiers.toArray(new String[completedRequestIdentifiers.size()]);
-		}
-		for(int i=0;i<identifiers.length;i++) {
-			ClientRequest req = fcp.getGlobalClient().getRequest(identifiers[i]);
-			if(req == null) {
->>>>>>> edfcf1b7
 				synchronized(completedRequestIdentifiers) {
-					identifiers = (String[]) completedRequestIdentifiers.toArray(new String[completedRequestIdentifiers.size()]);
+					identifiers = completedRequestIdentifiers.toArray(new String[completedRequestIdentifiers.size()]);
 				}
 				for(int i=0;i<identifiers.length;i++) {
 					ClientRequest req = fcp.getGlobalRequest(identifiers[i], container);
