--- conflicted
+++ resolved
@@ -89,13 +89,7 @@
         }
     }
 
-<<<<<<< HEAD
-    @Override
-	public void handlePost(URI uri, HTTPRequest request, ToadletContext ctx) throws ToadletContextClosedException, IOException {
-
-=======
 	public void handleMethodPOST(URI uri, HTTPRequest request, ToadletContext ctx) throws ToadletContextClosedException, IOException {
->>>>>>> 43731e89
         if (!ctx.isAllowedFullAccess()) {
             super.sendErrorPage(ctx, 403, "Unauthorized", L10n.getString("Toadlet.unauthorized"));
             return;
@@ -431,11 +425,7 @@
 
         // Alerts
         if (ctx.isAllowedFullAccess()) {
-<<<<<<< HEAD
             contentNode.addChild(new ShortAlertElement(ctx, true, advancedModeOutputEnabled, l10n("alertsSummary")));
-=======
-			contentNode.addChild(core.alerts.createAlertsShort(l10n("alertsSummary"), advancedModeOutputEnabled, true));
->>>>>>> 43731e89
         }
 		
 		// Search Box
